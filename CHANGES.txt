--- conflicted
+++ resolved
@@ -1,5 +1,3 @@
-<<<<<<< HEAD
-=======
 2.0.12:
  * Use more efficient slice size for querying internal secondary
    index tables (CASSANDRA-8550)
@@ -69,7 +67,6 @@
  * Fix hints serialized size calculation (CASSANDRA-8587)
 
 
->>>>>>> cc81c6ea
 2.0.11:
  * Reject conditions on DELETE unless full PK is given (CASSANDRA-6430)
  * Properly reject the token function DELETE (CASSANDRA-7747)
