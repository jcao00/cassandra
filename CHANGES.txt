<<<<<<< HEAD
0.8.0-final
 * fix CQL grammar warning and cqlsh regression from CASSANDRA-2622
 * add ant generate-cql-html target (CASSANDRA-2526)
 * update CQL consistency levels (CASSANDRA-2566)
 * debian packaging fixes (CASSANDRA-2481, 2647)
 * fix UUIDType, IntegerType for direct buffers (CASSANDRA-2682, 2684)


0.8.0-rc1
=======
0.7.7
 * adjust hinted handoff page size to avoid OOM with large columns 
   (CASSANDRA-2652)
 * mark BRAF buffer invalid post-flush so we don't re-flush partial
   buffers again, especially on CL writes (CASSANDRA-2660)
 * don't perform HH to client-mode [storageproxy] nodes (CASSANDRA-2668)
 * fix IntegerType.getString with direct buffers (CASSANDRA-2684)


0.7.6
 * force GC to reclaim disk space on flush, if necessary (CASSANDRA-2404)
 * move gossip heartbeat back to its own thread (CASSANDRA-2554)
 * fix incorrect use of NBHM.size in ReadCallback that could cause
   reads to time out even when responses were received (CASSAMDRA-2552)
 * trigger read repair correctly for LOCAL_QUORUM reads (CASSANDRA-2556)
 * correctly reject query with missing mandatory super columns and validate
   super column name in Deletion (CASSANDRA-2571)
 * refuse to apply migrations with older timestamps than the current 
   schema (CASSANDRA-2536)
>>>>>>> ed7f7e8f
 * faster flushes and compaction from fixing excessively pessimistic 
   rebuffering in BRAF (CASSANDRA-2581)
 * fix returning null column values in the python cql driver (CASSANDRA-2593)
 * fix merkle tree splitting exiting early (CASSANDRA-2605)
 * snapshot_before_compaction directory name fix (CASSANDRA-2598)
 * Disable compaction throttling during bootstrap (CASSANDRA-2612) 
 * fix CQL treatment of > and < operators in range slices (CASSANDRA-2592)
 * fix potential double-application of counter updates on commitlog replay
   (CASSANDRA-2419)
 * JDBC CQL driver exposes getColumn for access to timestamp
 * JDBC ResultSetMetadata properties added to AbstractType
 * r/m clustertool (CASSANDRA-2607)
 * add support for presenting row key as a column in CQL result sets 
   (CASSANDRA-2622)
 * Don't allow {LOCAL|EACH}_QUORUM unless strategy is NTS (CASSANDRA-2627)
 * validate keyspace strategy_options during CQL create (CASSANDRA-2624)
 * fix empty Result with secondary index when limit=1 (CASSANDRA-2628)
 * Fix regression where bootstrapping a node with no schema fails
   (CASSANDRA-2625)
 * Allow removing LocationInfo sstables (CASSANDRA-2632)
 * avoid attempting to replay mutations from dropped keyspaces (CASSANDRA-2631)
 * avoid using cached position of a key when GT is requested (CASSANDRA-2633)
 * fix counting bloom filter true positives (CASSANDRA-2637)
 * initialize local ep state prior to gossip startup if needed (CASSANDRA-2638)
 * fix counter increment lost after restart (CASSANDRA-2642)
 * add quote-escaping via backslash to CLI (CASSANDRA-2623)
 * fix pig example script (CASSANDRA-2487)
 * fix dynamic snitch race in adding latencies (CASSANDRA-2618)
 * Start/stop cassandra after more important services such as mdadm in
   debian packaging (CASSANDRA-2481)


0.8.0-beta2
 * fix NPE compacting index CFs (CASSANDRA-2528)
 * Remove checking all column families on startup for compaction candidates 
   (CASSANDRA-2444)
 * validate CQL create keyspace options (CASSANDRA-2525)
 * fix nodetool setcompactionthroughput (CASSANDRA-2550)
 * move	gossip heartbeat back to its own thread (CASSANDRA-2554)
 * validate cql TRUNCATE columnfamily before truncating (CASSANDRA-2570)
 * disallow making schema changes to system keyspace (CASSANDRA-2563)
 * fix batch_mutate for mixed standard-counter mutations (CASSANDRA-2457)
 * fix sending mutation messages multiple times (CASSANDRA-2557)
 * fix incorrect use of NBHM.size in ReadCallback that could cause
   reads to time out even when responses were received (CASSAMDRA-2552)
 * trigger read repair correctly for LOCAL_QUORUM reads (CASSANDRA-2556)
 * forceUserDefinedCompaction will attempt to compact what it is given
   even if the pessimistic estimate is that there is not enough disk space;
   automatic compactions will only compact 2 or more sstables (CASSANDRA-2575)
 * refuse to apply migrations with older timestamps than the current 
   schema (CASSANDRA-2536)
 * Allow configuring the number of compaction thread (CASSANDRA-2558)
 * remove unframed Thrift transport option
 * include indexes in snapshots (CASSANDRA-2596)
 * improve ignoring of obsolete mutations in index maintenance (CASSANDRA-2401)
 * recognize attempt to drop just the index while leaving the column
   definition alone (CASSANDRA-2619)

0.8.0-beta1
 * remove Avro RPC support (CASSANDRA-926)
 * support for columns that act as incr/decr counters 
   (CASSANDRA-1072, 1937, 1944, 1936, 2101, 2093, 2288, 2105, 2384, 2236, 2342,
   2454)
 * CQL (CASSANDRA-1703, 1704, 1705, 1706, 1707, 1708, 1710, 1711, 1940, 
   2124, 2302, 2277, 2493)
 * avoid double RowMutation serialization on write path (CASSANDRA-1800)
 * make NetworkTopologyStrategy the default (CASSANDRA-1960)
 * configurable internode encryption (CASSANDRA-1567, 2152)
 * human readable column names in sstable2json output (CASSANDRA-1933)
 * change default JMX port to 7199 (CASSANDRA-2027)
 * backwards compatible internal messaging (CASSANDRA-1015)
 * atomic switch of memtables and sstables (CASSANDRA-2284)
 * add pluggable SeedProvider (CASSANDRA-1669)
 * Fix clustertool to not throw exception when calling get_endpoints (CASSANDRA-2437)
 * upgrade to thrift 0.6 (CASSANDRA-2412) 
 * repair works on a token range instead of full ring (CASSANDRA-2324)
 * purge tombstones from row cache (CASSANDRA-2305)
 * push replication_factor into strategy_options (CASSANDRA-1263)
 * give snapshots the same name on each node (CASSANDRA-1791)
 * add key type information and alias (CASSANDRA-2311, 2396)
 * remove "nodetool loadbalance" (CASSANDRA-2448)
 * multithreaded compaction (CASSANDRA-2191)
 * compaction throttling (CASSANDRA-2156)
 * cli no longer divides read_repair_chance by 100 (CASSANDRA-2458)
 * made CompactionInfo.getTaskType return an enum (CASSANDRA-2482)
 * add a server-wide cap on measured memtable memory usage (CASSANDRA-2006)
 * add unified UUIDType (CASSANDRA-2233)


0.7.5
 * improvements/fixes to PIG driver (CASSANDRA-1618, CASSANDRA-2387,
   CASSANDRA-2465, CASSANDRA-2484)
 * validate index names (CASSANDRA-1761)
 * reduce contention on Table.flusherLock (CASSANDRA-1954)
 * try harder to detect failures during streaming, cleaning up temporary
   files more reliably (CASSANDRA-2088)
 * shut down server for OOM on a Thrift thread (CASSANDRA-2269)
 * fix tombstone handling in repair and sstable2json (CASSANDRA-2279)
 * preserve version when streaming data from old sstables (CASSANDRA-2283)
 * don't start repair if a neighboring node is marked as dead (CASSANDRA-2290)
 * purge tombstones from row cache (CASSANDRA-2305)
 * Avoid seeking when sstable2json exports the entire file (CASSANDRA-2318)
 * clear Built flag in system table when dropping an index (CASSANDRA-2320)
 * don't allow arbitrary argument for stress.java (CASSANDRA-2323)
 * validate values for index predicates in get_indexed_slice (CASSANDRA-2328)
 * queue secondary indexes for flush before the parent (CASSANDRA-2330)
 * allow job configuration to set the CL used in Hadoop jobs (CASSANDRA-2331)
 * add memtable_flush_queue_size defaulting to 4 (CASSANDRA-2333)
 * Allow overriding of initial_token, storage_port and rpc_port from system
   properties (CASSANDRA-2343)
 * fix comparator used for non-indexed secondary expressions in index scan
   (CASSANDRA-2347)
 * ensure size calculation and write phase of large-row compaction use
   the same threshold for TTL expiration (CASSANDRA-2349)
 * fix race when iterating CFs during add/drop (CASSANDRA-2350)
 * add ConsistencyLevel command to CLI (CASSANDRA-2354)
 * allow negative numbers in the cli (CASSANDRA-2358)
 * hard code serialVersionUID for tokens class (CASSANDRA-2361)
 * fix potential infinite loop in ByteBufferUtil.inputStream (CASSANDRA-2365)
 * fix encoding bugs in HintedHandoffManager, SystemTable when default
   charset is not UTF8 (CASSANDRA-2367)
 * avoids having removed node reappearing in Gossip (CASSANDRA-2371)
 * fix incorrect truncation of long to int when reading columns via block
   index (CASSANDRA-2376)
 * fix NPE during stream session (CASSANDRA-2377)
 * fix race condition that could leave orphaned data files when dropping CF or
   KS (CASSANDRA-2381)
 * fsync statistics component on write (CASSANDRA-2382)
 * fix duplicate results from CFS.scan (CASSANDRA-2406)
 * add IntegerType to CLI help (CASSANDRA-2414)
 * avoid caching token-only decoratedkeys (CASSANDRA-2416)
 * convert mmap assertion to if/throw so scrub can catch it (CASSANDRA-2417)
 * don't overwrite gc log (CASSANDR-2418)
 * invalidate row cache for streamed row to avoid inconsitencies
   (CASSANDRA-2420)
 * avoid copies in range/index scans (CASSANDRA-2425)
 * make sure we don't wipe data during cleanup if the node has not join
   the ring (CASSANDRA-2428)
 * Try harder to close files after compaction (CASSANDRA-2431)
 * re-set bootstrapped flag after move finishes (CASSANDRA-2435)
 * display validation_class in CLI 'describe keyspace' (CASSANDRA-2442)
 * make cleanup compactions cleanup the row cache (CASSANDRA-2451)
 * add column fields validation to scrub (CASSANDRA-2460)
 * use 64KB flush buffer instead of in_memory_compaction_limit (CASSANDRA-2463)
 * fix backslash substitutions in CLI (CASSANDRA-2492)
 * disable cache saving for system CFS (CASSANDRA-2502)
 * fixes for verifying destination availability under hinted conditions
   so UE can be thrown intead of timing out (CASSANDRA-2514)
 * fix update of validation class in column metadata (CASSANDRA-2512)
 * support LOCAL_QUORUM, EACH_QUORUM CLs outside of NTS (CASSANDRA-2516)
 * preserve version when streaming data from old sstables (CASSANDRA-2283)
 * fix backslash substitutions in CLI (CASSANDRA-2492)
 * count a row deletion as one operation towards memtable threshold 
   (CASSANDRA-2519)
 * support LOCAL_QUORUM, EACH_QUORUM CLs outside of NTS (CASSANDRA-2516)


0.7.4
 * add nodetool join command (CASSANDRA-2160)
 * fix secondary indexes on pre-existing or streamed data (CASSANDRA-2244)
 * initialize endpoint in gossiper earlier (CASSANDRA-2228)
 * add ability to write to Cassandra from Pig (CASSANDRA-1828)
 * add rpc_[min|max]_threads (CASSANDRA-2176)
 * add CL.TWO, CL.THREE (CASSANDRA-2013)
 * avoid exporting an un-requested row in sstable2json, when exporting 
   a key that does not exist (CASSANDRA-2168)
 * add incremental_backups option (CASSANDRA-1872)
 * add configurable row limit to Pig loadfunc (CASSANDRA-2276)
 * validate column values in batches as well as single-Column inserts
   (CASSANDRA-2259)
 * move sample schema from cassandra.yaml to schema-sample.txt,
   a cli scripts (CASSANDRA-2007)
 * avoid writing empty rows when scrubbing tombstoned rows (CASSANDRA-2296)
 * fix assertion error in range and index scans for CL < ALL
   (CASSANDRA-2282)
 * fix commitlog replay when flush position refers to data that didn't
   get synced before server died (CASSANDRA-2285)
 * fix fd leak in sstable2json with non-mmap'd i/o (CASSANDRA-2304)
 * reduce memory use during streaming of multiple sstables (CASSANDRA-2301)
 * purge tombstoned rows from cache after GCGraceSeconds (CASSANDRA-2305)
 * allow zero replicas in a NTS datacenter (CASSANDRA-1924)
 * make range queries respect snitch for local replicas (CASSANDRA-2286)
 * fix HH delivery when column index is larger than 2GB (CASSANDRA-2297)
 * make 2ary indexes use parent CF flush thresholds during initial build
   (CASSANDRA-2294)
 * update memtable_throughput to be a long (CASSANDRA-2158)


0.7.3
 * Keep endpoint state until aVeryLongTime (CASSANDRA-2115)
 * lower-latency read repair (CASSANDRA-2069)
 * add hinted_handoff_throttle_delay_in_ms option (CASSANDRA-2161)
 * fixes for cache save/load (CASSANDRA-2172, -2174)
 * Handle whole-row deletions in CFOutputFormat (CASSANDRA-2014)
 * Make memtable_flush_writers flush in parallel (CASSANDRA-2178)
 * Add compaction_preheat_key_cache option (CASSANDRA-2175)
 * refactor stress.py to have only one copy of the format string 
   used for creating row keys (CASSANDRA-2108)
 * validate index names for \w+ (CASSANDRA-2196)
 * Fix Cassandra cli to respect timeout if schema does not settle 
   (CASSANDRA-2187)
 * fix for compaction and cleanup writing old-format data into new-version 
   sstable (CASSANDRA-2211, -2216)
 * add nodetool scrub (CASSANDRA-2217, -2240)
 * fix sstable2json large-row pagination (CASSANDRA-2188)
 * fix EOFing on requests for the last bytes in a file (CASSANDRA-2213)
 * fix BufferedRandomAccessFile bugs (CASSANDRA-2218, -2241)
 * check for memtable flush_after_mins exceeded every 10s (CASSANDRA-2183)
 * fix cache saving on Windows (CASSANDRA-2207)
 * add validateSchemaAgreement call + synchronization to schema
   modification operations (CASSANDRA-2222)
 * fix for reversed slice queries on large rows (CASSANDRA-2212)
 * fat clients were writing local data (CASSANDRA-2223)
 * turn off string interning in json2sstable (CASSANDRA-2189)
 * set DEFAULT_MEMTABLE_LIFETIME_IN_MINS to 24h
 * improve detection and cleanup of partially-written sstables 
   (CASSANDRA-2206)
 * fix supercolumn de/serialization when subcolumn comparator is different
   from supercolumn's (CASSANDRA-2104)
 * fix starting up on Windows when CASSANDRA_HOME contains whitespace
   (CASSANDRA-2237)
 * add [get|set][row|key]cacheSavePeriod to JMX (CASSANDRA-2100)
 * fix Hadoop ColumnFamilyOutputFormat dropping of mutations
   when batch fills up (CASSANDRA-2255)
 * move file deletions off of scheduledtasks executor (CASSANDRA-2253)


0.7.2
 * copy DecoratedKey.key when inserting into caches to avoid retaining
   a reference to the underlying buffer (CASSANDRA-2102)
 * format subcolumn names with subcomparator (CASSANDRA-2136)
 * fix column bloom filter deserialization (CASSANDRA-2165)


0.7.1
 * refactor MessageDigest creation code. (CASSANDRA-2107)
 * buffer network stack to avoid inefficient small TCP messages while avoiding
   the nagle/delayed ack problem (CASSANDRA-1896)
 * check log4j configuration for changes every 10s (CASSANDRA-1525, 1907)
 * more-efficient cross-DC replication (CASSANDRA-1530, -2051, -2138)
 * avoid polluting page cache with commitlog or sstable writes
   and seq scan operations (CASSANDRA-1470)
 * add RMI authentication options to nodetool (CASSANDRA-1921)
 * make snitches configurable at runtime (CASSANDRA-1374)
 * retry hadoop split requests on connection failure (CASSANDRA-1927)
 * implement describeOwnership for BOP, COPP (CASSANDRA-1928)
 * make read repair behave as expected for ConsistencyLevel > ONE
   (CASSANDRA-982, 2038)
 * distributed test harness (CASSANDRA-1859, 1964)
 * reduce flush lock contention (CASSANDRA-1930)
 * optimize supercolumn deserialization (CASSANDRA-1891)
 * fix CFMetaData.apply to only compare objects of the same class 
   (CASSANDRA-1962)
 * allow specifying specific SSTables to compact from JMX (CASSANDRA-1963)
 * fix race condition in MessagingService.targets (CASSANDRA-1959, 2094, 2081)
 * refuse to open sstables from a future version (CASSANDRA-1935)
 * zero-copy reads (CASSANDRA-1714)
 * fix copy bounds for word Text in wordcount demo (CASSANDRA-1993)
 * fixes for contrib/javautils (CASSANDRA-1979)
 * check more frequently for memtable expiration (CASSANDRA-2000)
 * fix writing SSTable column count statistics (CASSANDRA-1976)
 * fix streaming of multiple CFs during bootstrap (CASSANDRA-1992)
 * explicitly set JVM GC new generation size with -Xmn (CASSANDRA-1968)
 * add short options for CLI flags (CASSANDRA-1565)
 * make keyspace argument to "describe keyspace" in CLI optional
   when authenticated to keyspace already (CASSANDRA-2029)
 * added option to specify -Dcassandra.join_ring=false on startup
   to allow "warm spare" nodes or performing JMX maintenance before
   joining the ring (CASSANDRA-526)
 * log migrations at INFO (CASSANDRA-2028)
 * add CLI verbose option in file mode (CASSANDRA-2030)
 * add single-line "--" comments to CLI (CASSANDRA-2032)
 * message serialization tests (CASSANDRA-1923)
 * switch from ivy to maven-ant-tasks (CASSANDRA-2017)
 * CLI attempts to block for new schema to propagate (CASSANDRA-2044)
 * fix potential overflow in nodetool cfstats (CASSANDRA-2057)
 * add JVM shutdownhook to sync commitlog (CASSANDRA-1919)
 * allow nodes to be up without being part of  normal traffic (CASSANDRA-1951)
 * fix CLI "show keyspaces" with null options on NTS (CASSANDRA-2049)
 * fix possible ByteBuffer race conditions (CASSANDRA-2066)
 * reduce garbage generated by MessagingService to prevent load spikes
   (CASSANDRA-2058)
 * fix math in RandomPartitioner.describeOwnership (CASSANDRA-2071)
 * fix deletion of sstable non-data components (CASSANDRA-2059)
 * avoid blocking gossip while deleting handoff hints (CASSANDRA-2073)
 * ignore messages from newer versions, keep track of nodes in gossip 
   regardless of version (CASSANDRA-1970)
 * cache writing moved to CompactionManager to reduce i/o contention and
   updated to use non-cache-polluting writes (CASSANDRA-2053)
 * page through large rows when exporting to JSON (CASSANDRA-2041)
 * add flush_largest_memtables_at and reduce_cache_sizes_at options
   (CASSANDRA-2142)
 * add cli 'describe cluster' command (CASSANDRA-2127)
 * add cli support for setting username/password at 'connect' command 
   (CASSANDRA-2111)
 * add -D option to Stress.java to allow reading hosts from a file 
   (CASSANDRA-2149)
 * bound hints CF throughput between 32M and 256M (CASSANDRA-2148)
 * continue starting when invalid saved cache entries are encountered
   (CASSANDRA-2076)
 * add max_hint_window_in_ms option (CASSANDRA-1459)


0.7.0-final
 * fix offsets to ByteBuffer.get (CASSANDRA-1939)


0.7.0-rc4
 * fix cli crash after backgrounding (CASSANDRA-1875)
 * count timeouts in storageproxy latencies, and include latency 
   histograms in StorageProxyMBean (CASSANDRA-1893)
 * fix CLI get recognition of supercolumns (CASSANDRA-1899)
 * enable keepalive on intra-cluster sockets (CASSANDRA-1766)
 * count timeouts towards dynamicsnitch latencies (CASSANDRA-1905)
 * Expose index-building status in JMX + cli schema description
   (CASSANDRA-1871)
 * allow [LOCAL|EACH]_QUORUM to be used with non-NetworkTopology 
   replication Strategies
 * increased amount of index locks for faster commitlog replay
 * collect secondary index tombstones immediately (CASSANDRA-1914)
 * revert commitlog changes from #1780 (CASSANDRA-1917)
 * change RandomPartitioner min token to -1 to avoid collision w/
   tokens on actual nodes (CASSANDRA-1901)
 * examine the right nibble when validating TimeUUID (CASSANDRA-1910)
 * include secondary indexes in cleanup (CASSANDRA-1916)
 * CFS.scrubDataDirectories should also cleanup invalid secondary indexes
   (CASSANDRA-1904)
 * ability to disable/enable gossip on nodes to force them down
   (CASSANDRA-1108)


0.7.0-rc3
 * expose getNaturalEndpoints in StorageServiceMBean taking byte[]
   key; RMI cannot serialize ByteBuffer (CASSANDRA-1833)
 * infer org.apache.cassandra.locator for replication strategy classes
   when not otherwise specified
 * validation that generates less garbage (CASSANDRA-1814)
 * add TTL support to CLI (CASSANDRA-1838)
 * cli defaults to bytestype for subcomparator when creating
   column families (CASSANDRA-1835)
 * unregister index MBeans when index is dropped (CASSANDRA-1843)
 * make ByteBufferUtil.clone thread-safe (CASSANDRA-1847)
 * change exception for read requests during bootstrap from 
   InvalidRequest to Unavailable (CASSANDRA-1862)
 * respect row-level tombstones post-flush in range scans
   (CASSANDRA-1837)
 * ReadResponseResolver check digests against each other (CASSANDRA-1830)
 * return InvalidRequest when remove of subcolumn without supercolumn
   is requested (CASSANDRA-1866)
 * flush before repair (CASSANDRA-1748)
 * SSTableExport validates key order (CASSANDRA-1884)
 * large row support for SSTableExport (CASSANDRA-1867)
 * Re-cache hot keys post-compaction without hitting disk (CASSANDRA-1878)
 * manage read repair in coordinator instead of data source, to
   provide latency information to dynamic snitch (CASSANDRA-1873)


0.7.0-rc2
 * fix live-column-count of slice ranges including tombstoned supercolumn 
   with live subcolumn (CASSANDRA-1591)
 * rename o.a.c.internal.AntientropyStage -> AntiEntropyStage,
   o.a.c.request.Request_responseStage -> RequestResponseStage,
   o.a.c.internal.Internal_responseStage -> InternalResponseStage
 * add AbstractType.fromString (CASSANDRA-1767)
 * require index_type to be present when specifying index_name
   on ColumnDef (CASSANDRA-1759)
 * fix add/remove index bugs in CFMetadata (CASSANDRA-1768)
 * rebuild Strategy during system_update_keyspace (CASSANDRA-1762)
 * cli updates prompt to ... in continuation lines (CASSANDRA-1770)
 * support multiple Mutations per key in hadoop ColumnFamilyOutputFormat
   (CASSANDRA-1774)
 * improvements to Debian init script (CASSANDRA-1772)
 * use local classloader to check for version.properties (CASSANDRA-1778)
 * Validate that column names in column_metadata are valid for the
   defined comparator, and decode properly in cli (CASSANDRA-1773)
 * use cross-platform newlines in cli (CASSANDRA-1786)
 * add ExpiringColumn support to sstable import/export (CASSANDRA-1754)
 * add flush for each append to periodic commitlog mode; added
   periodic_without_flush option to disable this (CASSANDRA-1780)
 * close file handle used for post-flush truncate (CASSANDRA-1790)
 * various code cleanup (CASSANDRA-1793, -1794, -1795)
 * fix range queries against wrapped range (CASSANDRA-1781)
 * fix consistencylevel calculations for NetworkTopologyStrategy
   (CASSANDRA-1804)
 * cli support index type enum names (CASSANDRA-1810)
 * improved validation of column_metadata (CASSANDRA-1813)
 * reads at ConsistencyLevel > 1 throw UnavailableException
   immediately if insufficient live nodes exist (CASSANDRA-1803)
 * copy bytebuffers for local writes to avoid retaining the entire
   Thrift frame (CASSANDRA-1801)
 * fix NPE adding index to column w/o prior metadata (CASSANDRA-1764)
 * reduce fat client timeout (CASSANDRA-1730)
 * fix botched merge of CASSANDRA-1316


0.7.0-rc1
 * fix compaction and flush races with schema updates (CASSANDRA-1715)
 * add clustertool, config-converter, sstablekeys, and schematool 
   Windows .bat files (CASSANDRA-1723)
 * reject range queries received during bootstrap (CASSANDRA-1739)
 * fix wrapping-range queries on non-minimum token (CASSANDRA-1700)
 * add nodetool cfhistogram (CASSANDRA-1698)
 * limit repaired ranges to what the nodes have in common (CASSANDRA-1674)
 * index scan treats missing columns as not matching secondary
   expressions (CASSANDRA-1745)
 * Fix misuse of DataOutputBuffer.getData in AntiEntropyService
   (CASSANDRA-1729)
 * detect and warn when obsolete version of JNA is present (CASSANDRA-1760)
 * reduce fat client timeout (CASSANDRA-1730)
 * cleanup smallest CFs first to increase free temp space for larger ones
   (CASSANDRA-1811)
 * Update windows .bat files to work outside of main Cassandra
   directory (CASSANDRA-1713)
 * fix read repair regression from 0.6.7 (CASSANDRA-1727)
 * more-efficient read repair (CASSANDRA-1719)
 * fix hinted handoff replay (CASSANDRA-1656)
 * log type of dropped messages (CASSANDRA-1677)
 * upgrade to SLF4J 1.6.1
 * fix ByteBuffer bug in ExpiringColumn.updateDigest (CASSANDRA-1679)
 * fix IntegerType.getString (CASSANDRA-1681)
 * make -Djava.net.preferIPv4Stack=true the default (CASSANDRA-628)
 * add INTERNAL_RESPONSE verb to differentiate from responses related
   to client requests (CASSANDRA-1685)
 * log tpstats when dropping messages (CASSANDRA-1660)
 * include unreachable nodes in describeSchemaVersions (CASSANDRA-1678)
 * Avoid dropping messages off the client request path (CASSANDRA-1676)
 * fix jna errno reporting (CASSANDRA-1694)
 * add friendlier error for UnknownHostException on startup (CASSANDRA-1697)
 * include jna dependency in RPM package (CASSANDRA-1690)
 * add --skip-keys option to stress.py (CASSANDRA-1696)
 * improve cli handling of non-string keys and column names 
   (CASSANDRA-1701, -1693)
 * r/m extra subcomparator line in cli keyspaces output (CASSANDRA-1712)
 * add read repair chance to cli "show keyspaces"
 * upgrade to ConcurrentLinkedHashMap 1.1 (CASSANDRA-975)
 * fix index scan routing (CASSANDRA-1722)
 * fix tombstoning of supercolumns in range queries (CASSANDRA-1734)
 * clear endpoint cache after updating keyspace metadata (CASSANDRA-1741)
 * fix wrapping-range queries on non-minimum token (CASSANDRA-1700)
 * truncate includes secondary indexes (CASSANDRA-1747)
 * retain reference to PendingFile sstables (CASSANDRA-1749)
 * fix sstableimport regression (CASSANDRA-1753)
 * fix for bootstrap when no non-system tables are defined (CASSANDRA-1732)
 * handle replica unavailability in index scan (CASSANDRA-1755)
 * fix service initialization order deadlock (CASSANDRA-1756)
 * multi-line cli commands (CASSANDRA-1742)
 * fix race between snapshot and compaction (CASSANDRA-1736)
 * add listEndpointsPendingHints, deleteHintsForEndpoint JMX methods 
   (CASSANDRA-1551)


0.7.0-beta3
 * add strategy options to describe_keyspace output (CASSANDRA-1560)
 * log warning when using randomly generated token (CASSANDRA-1552)
 * re-organize JMX into .db, .net, .internal, .request (CASSANDRA-1217)
 * allow nodes to change IPs between restarts (CASSANDRA-1518)
 * remember ring state between restarts by default (CASSANDRA-1518)
 * flush index built flag so we can read it before log replay (CASSANDRA-1541)
 * lock row cache updates to prevent race condition (CASSANDRA-1293)
 * remove assertion causing rare (and harmless) error messages in
   commitlog (CASSANDRA-1330)
 * fix moving nodes with no keyspaces defined (CASSANDRA-1574)
 * fix unbootstrap when no data is present in a transfer range (CASSANDRA-1573)
 * take advantage of AVRO-495 to simplify our avro IDL (CASSANDRA-1436)
 * extend authorization hierarchy to column family (CASSANDRA-1554)
 * deletion support in secondary indexes (CASSANDRA-1571)
 * meaningful error message for invalid replication strategy class 
   (CASSANDRA-1566)
 * allow keyspace creation with RF > N (CASSANDRA-1428)
 * improve cli error handling (CASSANDRA-1580)
 * add cache save/load ability (CASSANDRA-1417, 1606, 1647)
 * add StorageService.getDrainProgress (CASSANDRA-1588)
 * Disallow bootstrap to an in-use token (CASSANDRA-1561)
 * Allow dynamic secondary index creation and destruction (CASSANDRA-1532)
 * log auto-guessed memtable thresholds (CASSANDRA-1595)
 * add ColumnDef support to cli (CASSANDRA-1583)
 * reduce index sample time by 75% (CASSANDRA-1572)
 * add cli support for column, strategy metadata (CASSANDRA-1578, 1612)
 * add cli support for schema modification (CASSANDRA-1584)
 * delete temp files on failed compactions (CASSANDRA-1596)
 * avoid blocking for dead nodes during removetoken (CASSANDRA-1605)
 * remove ConsistencyLevel.ZERO (CASSANDRA-1607)
 * expose in-progress compaction type in jmx (CASSANDRA-1586)
 * removed IClock & related classes from internals (CASSANDRA-1502)
 * fix removing tokens from SystemTable on decommission and removetoken
   (CASSANDRA-1609)
 * include CF metadata in cli 'show keyspaces' (CASSANDRA-1613)
 * switch from Properties to HashMap in PropertyFileSnitch to
   avoid synchronization bottleneck (CASSANDRA-1481)
 * PropertyFileSnitch configuration file renamed to 
   cassandra-topology.properties
 * add cli support for get_range_slices (CASSANDRA-1088, CASSANDRA-1619)
 * Make memtable flush thresholds per-CF instead of global 
   (CASSANDRA-1007, 1637)
 * add cli support for binary data without CfDef hints (CASSANDRA-1603)
 * fix building SSTable statistics post-stream (CASSANDRA-1620)
 * fix potential infinite loop in 2ary index queries (CASSANDRA-1623)
 * allow creating NTS keyspaces with no replicas configured (CASSANDRA-1626)
 * add jmx histogram of sstables accessed per read (CASSANDRA-1624)
 * remove system_rename_column_family and system_rename_keyspace from the
   client API until races can be fixed (CASSANDRA-1630, CASSANDRA-1585)
 * add cli sanity tests (CASSANDRA-1582)
 * update GC settings in cassandra.bat (CASSANDRA-1636)
 * cli support for index queries (CASSANDRA-1635)
 * cli support for updating schema memtable settings (CASSANDRA-1634)
 * cli --file option (CASSANDRA-1616)
 * reduce automatically chosen memtable sizes by 50% (CASSANDRA-1641)
 * move endpoint cache from snitch to strategy (CASSANDRA-1643)
 * fix commitlog recovery deleting the newly-created segment as well as
   the old ones (CASSANDRA-1644)
 * upgrade to Thrift 0.5 (CASSANDRA-1367)
 * renamed CL.DCQUORUM to LOCAL_QUORUM and DCQUORUMSYNC to EACH_QUORUM
 * cli truncate support (CASSANDRA-1653)
 * update GC settings in cassandra.bat (CASSANDRA-1636)
 * avoid logging when a node's ip/token is gossipped back to it (CASSANDRA-1666)


0.7-beta2
 * always use UTF-8 for hint keys (CASSANDRA-1439)
 * remove cassandra.yaml dependency from Hadoop and Pig (CASSADRA-1322)
 * expose CfDef metadata in describe_keyspaces (CASSANDRA-1363)
 * restore use of mmap_index_only option (CASSANDRA-1241)
 * dropping a keyspace with no column families generated an error 
   (CASSANDRA-1378)
 * rename RackAwareStrategy to OldNetworkTopologyStrategy, RackUnawareStrategy 
   to SimpleStrategy, DatacenterShardStrategy to NetworkTopologyStrategy,
   AbstractRackAwareSnitch to AbstractNetworkTopologySnitch (CASSANDRA-1392)
 * merge StorageProxy.mutate, mutateBlocking (CASSANDRA-1396)
 * faster UUIDType, LongType comparisons (CASSANDRA-1386, 1393)
 * fix setting read_repair_chance from CLI addColumnFamily (CASSANDRA-1399)
 * fix updates to indexed columns (CASSANDRA-1373)
 * fix race condition leaving to FileNotFoundException (CASSANDRA-1382)
 * fix sharded lock hash on index write path (CASSANDRA-1402)
 * add support for GT/E, LT/E in subordinate index clauses (CASSANDRA-1401)
 * cfId counter got out of sync when CFs were added (CASSANDRA-1403)
 * less chatty schema updates (CASSANDRA-1389)
 * rename column family mbeans. 'type' will now include either 
   'IndexColumnFamilies' or 'ColumnFamilies' depending on the CFS type.
   (CASSANDRA-1385)
 * disallow invalid keyspace and column family names. This includes name that
   matches a '^\w+' regex. (CASSANDRA-1377)
 * use JNA, if present, to take snapshots (CASSANDRA-1371)
 * truncate hints if starting 0.7 for the first time (CASSANDRA-1414)
 * fix FD leak in single-row slicepredicate queries (CASSANDRA-1416)
 * allow index expressions against columns that are not part of the 
   SlicePredicate (CASSANDRA-1410)
 * config-converter properly handles snitches and framed support 
   (CASSANDRA-1420)
 * remove keyspace argument from multiget_count (CASSANDRA-1422)
 * allow specifying cassandra.yaml location as (local or remote) URL
   (CASSANDRA-1126)
 * fix using DynamicEndpointSnitch with NetworkTopologyStrategy
   (CASSANDRA-1429)
 * Add CfDef.default_validation_class (CASSANDRA-891)
 * fix EstimatedHistogram.max (CASSANDRA-1413)
 * quorum read optimization (CASSANDRA-1622)
 * handle zero-length (or missing) rows during HH paging (CASSANDRA-1432)
 * include secondary indexes during schema migrations (CASSANDRA-1406)
 * fix commitlog header race during schema change (CASSANDRA-1435)
 * fix ColumnFamilyStoreMBeanIterator to use new type name (CASSANDRA-1433)
 * correct filename generated by xml->yaml converter (CASSANDRA-1419)
 * add CMSInitiatingOccupancyFraction=75 and UseCMSInitiatingOccupancyOnly
   to default JVM options
 * decrease jvm heap for cassandra-cli (CASSANDRA-1446)
 * ability to modify keyspaces and column family definitions on a live cluster
   (CASSANDRA-1285)
 * support for Hadoop Streaming [non-jvm map/reduce via stdin/out]
   (CASSANDRA-1368)
 * Move persistent sstable stats from the system table to an sstable component
   (CASSANDRA-1430)
 * remove failed bootstrap attempt from pending ranges when gossip times
   it out after 1h (CASSANDRA-1463)
 * eager-create tcp connections to other cluster members (CASSANDRA-1465)
 * enumerate stages and derive stage from message type instead of 
   transmitting separately (CASSANDRA-1465)
 * apply reversed flag during collation from different data sources
   (CASSANDRA-1450)
 * make failure to remove comitlog segment non-fatal (CASSANDRA-1348)
 * correct ordering of drain operations so CL.recover is no longer 
   necessary (CASSANDRA-1408)
 * removed keyspace from describe_splits method (CASSANDRA-1425)
 * rename check_schema_agreement to describe_schema_versions
   (CASSANDRA-1478)
 * fix QUORUM calculation for RF > 3 (CASSANDRA-1487)
 * remove tombstones during non-major compactions when bloom filter
   verifies that row does not exist in other sstables (CASSANDRA-1074)
 * nodes that coordinated a loadbalance in the past could not be seen by
   newly added nodes (CASSANDRA-1467)
 * exposed endpoint states (gossip details) via jmx (CASSANDRA-1467)
 * ensure that compacted sstables are not included when new readers are
   instantiated (CASSANDRA-1477)
 * by default, calculate heap size and memtable thresholds at runtime (CASSANDRA-1469)
 * fix races dealing with adding/dropping keyspaces and column families in
   rapid succession (CASSANDRA-1477)
 * clean up of Streaming system (CASSANDRA-1503, 1504, 1506)
 * add options to configure Thrift socket keepalive and buffer sizes (CASSANDRA-1426)
 * make contrib CassandraServiceDataCleaner recursive (CASSANDRA-1509)
 * min, max compaction threshold are configurable and persistent 
   per-ColumnFamily (CASSANDRA-1468)
 * fix replaying the last mutation in a commitlog unnecessarily 
   (CASSANDRA-1512)
 * invoke getDefaultUncaughtExceptionHandler from DTPE with the original
   exception rather than the ExecutionException wrapper (CASSANDRA-1226)
 * remove Clock from the Thrift (and Avro) API (CASSANDRA-1501)
 * Close intra-node sockets when connection is broken (CASSANDRA-1528)
 * RPM packaging spec file (CASSANDRA-786)
 * weighted request scheduler (CASSANDRA-1485)
 * treat expired columns as deleted (CASSANDRA-1539)
 * make IndexInterval configurable (CASSANDRA-1488)
 * add describe_snitch to Thrift API (CASSANDRA-1490)
 * MD5 authenticator compares plain text submitted password with MD5'd
   saved property, instead of vice versa (CASSANDRA-1447)
 * JMX MessagingService pending and completed counts (CASSANDRA-1533)
 * fix race condition processing repair responses (CASSANDRA-1511)
 * make repair blocking (CASSANDRA-1511)
 * create EndpointSnitchInfo and MBean to expose rack and DC (CASSANDRA-1491)
 * added option to contrib/word_count to output results back to Cassandra
   (CASSANDRA-1342)
 * rewrite Hadoop ColumnFamilyRecordWriter to pool connections, retry to
   multiple Cassandra nodes, and smooth impact on the Cassandra cluster
   by using smaller batch sizes (CASSANDRA-1434)
 * fix setting gc_grace_seconds via CLI (CASSANDRA-1549)
 * support TTL'd index values (CASSANDRA-1536)
 * make removetoken work like decommission (CASSANDRA-1216)
 * make cli comparator-aware and improve quote rules (CASSANDRA-1523,-1524)
 * make nodetool compact and cleanup blocking (CASSANDRA-1449)
 * add memtable, cache information to GCInspector logs (CASSANDRA-1558)
 * enable/disable HintedHandoff via JMX (CASSANDRA-1550)
 * Ignore stray files in the commit log directory (CASSANDRA-1547)
 * Disallow bootstrap to an in-use token (CASSANDRA-1561)


0.7-beta1
 * sstable versioning (CASSANDRA-389)
 * switched to slf4j logging (CASSANDRA-625)
 * add (optional) expiration time for column (CASSANDRA-699)
 * access levels for authentication/authorization (CASSANDRA-900)
 * add ReadRepairChance to CF definition (CASSANDRA-930)
 * fix heisenbug in system tests, especially common on OS X (CASSANDRA-944)
 * convert to byte[] keys internally and all public APIs (CASSANDRA-767)
 * ability to alter schema definitions on a live cluster (CASSANDRA-44)
 * renamed configuration file to cassandra.xml, and log4j.properties to
   log4j-server.properties, which must now be loaded from
   the classpath (which is how our scripts in bin/ have always done it)
   (CASSANDRA-971)
 * change get_count to require a SlicePredicate. create multi_get_count
   (CASSANDRA-744)
 * re-organized endpointsnitch implementations and added SimpleSnitch
   (CASSANDRA-994)
 * Added preload_row_cache option (CASSANDRA-946)
 * add CRC to commitlog header (CASSANDRA-999)
 * removed deprecated batch_insert and get_range_slice methods (CASSANDRA-1065)
 * add truncate thrift method (CASSANDRA-531)
 * http mini-interface using mx4j (CASSANDRA-1068)
 * optimize away copy of sliced row on memtable read path (CASSANDRA-1046)
 * replace constant-size 2GB mmaped segments and special casing for index 
   entries spanning segment boundaries, with SegmentedFile that computes 
   segments that always contain entire entries/rows (CASSANDRA-1117)
 * avoid reading large rows into memory during compaction (CASSANDRA-16)
 * added hadoop OutputFormat (CASSANDRA-1101)
 * efficient Streaming (no more anticompaction) (CASSANDRA-579)
 * split commitlog header into separate file and add size checksum to
   mutations (CASSANDRA-1179)
 * avoid allocating a new byte[] for each mutation on replay (CASSANDRA-1219)
 * revise HH schema to be per-endpoint (CASSANDRA-1142)
 * add joining/leaving status to nodetool ring (CASSANDRA-1115)
 * allow multiple repair sessions per node (CASSANDRA-1190)
 * optimize away MessagingService for local range queries (CASSANDRA-1261)
 * make framed transport the default so malformed requests can't OOM the 
   server (CASSANDRA-475)
 * significantly faster reads from row cache (CASSANDRA-1267)
 * take advantage of row cache during range queries (CASSANDRA-1302)
 * make GCGraceSeconds a per-ColumnFamily value (CASSANDRA-1276)
 * keep persistent row size and column count statistics (CASSANDRA-1155)
 * add IntegerType (CASSANDRA-1282)
 * page within a single row during hinted handoff (CASSANDRA-1327)
 * push DatacenterShardStrategy configuration into keyspace definition,
   eliminating datacenter.properties. (CASSANDRA-1066)
 * optimize forward slices starting with '' and single-index-block name 
   queries by skipping the column index (CASSANDRA-1338)
 * streaming refactor (CASSANDRA-1189)
 * faster comparison for UUID types (CASSANDRA-1043)
 * secondary index support (CASSANDRA-749 and subtasks)
 * make compaction buckets deterministic (CASSANDRA-1265)


0.6.6
 * Allow using DynamicEndpointSnitch with RackAwareStrategy (CASSANDRA-1429)
 * remove the remaining vestiges of the unfinished DatacenterShardStrategy 
   (replaced by NetworkTopologyStrategy in 0.7)
   

0.6.5
 * fix key ordering in range query results with RandomPartitioner
   and ConsistencyLevel > ONE (CASSANDRA-1145)
 * fix for range query starting with the wrong token range (CASSANDRA-1042)
 * page within a single row during hinted handoff (CASSANDRA-1327)
 * fix compilation on non-sun JDKs (CASSANDRA-1061)
 * remove String.trim() call on row keys in batch mutations (CASSANDRA-1235)
 * Log summary of dropped messages instead of spamming log (CASSANDRA-1284)
 * add dynamic endpoint snitch (CASSANDRA-981)
 * fix streaming for keyspaces with hyphens in their name (CASSANDRA-1377)
 * fix errors in hard-coded bloom filter optKPerBucket by computing it
   algorithmically (CASSANDRA-1220
 * remove message deserialization stage, and uncap read/write stages
   so slow reads/writes don't block gossip processing (CASSANDRA-1358)
 * add jmx port configuration to Debian package (CASSANDRA-1202)
 * use mlockall via JNA, if present, to prevent Linux from swapping
   out parts of the JVM (CASSANDRA-1214)


0.6.4
 * avoid queuing multiple hint deliveries for the same endpoint
   (CASSANDRA-1229)
 * better performance for and stricter checking of UTF8 column names
   (CASSANDRA-1232)
 * extend option to lower compaction priority to hinted handoff
   as well (CASSANDRA-1260)
 * log errors in gossip instead of re-throwing (CASSANDRA-1289)
 * avoid aborting commitlog replay prematurely if a flushed-but-
   not-removed commitlog segment is encountered (CASSANDRA-1297)
 * fix duplicate rows being read during mapreduce (CASSANDRA-1142)
 * failure detection wasn't closing command sockets (CASSANDRA-1221)
 * cassandra-cli.bat works on windows (CASSANDRA-1236)
 * pre-emptively drop requests that cannot be processed within RPCTimeout
   (CASSANDRA-685)
 * add ack to Binary write verb and update CassandraBulkLoader
   to wait for acks for each row (CASSANDRA-1093)
 * added describe_partitioner Thrift method (CASSANDRA-1047)
 * Hadoop jobs no longer require the Cassandra storage-conf.xml
   (CASSANDRA-1280, CASSANDRA-1047)
 * log thread pool stats when GC is excessive (CASSANDRA-1275)
 * remove gossip message size limit (CASSANDRA-1138)
 * parallelize local and remote reads during multiget, and respect snitch 
   when determining whether to do local read for CL.ONE (CASSANDRA-1317)
 * fix read repair to use requested consistency level on digest mismatch,
   rather than assuming QUORUM (CASSANDRA-1316)
 * process digest mismatch re-reads in parallel (CASSANDRA-1323)
 * switch hints CF comparator to BytesType (CASSANDRA-1274)


0.6.3
 * retry to make streaming connections up to 8 times. (CASSANDRA-1019)
 * reject describe_ring() calls on invalid keyspaces (CASSANDRA-1111)
 * fix cache size calculation for size of 100% (CASSANDRA-1129)
 * fix cache capacity only being recalculated once (CASSANDRA-1129)
 * remove hourly scan of all hints on the off chance that the gossiper
   missed a status change; instead, expose deliverHintsToEndpoint to JMX
   so it can be done manually, if necessary (CASSANDRA-1141)
 * don't reject reads at CL.ALL (CASSANDRA-1152)
 * reject deletions to supercolumns in CFs containing only standard
   columns (CASSANDRA-1139)
 * avoid preserving login information after client disconnects
   (CASSANDRA-1057)
 * prefer sun jdk to openjdk in debian init script (CASSANDRA-1174)
 * detect partioner config changes between restarts and fail fast 
   (CASSANDRA-1146)
 * use generation time to resolve node token reassignment disagreements
   (CASSANDRA-1118)
 * restructure the startup ordering of Gossiper and MessageService to avoid
   timing anomalies (CASSANDRA-1160)
 * detect incomplete commit log hearders (CASSANDRA-1119)
 * force anti-entropy service to stream files on the stream stage to avoid
   sending streams out of order (CASSANDRA-1169)
 * remove inactive stream managers after AES streams files (CASSANDRA-1169)
 * allow removing entire row through batch_mutate Deletion (CASSANDRA-1027)
 * add JMX metrics for row-level bloom filter false positives (CASSANDRA-1212)
 * added a redhat init script to contrib (CASSANDRA-1201)
 * use midpoint when bootstrapping a new machine into range with not
   much data yet instead of random token (CASSANDRA-1112)
 * kill server on OOM in executor stage as well as Thrift (CASSANDRA-1226)
 * remove opportunistic repairs, when two machines with overlapping replica
   responsibilities happen to finish major compactions of the same CF near
   the same time.  repairs are now fully manual (CASSANDRA-1190)
 * add ability to lower compaction priority (default is no change from 0.6.2)
   (CASSANDRA-1181)


0.6.2
 * fix contrib/word_count build. (CASSANDRA-992)
 * split CommitLogExecutorService into BatchCommitLogExecutorService and 
   PeriodicCommitLogExecutorService (CASSANDRA-1014)
 * add latency histograms to CFSMBean (CASSANDRA-1024)
 * make resolving timestamp ties deterministic by using value bytes
   as a tiebreaker (CASSANDRA-1039)
 * Add option to turn off Hinted Handoff (CASSANDRA-894)
 * fix windows startup (CASSANDRA-948)
 * make concurrent_reads, concurrent_writes configurable at runtime via JMX
   (CASSANDRA-1060)
 * disable GCInspector on non-Sun JVMs (CASSANDRA-1061)
 * fix tombstone handling in sstable rows with no other data (CASSANDRA-1063)
 * fix size of row in spanned index entries (CASSANDRA-1056)
 * install json2sstable, sstable2json, and sstablekeys to Debian package
 * StreamingService.StreamDestinations wouldn't empty itself after streaming
   finished (CASSANDRA-1076)
 * added Collections.shuffle(splits) before returning the splits in 
   ColumnFamilyInputFormat (CASSANDRA-1096)
 * do not recalculate cache capacity post-compaction if it's been manually 
   modified (CASSANDRA-1079)
 * better defaults for flush sorter + writer executor queue sizes
   (CASSANDRA-1100)
 * windows scripts for SSTableImport/Export (CASSANDRA-1051)
 * windows script for nodetool (CASSANDRA-1113)
 * expose PhiConvictThreshold (CASSANDRA-1053)
 * make repair of RF==1 a no-op (CASSANDRA-1090)
 * improve default JVM GC options (CASSANDRA-1014)
 * fix SlicePredicate serialization inside Hadoop jobs (CASSANDRA-1049)
 * close Thrift sockets in Hadoop ColumnFamilyRecordReader (CASSANDRA-1081)


0.6.1
 * fix NPE in sstable2json when no excluded keys are given (CASSANDRA-934)
 * keep the replica set constant throughout the read repair process
   (CASSANDRA-937)
 * allow querying getAllRanges with empty token list (CASSANDRA-933)
 * fix command line arguments inversion in clustertool (CASSANDRA-942)
 * fix race condition that could trigger a false-positive assertion
   during post-flush discard of old commitlog segments (CASSANDRA-936)
 * fix neighbor calculation for anti-entropy repair (CASSANDRA-924)
 * perform repair even for small entropy differences (CASSANDRA-924)
 * Use hostnames in CFInputFormat to allow Hadoop's naive string-based
   locality comparisons to work (CASSANDRA-955)
 * cache read-only BufferedRandomAccessFile length to avoid
   3 system calls per invocation (CASSANDRA-950)
 * nodes with IPv6 (and no IPv4) addresses could not join cluster
   (CASSANDRA-969)
 * Retrieve the correct number of undeleted columns, if any, from
   a supercolumn in a row that had been deleted previously (CASSANDRA-920)
 * fix index scans that cross the 2GB mmap boundaries for both mmap
   and standard i/o modes (CASSANDRA-866)
 * expose drain via nodetool (CASSANDRA-978)


0.6.0-RC1
 * JMX drain to flush memtables and run through commit log (CASSANDRA-880)
 * Bootstrapping can skip ranges under the right conditions (CASSANDRA-902)
 * fix merging row versions in range_slice for CL > ONE (CASSANDRA-884)
 * default write ConsistencyLeven chaned from ZERO to ONE
 * fix for index entries spanning mmap buffer boundaries (CASSANDRA-857)
 * use lexical comparison if time part of TimeUUIDs are the same 
   (CASSANDRA-907)
 * bound read, mutation, and response stages to fix possible OOM
   during log replay (CASSANDRA-885)
 * Use microseconds-since-epoch (UTC) in cli, instead of milliseconds
 * Treat batch_mutate Deletion with null supercolumn as "apply this predicate 
   to top level supercolumns" (CASSANDRA-834)
 * Streaming destination nodes do not update their JMX status (CASSANDRA-916)
 * Fix internal RPC timeout calculation (CASSANDRA-911)
 * Added Pig loadfunc to contrib/pig (CASSANDRA-910)


0.6.0-beta3
 * fix compaction bucketing bug (CASSANDRA-814)
 * update windows batch file (CASSANDRA-824)
 * deprecate KeysCachedFraction configuration directive in favor
   of KeysCached; move to unified-per-CF key cache (CASSANDRA-801)
 * add invalidateRowCache to ColumnFamilyStoreMBean (CASSANDRA-761)
 * send Handoff hints to natural locations to reduce load on
   remaining nodes in a failure scenario (CASSANDRA-822)
 * Add RowWarningThresholdInMB configuration option to warn before very 
   large rows get big enough to threaten node stability, and -x option to
   be able to remove them with sstable2json if the warning is unheeded
   until it's too late (CASSANDRA-843)
 * Add logging of GC activity (CASSANDRA-813)
 * fix ConcurrentModificationException in commitlog discard (CASSANDRA-853)
 * Fix hardcoded row count in Hadoop RecordReader (CASSANDRA-837)
 * Add a jmx status to the streaming service and change several DEBUG
   messages to INFO (CASSANDRA-845)
 * fix classpath in cassandra-cli.bat for Windows (CASSANDRA-858)
 * allow re-specifying host, port to cassandra-cli if invalid ones
   are first tried (CASSANDRA-867)
 * fix race condition handling rpc timeout in the coordinator
   (CASSANDRA-864)
 * Remove CalloutLocation and StagingFileDirectory from storage-conf files 
   since those settings are no longer used (CASSANDRA-878)
 * Parse a long from RowWarningThresholdInMB instead of an int (CASSANDRA-882)
 * Remove obsolete ControlPort code from DatabaseDescriptor (CASSANDRA-886)
 * move skipBytes side effect out of assert (CASSANDRA-899)
 * add "double getLoad" to StorageServiceMBean (CASSANDRA-898)
 * track row stats per CF at compaction time (CASSANDRA-870)
 * disallow CommitLogDirectory matching a DataFileDirectory (CASSANDRA-888)
 * default key cache size is 200k entries, changed from 10% (CASSANDRA-863)
 * add -Dcassandra-foreground=yes to cassandra.bat
 * exit if cluster name is changed unexpectedly (CASSANDRA-769)


0.6.0-beta1/beta2
 * add batch_mutate thrift command, deprecating batch_insert (CASSANDRA-336)
 * remove get_key_range Thrift API, deprecated in 0.5 (CASSANDRA-710)
 * add optional login() Thrift call for authentication (CASSANDRA-547)
 * support fat clients using gossiper and StorageProxy to perform
   replication in-process [jvm-only] (CASSANDRA-535)
 * support mmapped I/O for reads, on by default on 64bit JVMs 
   (CASSANDRA-408, CASSANDRA-669)
 * improve insert concurrency, particularly during Hinted Handoff
   (CASSANDRA-658)
 * faster network code (CASSANDRA-675)
 * stress.py moved to contrib (CASSANDRA-635)
 * row caching [must be explicitly enabled per-CF in config] (CASSANDRA-678)
 * present a useful measure of compaction progress in JMX (CASSANDRA-599)
 * add bin/sstablekeys (CASSNADRA-679)
 * add ConsistencyLevel.ANY (CASSANDRA-687)
 * make removetoken remove nodes from gossip entirely (CASSANDRA-644)
 * add ability to set cache sizes at runtime (CASSANDRA-708)
 * report latency and cache hit rate statistics with lifetime totals
   instead of average over the last minute (CASSANDRA-702)
 * support get_range_slice for RandomPartitioner (CASSANDRA-745)
 * per-keyspace replication factory and replication strategy (CASSANDRA-620)
 * track latency in microseconds (CASSANDRA-733)
 * add describe_ Thrift methods, deprecating get_string_property and 
   get_string_list_property
 * jmx interface for tracking operation mode and streams in general.
   (CASSANDRA-709)
 * keep memtables in sorted order to improve range query performance
   (CASSANDRA-799)
 * use while loop instead of recursion when trimming sstables compaction list 
   to avoid blowing stack in pathological cases (CASSANDRA-804)
 * basic Hadoop map/reduce support (CASSANDRA-342)


0.5.1
 * ensure all files for an sstable are streamed to the same directory.
   (CASSANDRA-716)
 * more accurate load estimate for bootstrapping (CASSANDRA-762)
 * tolerate dead or unavailable bootstrap target on write (CASSANDRA-731)
 * allow larger numbers of keys (> 140M) in a sstable bloom filter
   (CASSANDRA-790)
 * include jvm argument improvements from CASSANDRA-504 in debian package
 * change streaming chunk size to 32MB to accomodate Windows XP limitations
   (was 64MB) (CASSANDRA-795)
 * fix get_range_slice returning results in the wrong order (CASSANDRA-781)
 

0.5.0 final
 * avoid attempting to delete temporary bootstrap files twice (CASSANDRA-681)
 * fix bogus NaN in nodeprobe cfstats output (CASSANDRA-646)
 * provide a policy for dealing with single thread executors w/ a full queue
   (CASSANDRA-694)
 * optimize inner read in MessagingService, vastly improving multiple-node
   performance (CASSANDRA-675)
 * wait for table flush before streaming data back to a bootstrapping node.
   (CASSANDRA-696)
 * keep track of bootstrapping sources by table so that bootstrapping doesn't 
   give the indication of finishing early (CASSANDRA-673)


0.5.0 RC3
 * commit the correct version of the patch for CASSANDRA-663


0.5.0 RC2 (unreleased)
 * fix bugs in converting get_range_slice results to Thrift 
   (CASSANDRA-647, CASSANDRA-649)
 * expose java.util.concurrent.TimeoutException in StorageProxy methods
   (CASSANDRA-600)
 * TcpConnectionManager was holding on to disconnected connections, 
   giving the false indication they were being used. (CASSANDRA-651)
 * Remove duplicated write. (CASSANDRA-662)
 * Abort bootstrap if IP is already in the token ring (CASSANDRA-663)
 * increase default commitlog sync period, and wait for last sync to 
   finish before submitting another (CASSANDRA-668)


0.5.0 RC1
 * Fix potential NPE in get_range_slice (CASSANDRA-623)
 * add CRC32 to commitlog entries (CASSANDRA-605)
 * fix data streaming on windows (CASSANDRA-630)
 * GC compacted sstables after cleanup and compaction (CASSANDRA-621)
 * Speed up anti-entropy validation (CASSANDRA-629)
 * Fix anti-entropy assertion error (CASSANDRA-639)
 * Fix pending range conflicts when bootstapping or moving
   multiple nodes at once (CASSANDRA-603)
 * Handle obsolete gossip related to node movement in the case where
   one or more nodes is down when the movement occurs (CASSANDRA-572)
 * Include dead nodes in gossip to avoid a variety of problems
   and fix HH to removed nodes (CASSANDRA-634)
 * return an InvalidRequestException for mal-formed SlicePredicates
   (CASSANDRA-643)
 * fix bug determining closest neighbor for use in multiple datacenters
   (CASSANDRA-648)
 * Vast improvements in anticompaction speed (CASSANDRA-607)
 * Speed up log replay and writes by avoiding redundant serializations
   (CASSANDRA-652)


0.5.0 beta 2
 * Bootstrap improvements (several tickets)
 * add nodeprobe repair anti-entropy feature (CASSANDRA-193, CASSANDRA-520)
 * fix possibility of partition when many nodes restart at once
   in clusters with multiple seeds (CASSANDRA-150)
 * fix NPE in get_range_slice when no data is found (CASSANDRA-578)
 * fix potential NPE in hinted handoff (CASSANDRA-585)
 * fix cleanup of local "system" keyspace (CASSANDRA-576)
 * improve computation of cluster load balance (CASSANDRA-554)
 * added super column read/write, column count, and column/row delete to
   cassandra-cli (CASSANDRA-567, CASSANDRA-594)
 * fix returning live subcolumns of deleted supercolumns (CASSANDRA-583)
 * respect JAVA_HOME in bin/ scripts (several tickets)
 * add StorageService.initClient for fat clients on the JVM (CASSANDRA-535)
   (see contrib/client_only for an example of use)
 * make consistency_level functional in get_range_slice (CASSANDRA-568)
 * optimize key deserialization for RandomPartitioner (CASSANDRA-581)
 * avoid GCing tombstones except on major compaction (CASSANDRA-604)
 * increase failure conviction threshold, resulting in less nodes
   incorrectly (and temporarily) marked as down (CASSANDRA-610)
 * respect memtable thresholds during log replay (CASSANDRA-609)
 * support ConsistencyLevel.ALL on read (CASSANDRA-584)
 * add nodeprobe removetoken command (CASSANDRA-564)


0.5.0 beta
 * Allow multiple simultaneous flushes, improving flush throughput 
   on multicore systems (CASSANDRA-401)
 * Split up locks to improve write and read throughput on multicore systems
   (CASSANDRA-444, CASSANDRA-414)
 * More efficient use of memory during compaction (CASSANDRA-436)
 * autobootstrap option: when enabled, all non-seed nodes will attempt
   to bootstrap when started, until bootstrap successfully
   completes. -b option is removed.  (CASSANDRA-438)
 * Unless a token is manually specified in the configuration xml,
   a bootstraping node will use a token that gives it half the
   keys from the most-heavily-loaded node in the cluster,
   instead of generating a random token. 
   (CASSANDRA-385, CASSANDRA-517)
 * Miscellaneous bootstrap fixes (several tickets)
 * Ability to change a node's token even after it has data on it
   (CASSANDRA-541)
 * Ability to decommission a live node from the ring (CASSANDRA-435)
 * Semi-automatic loadbalancing via nodeprobe (CASSANDRA-192)
 * Add ability to set compaction thresholds at runtime via
   JMX / nodeprobe.  (CASSANDRA-465)
 * Add "comment" field to ColumnFamily definition. (CASSANDRA-481)
 * Additional JMX metrics (CASSANDRA-482)
 * JSON based export and import tools (several tickets)
 * Hinted Handoff fixes (several tickets)
 * Add key cache to improve read performance (CASSANDRA-423)
 * Simplified construction of custom ReplicationStrategy classes
   (CASSANDRA-497)
 * Graphical application (Swing) for ring integrity verification and 
   visualization was added to contrib (CASSANDRA-252)
 * Add DCQUORUM, DCQUORUMSYNC consistency levels and corresponding
   ReplicationStrategy / EndpointSnitch classes.  Experimental.
   (CASSANDRA-492)
 * Web client interface added to contrib (CASSANDRA-457)
 * More-efficient flush for Random, CollatedOPP partitioners 
   for normal writes (CASSANDRA-446) and bulk load (CASSANDRA-420)
 * Add MemtableFlushAfterMinutes, a global replacement for the old 
   per-CF FlushPeriodInMinutes setting (CASSANDRA-463)
 * optimizations to slice reading (CASSANDRA-350) and supercolumn
   queries (CASSANDRA-510)
 * force binding to given listenaddress for nodes with multiple
   interfaces (CASSANDRA-546)
 * stress.py benchmarking tool improvements (several tickets)
 * optimized replica placement code (CASSANDRA-525)
 * faster log replay on restart (CASSANDRA-539, CASSANDRA-540)
 * optimized local-node writes (CASSANDRA-558)
 * added get_range_slice, deprecating get_key_range (CASSANDRA-344)
 * expose TimedOutException to thrift (CASSANDRA-563)
 

0.4.2
 * Add validation disallowing null keys (CASSANDRA-486)
 * Fix race conditions in TCPConnectionManager (CASSANDRA-487)
 * Fix using non-utf8-aware comparison as a sanity check.
   (CASSANDRA-493)
 * Improve default garbage collector options (CASSANDRA-504)
 * Add "nodeprobe flush" (CASSANDRA-505)
 * remove NotFoundException from get_slice throws list (CASSANDRA-518)
 * fix get (not get_slice) of entire supercolumn (CASSANDRA-508)
 * fix null token during bootstrap (CASSANDRA-501)


0.4.1
 * Fix FlushPeriod columnfamily configuration regression
   (CASSANDRA-455)
 * Fix long column name support (CASSANDRA-460)
 * Fix for serializing a row that only contains tombstones
   (CASSANDRA-458)
 * Fix for discarding unneeded commitlog segments (CASSANDRA-459)
 * Add SnapshotBeforeCompaction configuration option (CASSANDRA-426)
 * Fix compaction abort under insufficient disk space (CASSANDRA-473)
 * Fix reading subcolumn slice from tombstoned CF (CASSANDRA-484)
 * Fix race condition in RVH causing occasional NPE (CASSANDRA-478)


0.4.0
 * fix get_key_range problems when a node is down (CASSANDRA-440)
   and add UnavailableException to more Thrift methods
 * Add example EndPointSnitch contrib code (several tickets)


0.4.0 RC2
 * fix SSTable generation clash during compaction (CASSANDRA-418)
 * reject method calls with null parameters (CASSANDRA-308)
 * properly order ranges in nodeprobe output (CASSANDRA-421)
 * fix logging of certain errors on executor threads (CASSANDRA-425)


0.4.0 RC1
 * Bootstrap feature is live; use -b on startup (several tickets)
 * Added multiget api (CASSANDRA-70)
 * fix Deadlock with SelectorManager.doProcess and TcpConnection.write
   (CASSANDRA-392)
 * remove key cache b/c of concurrency bugs in third-party
   CLHM library (CASSANDRA-405)
 * update non-major compaction logic to use two threshold values
   (CASSANDRA-407)
 * add periodic / batch commitlog sync modes (several tickets)
 * inline BatchMutation into batch_insert params (CASSANDRA-403)
 * allow setting the logging level at runtime via mbean (CASSANDRA-402)
 * change default comparator to BytesType (CASSANDRA-400)
 * add forwards-compatible ConsistencyLevel parameter to get_key_range
   (CASSANDRA-322)
 * r/m special case of blocking for local destination when writing with 
   ConsistencyLevel.ZERO (CASSANDRA-399)
 * Fixes to make BinaryMemtable [bulk load interface] useful (CASSANDRA-337);
   see contrib/bmt_example for an example of using it.
 * More JMX properties added (several tickets)
 * Thrift changes (several tickets)
    - Merged _super get methods with the normal ones; return values
      are now of ColumnOrSuperColumn.
    - Similarly, merged batch_insert_super into batch_insert.



0.4.0 beta
 * On-disk data format has changed to allow billions of keys/rows per
   node instead of only millions
 * Multi-keyspace support
 * Scan all sstables for all queries to avoid situations where
   different types of operation on the same ColumnFamily could
   disagree on what data was present
 * Snapshot support via JMX
 * Thrift API has changed a _lot_:
    - removed time-sorted CFs; instead, user-defined comparators
      may be defined on the column names, which are now byte arrays.
      Default comparators are provided for UTF8, Bytes, Ascii, Long (i64),
      and UUID types.
    - removed colon-delimited strings in thrift api in favor of explicit
      structs such as ColumnPath, ColumnParent, etc.  Also normalized
      thrift struct and argument naming.
    - Added columnFamily argument to get_key_range.
    - Change signature of get_slice to accept starting and ending
      columns as well as an offset.  (This allows use of indexes.)
      Added "ascending" flag to allow reasonably-efficient reverse
      scans as well.  Removed get_slice_by_range as redundant.
    - get_key_range operates on one CF at a time
    - changed `block` boolean on insert methods to ConsistencyLevel enum,
      with options of NONE, ONE, QUORUM, and ALL.
    - added similar consistency_level parameter to read methods
    - column-name-set slice with no names given now returns zero columns
      instead of all of them.  ("all" can run your server out of memory.
      use a range-based slice with a high max column count instead.)
 * Removed the web interface. Node information can now be obtained by 
   using the newly introduced nodeprobe utility.
 * More JMX stats
 * Remove magic values from internals (e.g. special key to indicate
   when to flush memtables)
 * Rename configuration "table" to "keyspace"
 * Moved to crash-only design; no more shutdown (just kill the process)
 * Lots of bug fixes

Full list of issues resolved in 0.4 is at https://issues.apache.org/jira/secure/IssueNavigator.jspa?reset=true&&pid=12310865&fixfor=12313862&resolution=1&sorter/field=issuekey&sorter/order=DESC


0.3.0 RC3
 * Fix potential deadlock under load in TCPConnection.
   (CASSANDRA-220)


0.3.0 RC2
 * Fix possible data loss when server is stopped after replaying
   log but before new inserts force memtable flush.
   (CASSANDRA-204)
 * Added BUGS file


0.3.0 RC1
 * Range queries on keys, including user-defined key collation
 * Remove support
 * Workarounds for a weird bug in JDK select/register that seems
   particularly common on VM environments. Cassandra should deploy
   fine on EC2 now
 * Much improved infrastructure: the beginnings of a decent test suite
   ("ant test" for unit tests; "nosetests" for system tests), code
   coverage reporting, etc.
 * Expanded node status reporting via JMX
 * Improved error reporting/logging on both server and client
 * Reduced memory footprint in default configuration
 * Combined blocking and non-blocking versions of insert APIs
 * Added FlushPeriodInMinutes configuration parameter to force
   flushing of infrequently-updated ColumnFamilies<|MERGE_RESOLUTION|>--- conflicted
+++ resolved
@@ -1,4 +1,3 @@
-<<<<<<< HEAD
 0.8.0-final
  * fix CQL grammar warning and cqlsh regression from CASSANDRA-2622
  * add ant generate-cql-html target (CASSANDRA-2526)
@@ -8,27 +7,6 @@
 
 
 0.8.0-rc1
-=======
-0.7.7
- * adjust hinted handoff page size to avoid OOM with large columns 
-   (CASSANDRA-2652)
- * mark BRAF buffer invalid post-flush so we don't re-flush partial
-   buffers again, especially on CL writes (CASSANDRA-2660)
- * don't perform HH to client-mode [storageproxy] nodes (CASSANDRA-2668)
- * fix IntegerType.getString with direct buffers (CASSANDRA-2684)
-
-
-0.7.6
- * force GC to reclaim disk space on flush, if necessary (CASSANDRA-2404)
- * move gossip heartbeat back to its own thread (CASSANDRA-2554)
- * fix incorrect use of NBHM.size in ReadCallback that could cause
-   reads to time out even when responses were received (CASSAMDRA-2552)
- * trigger read repair correctly for LOCAL_QUORUM reads (CASSANDRA-2556)
- * correctly reject query with missing mandatory super columns and validate
-   super column name in Deletion (CASSANDRA-2571)
- * refuse to apply migrations with older timestamps than the current 
-   schema (CASSANDRA-2536)
->>>>>>> ed7f7e8f
  * faster flushes and compaction from fixing excessively pessimistic 
    rebuffering in BRAF (CASSANDRA-2581)
  * fix returning null column values in the python cql driver (CASSANDRA-2593)
@@ -55,7 +33,7 @@
  * initialize local ep state prior to gossip startup if needed (CASSANDRA-2638)
  * fix counter increment lost after restart (CASSANDRA-2642)
  * add quote-escaping via backslash to CLI (CASSANDRA-2623)
- * fix pig example script (CASSANDRA-2487)
+ * fig pig example script (CASSANDRA-2487)
  * fix dynamic snitch race in adding latencies (CASSANDRA-2618)
  * Start/stop cassandra after more important services such as mdadm in
    debian packaging (CASSANDRA-2481)
