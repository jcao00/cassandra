<<<<<<< HEAD
3.3
Merged from 3.0:
 * MV should use the maximum timestamp of the primary key (CASSANDRA-10910)
 * Fix potential assertion error during compaction (CASSANDRA-10944)

=======
>>>>>>> 85b8d02a
3.2
 * Make sure tokens don't exist in several data directories (CASSANDRA-6696)
 * Add requireAuthorization method to IAuthorizer (CASSANDRA-10852)
 * Move static JVM options to conf/jvm.options file (CASSANDRA-10494)
 * Fix CassandraVersion to accept x.y version string (CASSANDRA-10931)
 * Add forceUserDefinedCleanup to allow more flexible cleanup (CASSANDRA-10708)
 * (cqlsh) allow setting TTL with COPY (CASSANDRA-9494)
 * Fix counting of received sstables in streaming (CASSANDRA-10949)
 * Implement hints compression (CASSANDRA-9428)
 * Fix potential assertion error when reading static columns (CASSANDRA-10903)
 * Fix EstimatedHistogram creation in nodetool tablehistograms (CASSANDRA-10859)
 * Establish bootstrap stream sessions sequentially (CASSANDRA-6992)
 * Sort compactionhistory output by timestamp (CASSANDRA-10464)
 * More efficient BTree removal (CASSANDRA-9991)
 * Make tablehistograms accept the same syntax as tablestats (CASSANDRA-10149)
 * Group pending compactions based on table (CASSANDRA-10718)
 * Add compressor name in sstablemetadata output (CASSANDRA-9879)
 * Fix type casting for counter columns (CASSANDRA-10824)
 * Prevent running Cassandra as root (CASSANDRA-8142)
 * bound maximum in-flight commit log replay mutation bytes to 64 megabytes (CASSANDRA-8639)
 * Normalize all scripts (CASSANDRA-10679)
 * Make compression ratio much more accurate (CASSANDRA-10225)
 * Optimize building of Clustering object when only one is created (CASSANDRA-10409)
 * Make index building pluggable (CASSANDRA-10681)
 * Add sstable flush observer (CASSANDRA-10678)
 * Improve NTS endpoints calculation (CASSANDRA-10200)
 * Improve performance of the folderSize function (CASSANDRA-10677)
 * Add support for type casting in selection clause (CASSANDRA-10310)
 * Added graphing option to cassandra-stress (CASSANDRA-7918)
 * Abort in-progress queries that time out (CASSANDRA-7392)
 * Add transparent data encryption core classes (CASSANDRA-9945)
Merged from 3.0:
 * Avoid NoSuchElementException when executing empty batch (CASSANDRA-10711)
 * Avoid building PartitionUpdate in toString (CASSANDRA-10897)
 * Reduce heap spent when receiving many SSTables (CASSANDRA-10797)
 * Add back support for 3rd party auth providers to bulk loader (CASSANDRA-10873)
 * Eliminate the dependency on jgrapht for UDT resolution (CASSANDRA-10653)
 * (Hadoop) Close Clusters and Sessions in Hadoop Input/Output classes (CASSANDRA-10837)
 * Fix sstableloader not working with upper case keyspace name (CASSANDRA-10806)
Merged from 2.2:
 * jemalloc detection fails due to quoting issues in regexv (CASSANDRA-10946)
 * (cqlsh) show correct column names for empty result sets (CASSANDRA-9813)
 * Add new types to Stress (CASSANDRA-9556)
 * Add property to allow listening on broadcast interface (CASSANDRA-9748)
Merged from 2.1:
 * Match cassandra-loader options in COPY FROM (CASSANDRA-9303)
 * Fix binding to any address in CqlBulkRecordWriter (CASSANDRA-9309)
 * cqlsh fails to decode utf-8 characters for text typed columns (CASSANDRA-10875)
 * Log error when stream session fails (CASSANDRA-9294)
 * Fix bugs in commit log archiving startup behavior (CASSANDRA-10593)
 * (cqlsh) further optimise COPY FROM (CASSANDRA-9302)
 * Allow CREATE TABLE WITH ID (CASSANDRA-9179)
 * Make Stress compiles within eclipse (CASSANDRA-10807)
 * Cassandra Daemon should print JVM arguments (CASSANDRA-10764)
 * Allow cancellation of index summary redistribution (CASSANDRA-8805)


3.1.1
Merged from 3.0:
  * Fix upgrade data loss due to range tombstone deleting more data than then should
    (CASSANDRA-10822)


3.1
Merged from 3.0:
 * Avoid MV race during node decommission (CASSANDRA-10674)
 * Disable reloading of GossipingPropertyFileSnitch (CASSANDRA-9474)
 * Handle single-column deletions correction in materialized views
   when the column is part of the view primary key (CASSANDRA-10796)
 * Fix issue with datadir migration on upgrade (CASSANDRA-10788)
 * Fix bug with range tombstones on reverse queries and test coverage for
   AbstractBTreePartition (CASSANDRA-10059)
 * Remove 64k limit on collection elements (CASSANDRA-10374)
 * Remove unclear Indexer.indexes() method (CASSANDRA-10690)
 * Fix NPE on stream read error (CASSANDRA-10771)
 * Normalize cqlsh DESC output (CASSANDRA-10431)
 * Rejects partition range deletions when columns are specified (CASSANDRA-10739)
 * Fix error when saving cached key for old format sstable (CASSANDRA-10778)
 * Invalidate prepared statements on DROP INDEX (CASSANDRA-10758)
 * Fix SELECT statement with IN restrictions on partition key,
   ORDER BY and LIMIT (CASSANDRA-10729)
 * Improve stress performance over 1k threads (CASSANDRA-7217)
 * Wait for migration responses to complete before bootstrapping (CASSANDRA-10731)
 * Unable to create a function with argument of type Inet (CASSANDRA-10741)
 * Fix backward incompatibiliy in CqlInputFormat (CASSANDRA-10717)
 * Correctly preserve deletion info on updated rows when notifying indexers
   of single-row deletions (CASSANDRA-10694)
 * Notify indexers of partition delete during cleanup (CASSANDRA-10685)
 * Keep the file open in trySkipCache (CASSANDRA-10669)
 * Updated trigger example (CASSANDRA-10257)
Merged from 2.2:
 * Fix regression on split size in CqlInputFormat (CASSANDRA-10835)
 * Better handling of SSL connection errors inter-node (CASSANDRA-10816)
 * Verify tables in pseudo-system keyspaces at startup (CASSANDRA-10761)
 * Fix IllegalArgumentException in DataOutputBuffer.reallocate for large buffers (CASSANDRA-10592)
 * Show CQL help in cqlsh in web browser (CASSANDRA-7225)
 * Serialize on disk the proper SSTable compression ratio (CASSANDRA-10775)
 * Reject index queries while the index is building (CASSANDRA-8505)
 * CQL.textile syntax incorrectly includes optional keyspace for aggregate SFUNC and FINALFUNC (CASSANDRA-10747)
 * Fix JSON update with prepared statements (CASSANDRA-10631)
 * Don't do anticompaction after subrange repair (CASSANDRA-10422)
 * Fix SimpleDateType type compatibility (CASSANDRA-10027)
 * (Hadoop) fix splits calculation (CASSANDRA-10640)
 * (Hadoop) ensure that Cluster instances are always closed (CASSANDRA-10058)
Merged from 2.1:
 * Fix Stress profile parsing on Windows (CASSANDRA-10808)
 * Fix incremental repair hang when replica is down (CASSANDRA-10288)
 * Optimize the way we check if a token is repaired in anticompaction (CASSANDRA-10768)
 * Add proper error handling to stream receiver (CASSANDRA-10774)
 * Warn or fail when changing cluster topology live (CASSANDRA-10243)
 * Status command in debian/ubuntu init script doesn't work (CASSANDRA-10213)
 * Some DROP ... IF EXISTS incorrectly result in exceptions on non-existing KS (CASSANDRA-10658)
 * DeletionTime.compareTo wrong in rare cases (CASSANDRA-10749)
 * Force encoding when computing statement ids (CASSANDRA-10755)
 * Properly reject counters as map keys (CASSANDRA-10760)
 * Fix the sstable-needs-cleanup check (CASSANDRA-10740)
 * (cqlsh) Print column names before COPY operation (CASSANDRA-8935)
 * Fix CompressedInputStream for proper cleanup (CASSANDRA-10012)
 * (cqlsh) Support counters in COPY commands (CASSANDRA-9043)
 * Try next replica if not possible to connect to primary replica on
   ColumnFamilyRecordReader (CASSANDRA-2388)
 * Limit window size in DTCS (CASSANDRA-10280)
 * sstableloader does not use MAX_HEAP_SIZE env parameter (CASSANDRA-10188)
 * (cqlsh) Improve COPY TO performance and error handling (CASSANDRA-9304)
 * Create compression chunk for sending file only (CASSANDRA-10680)
 * Forbid compact clustering column type changes in ALTER TABLE (CASSANDRA-8879)
 * Reject incremental repair with subrange repair (CASSANDRA-10422)
 * Add a nodetool command to refresh size_estimates (CASSANDRA-9579)
 * Invalidate cache after stream receive task is completed (CASSANDRA-10341)
 * Reject counter writes in CQLSSTableWriter (CASSANDRA-10258)
 * Remove superfluous COUNTER_MUTATION stage mapping (CASSANDRA-10605)


3.0
 * Fix AssertionError while flushing memtable due to materialized views
   incorrectly inserting empty rows (CASSANDRA-10614)
 * Store UDA initcond as CQL literal in the schema table, instead of a blob (CASSANDRA-10650)
 * Don't use -1 for the position of partition key in schema (CASSANDRA-10491)
 * Fix distinct queries in mixed version cluster (CASSANDRA-10573)
 * Skip sstable on clustering in names query (CASSANDRA-10571)
 * Remove value skipping as it breaks read-repair (CASSANDRA-10655)
 * Fix bootstrapping with MVs (CASSANDRA-10621)
 * Make sure EACH_QUORUM reads are using NTS (CASSANDRA-10584)
 * Fix MV replica filtering for non-NetworkTopologyStrategy (CASSANDRA-10634)
 * (Hadoop) fix CIF describeSplits() not handling 0 size estimates (CASSANDRA-10600)
 * Fix reading of legacy sstables (CASSANDRA-10590)
 * Use CQL type names in schema metadata tables (CASSANDRA-10365)
 * Guard batchlog replay against integer division by zero (CASSANDRA-9223)
 * Fix bug when adding a column to thrift with the same name than a primary key (CASSANDRA-10608)
 * Add client address argument to IAuthenticator::newSaslNegotiator (CASSANDRA-8068)
 * Fix implementation of LegacyLayout.LegacyBoundComparator (CASSANDRA-10602)
 * Don't use 'names query' read path for counters (CASSANDRA-10572)
 * Fix backward compatibility for counters (CASSANDRA-10470)
 * Remove memory_allocator paramter from cassandra.yaml (CASSANDRA-10581,10628)
 * Execute the metadata reload task of all registered indexes on CFS::reload (CASSANDRA-10604)
 * Fix thrift cas operations with defined columns (CASSANDRA-10576)
 * Fix PartitionUpdate.operationCount()for updates with static column operations (CASSANDRA-10606)
 * Fix thrift get() queries with defined columns (CASSANDRA-10586)
 * Fix marking of indexes as built and removed (CASSANDRA-10601)
 * Skip initialization of non-registered 2i instances, remove Index::getIndexName (CASSANDRA-10595)
 * Fix batches on multiple tables (CASSANDRA-10554)
 * Ensure compaction options are validated when updating KeyspaceMetadata (CASSANDRA-10569)
 * Flatten Iterator Transformation Hierarchy (CASSANDRA-9975)
 * Remove token generator (CASSANDRA-5261)
 * RolesCache should not be created for any authenticator that does not requireAuthentication (CASSANDRA-10562)
 * Fix LogTransaction checking only a single directory for files (CASSANDRA-10421)
 * Fix handling of range tombstones when reading old format sstables (CASSANDRA-10360)
 * Aggregate with Initial Condition fails with C* 3.0 (CASSANDRA-10367)
Merged from 2.2:
 * (cqlsh) show partial trace if incomplete after max_trace_wait (CASSANDRA-7645)
 * Use most up-to-date version of schema for system tables (CASSANDRA-10652)
 * Deprecate memory_allocator in cassandra.yaml (CASSANDRA-10581,10628)
 * Expose phi values from failure detector via JMX and tweak debug
   and trace logging (CASSANDRA-9526)
 * Fix IllegalArgumentException in DataOutputBuffer.reallocate for large buffers (CASSANDRA-10592)
Merged from 2.1:
 * Shutdown compaction in drain to prevent leak (CASSANDRA-10079)
 * (cqlsh) fix COPY using wrong variable name for time_format (CASSANDRA-10633)
 * Do not run SizeEstimatesRecorder if a node is not a member of the ring (CASSANDRA-9912)
 * Improve handling of dead nodes in gossip (CASSANDRA-10298)
 * Fix logback-tools.xml incorrectly configured for outputing to System.err
   (CASSANDRA-9937)
 * Fix streaming to catch exception so retry not fail (CASSANDRA-10557)
 * Add validation method to PerRowSecondaryIndex (CASSANDRA-10092)
 * Support encrypted and plain traffic on the same port (CASSANDRA-10559)
 * Do STCS in DTCS windows (CASSANDRA-10276)
 * Avoid repetition of JVM_OPTS in debian package (CASSANDRA-10251)
 * Fix potential NPE from handling result of SIM.highestSelectivityIndex (CASSANDRA-10550)
 * Fix paging issues with partitions containing only static columns data (CASSANDRA-10381)
 * Fix conditions on static columns (CASSANDRA-10264)
 * AssertionError: attempted to delete non-existing file CommitLog (CASSANDRA-10377)
 * Fix sorting for queries with an IN condition on partition key columns (CASSANDRA-10363)


3.0-rc2
 * Fix SELECT DISTINCT queries between 2.2.2 nodes and 3.0 nodes (CASSANDRA-10473)
 * Remove circular references in SegmentedFile (CASSANDRA-10543)
 * Ensure validation of indexed values only occurs once per-partition (CASSANDRA-10536)
 * Fix handling of static columns for range tombstones in thrift (CASSANDRA-10174)
 * Support empty ColumnFilter for backward compatility on empty IN (CASSANDRA-10471)
 * Remove Pig support (CASSANDRA-10542)
 * Fix LogFile throws Exception when assertion is disabled (CASSANDRA-10522)
 * Revert CASSANDRA-7486, make CMS default GC, move GC config to
   conf/jvm.options (CASSANDRA-10403)
 * Fix TeeingAppender causing some logs to be truncated/empty (CASSANDRA-10447)
 * Allow EACH_QUORUM for reads (CASSANDRA-9602)
 * Fix potential ClassCastException while upgrading (CASSANDRA-10468)
 * Fix NPE in MVs on update (CASSANDRA-10503)
 * Only include modified cell data in indexing deltas (CASSANDRA-10438)
 * Do not load keyspace when creating sstable writer (CASSANDRA-10443)
 * If node is not yet gossiping write all MV updates to batchlog only (CASSANDRA-10413)
 * Re-populate token metadata after commit log recovery (CASSANDRA-10293)
 * Provide additional metrics for materialized views (CASSANDRA-10323)
 * Flush system schema tables after local schema changes (CASSANDRA-10429)
Merged from 2.2:
 * Reduce contention getting instances of CompositeType (CASSANDRA-10433)
 * Fix the regression when using LIMIT with aggregates (CASSANDRA-10487)
 * Avoid NoClassDefFoundError during DataDescriptor initialization on windows (CASSANDRA-10412)
 * Preserve case of quoted Role & User names (CASSANDRA-10394)
 * cqlsh pg-style-strings broken (CASSANDRA-10484)
 * cqlsh prompt includes name of keyspace after failed `use` statement (CASSANDRA-10369)
Merged from 2.1:
 * (cqlsh) Distinguish negative and positive infinity in output (CASSANDRA-10523)
 * (cqlsh) allow custom time_format for COPY TO (CASSANDRA-8970)
 * Don't allow startup if the node's rack has changed (CASSANDRA-10242)
 * (cqlsh) show partial trace if incomplete after max_trace_wait (CASSANDRA-7645)
 * Allow LOCAL_JMX to be easily overridden (CASSANDRA-10275)
 * Mark nodes as dead even if they've already left (CASSANDRA-10205)


3.0.0-rc1
 * Fix mixed version read request compatibility for compact static tables
   (CASSANDRA-10373)
 * Fix paging of DISTINCT with static and IN (CASSANDRA-10354)
 * Allow MATERIALIZED VIEW's SELECT statement to restrict primary key
   columns (CASSANDRA-9664)
 * Move crc_check_chance out of compression options (CASSANDRA-9839)
 * Fix descending iteration past end of BTreeSearchIterator (CASSANDRA-10301)
 * Transfer hints to a different node on decommission (CASSANDRA-10198)
 * Check partition keys for CAS operations during stmt validation (CASSANDRA-10338)
 * Add custom query expressions to SELECT (CASSANDRA-10217)
 * Fix minor bugs in MV handling (CASSANDRA-10362)
 * Allow custom indexes with 0,1 or multiple target columns (CASSANDRA-10124)
 * Improve MV schema representation (CASSANDRA-9921)
 * Add flag to enable/disable coordinator batchlog for MV writes (CASSANDRA-10230)
 * Update cqlsh COPY for new internal driver serialization interface (CASSANDRA-10318)
 * Give index implementations more control over rebuild operations (CASSANDRA-10312)
 * Update index file format (CASSANDRA-10314)
 * Add "shadowable" row tombstones to deal with mv timestamp issues (CASSANDRA-10261)
 * CFS.loadNewSSTables() broken for pre-3.0 sstables
 * Cache selected index in read command to reduce lookups (CASSANDRA-10215)
 * Small optimizations of sstable index serialization (CASSANDRA-10232)
 * Support for both encrypted and unencrypted native transport connections (CASSANDRA-9590)
Merged from 2.2:
 * Configurable page size in cqlsh (CASSANDRA-9855)
 * Defer default role manager setup until all nodes are on 2.2+ (CASSANDRA-9761)
 * Handle missing RoleManager in config after upgrade to 2.2 (CASSANDRA-10209)
Merged from 2.1:
 * Bulk Loader API could not tolerate even node failure (CASSANDRA-10347)
 * Avoid misleading pushed notifications when multiple nodes
   share an rpc_address (CASSANDRA-10052)
 * Fix dropping undroppable when message queue is full (CASSANDRA-10113)
 * Fix potential ClassCastException during paging (CASSANDRA-10352)
 * Prevent ALTER TYPE from creating circular references (CASSANDRA-10339)
 * Fix cache handling of 2i and base tables (CASSANDRA-10155, 10359)
 * Fix NPE in nodetool compactionhistory (CASSANDRA-9758)
 * (Pig) support BulkOutputFormat as a URL parameter (CASSANDRA-7410)
 * BATCH statement is broken in cqlsh (CASSANDRA-10272)
 * (cqlsh) Make cqlsh PEP8 Compliant (CASSANDRA-10066)
 * (cqlsh) Fix error when starting cqlsh with --debug (CASSANDRA-10282)
 * Scrub, Cleanup and Upgrade do not unmark compacting until all operations
   have completed, regardless of the occurence of exceptions (CASSANDRA-10274)


3.0.0-beta2
 * Fix columns returned by AbstractBtreePartitions (CASSANDRA-10220)
 * Fix backward compatibility issue due to AbstractBounds serialization bug (CASSANDRA-9857)
 * Fix startup error when upgrading nodes (CASSANDRA-10136)
 * Base table PRIMARY KEY can be assumed to be NOT NULL in MV creation (CASSANDRA-10147)
 * Improve batchlog write patch (CASSANDRA-9673)
 * Re-apply MaterializedView updates on commitlog replay (CASSANDRA-10164)
 * Require AbstractType.isByteOrderComparable declaration in constructor (CASSANDRA-9901)
 * Avoid digest mismatch on upgrade to 3.0 (CASSANDRA-9554)
 * Fix Materialized View builder when adding multiple MVs (CASSANDRA-10156)
 * Choose better poolingOptions for protocol v4 in cassandra-stress (CASSANDRA-10182)
 * Fix LWW bug affecting Materialized Views (CASSANDRA-10197)
 * Ensures frozen sets and maps are always sorted (CASSANDRA-10162)
 * Don't deadlock when flushing CFS backed custom indexes (CASSANDRA-10181)
 * Fix double flushing of secondary index tables (CASSANDRA-10180)
 * Fix incorrect handling of range tombstones in thrift (CASSANDRA-10046)
 * Only use batchlog when paired materialized view replica is remote (CASSANDRA-10061)
 * Reuse TemporalRow when updating multiple MaterializedViews (CASSANDRA-10060)
 * Validate gc_grace_seconds for batchlog writes and MVs (CASSANDRA-9917)
 * Fix sstablerepairedset (CASSANDRA-10132)
Merged from 2.2:
 * Cancel transaction for sstables we wont redistribute index summary
   for (CASSANDRA-10270)
 * Retry snapshot deletion after compaction and gc on Windows (CASSANDRA-10222)
 * Fix failure to start with space in directory path on Windows (CASSANDRA-10239)
 * Fix repair hang when snapshot failed (CASSANDRA-10057)
 * Fall back to 1/4 commitlog volume for commitlog_total_space on small disks
   (CASSANDRA-10199)
Merged from 2.1:
 * Added configurable warning threshold for GC duration (CASSANDRA-8907)
 * Fix handling of streaming EOF (CASSANDRA-10206)
 * Only check KeyCache when it is enabled
 * Change streaming_socket_timeout_in_ms default to 1 hour (CASSANDRA-8611)
 * (cqlsh) update list of CQL keywords (CASSANDRA-9232)
 * Add nodetool gettraceprobability command (CASSANDRA-10234)
Merged from 2.0:
 * Fix rare race where older gossip states can be shadowed (CASSANDRA-10366)
 * Fix consolidating racks violating the RF contract (CASSANDRA-10238)
 * Disallow decommission when node is in drained state (CASSANDRA-8741)


2.2.1
 * Fix race during construction of commit log (CASSANDRA-10049)
 * Fix LeveledCompactionStrategyTest (CASSANDRA-9757)
 * Fix broken UnbufferedDataOutputStreamPlus.writeUTF (CASSANDRA-10203)
 * (cqlsh) default load-from-file encoding to utf-8 (CASSANDRA-9898)
 * Avoid returning Permission.NONE when failing to query users table (CASSANDRA-10168)
 * (cqlsh) add CLEAR command (CASSANDRA-10086)
 * Support string literals as Role names for compatibility (CASSANDRA-10135)
Merged from 2.1:
 * Only check KeyCache when it is enabled
 * Change streaming_socket_timeout_in_ms default to 1 hour (CASSANDRA-8611)
 * (cqlsh) update list of CQL keywords (CASSANDRA-9232)


3.0.0-beta1
 * Redesign secondary index API (CASSANDRA-9459, 7771, 9041)
 * Fix throwing ReadFailure instead of ReadTimeout on range queries (CASSANDRA-10125)
 * Rewrite hinted handoff (CASSANDRA-6230)
 * Fix query on static compact tables (CASSANDRA-10093)
 * Fix race during construction of commit log (CASSANDRA-10049)
 * Add option to only purge repaired tombstones (CASSANDRA-6434)
 * Change authorization handling for MVs (CASSANDRA-9927)
 * Add custom JMX enabled executor for UDF sandbox (CASSANDRA-10026)
 * Fix row deletion bug for Materialized Views (CASSANDRA-10014)
 * Support mixed-version clusters with Cassandra 2.1 and 2.2 (CASSANDRA-9704)
 * Fix multiple slices on RowSearchers (CASSANDRA-10002)
 * Fix bug in merging of collections (CASSANDRA-10001)
 * Optimize batchlog replay to avoid full scans (CASSANDRA-7237)
 * Repair improvements when using vnodes (CASSANDRA-5220)
 * Disable scripted UDFs by default (CASSANDRA-9889)
 * Bytecode inspection for Java-UDFs (CASSANDRA-9890)
 * Use byte to serialize MT hash length (CASSANDRA-9792)
 * Replace usage of Adler32 with CRC32 (CASSANDRA-8684)
 * Fix migration to new format from 2.1 SSTable (CASSANDRA-10006)
 * SequentialWriter should extend BufferedDataOutputStreamPlus (CASSANDRA-9500)
 * Use the same repairedAt timestamp within incremental repair session (CASSANDRA-9111)
Merged from 2.2:
 * Allow count(*) and count(1) to be use as normal aggregation (CASSANDRA-10114)
 * An NPE is thrown if the column name is unknown for an IN relation (CASSANDRA-10043)
 * Apply commit_failure_policy to more errors on startup (CASSANDRA-9749)
 * Fix histogram overflow exception (CASSANDRA-9973)
 * Route gossip messages over dedicated socket (CASSANDRA-9237)
 * Add checksum to saved cache files (CASSANDRA-9265)
 * Log warning when using an aggregate without partition key (CASSANDRA-9737)
Merged from 2.1:
 * (cqlsh) Allow encoding to be set through command line (CASSANDRA-10004)
 * Add new JMX methods to change local compaction strategy (CASSANDRA-9965)
 * Write hints for paxos commits (CASSANDRA-7342)
 * (cqlsh) Fix timestamps before 1970 on Windows, always
   use UTC for timestamp display (CASSANDRA-10000)
 * (cqlsh) Avoid overwriting new config file with old config
   when both exist (CASSANDRA-9777)
 * Release snapshot selfRef when doing snapshot repair (CASSANDRA-9998)
 * Cannot replace token does not exist - DN node removed as Fat Client (CASSANDRA-9871)
Merged from 2.0:
 * Don't cast expected bf size to an int (CASSANDRA-9959)
 * Make getFullyExpiredSSTables less expensive (CASSANDRA-9882)


3.0.0-alpha1
 * Implement proper sandboxing for UDFs (CASSANDRA-9402)
 * Simplify (and unify) cleanup of compaction leftovers (CASSANDRA-7066)
 * Allow extra schema definitions in cassandra-stress yaml (CASSANDRA-9850)
 * Metrics should use up to date nomenclature (CASSANDRA-9448)
 * Change CREATE/ALTER TABLE syntax for compression (CASSANDRA-8384)
 * Cleanup crc and adler code for java 8 (CASSANDRA-9650)
 * Storage engine refactor (CASSANDRA-8099, 9743, 9746, 9759, 9781, 9808, 9825,
   9848, 9705, 9859, 9867, 9874, 9828, 9801)
 * Update Guava to 18.0 (CASSANDRA-9653)
 * Bloom filter false positive ratio is not honoured (CASSANDRA-8413)
 * New option for cassandra-stress to leave a ratio of columns null (CASSANDRA-9522)
 * Change hinted_handoff_enabled yaml setting, JMX (CASSANDRA-9035)
 * Add algorithmic token allocation (CASSANDRA-7032)
 * Add nodetool command to replay batchlog (CASSANDRA-9547)
 * Make file buffer cache independent of paths being read (CASSANDRA-8897)
 * Remove deprecated legacy Hadoop code (CASSANDRA-9353)
 * Decommissioned nodes will not rejoin the cluster (CASSANDRA-8801)
 * Change gossip stabilization to use endpoit size (CASSANDRA-9401)
 * Change default garbage collector to G1 (CASSANDRA-7486)
 * Populate TokenMetadata early during startup (CASSANDRA-9317)
 * Undeprecate cache recentHitRate (CASSANDRA-6591)
 * Add support for selectively varint encoding fields (CASSANDRA-9499, 9865)
 * Materialized Views (CASSANDRA-6477)
Merged from 2.2:
 * Avoid grouping sstables for anticompaction with DTCS (CASSANDRA-9900)
 * UDF / UDA execution time in trace (CASSANDRA-9723)
 * Fix broken internode SSL (CASSANDRA-9884)
Merged from 2.1:
 * Add new JMX methods to change local compaction strategy (CASSANDRA-9965)
 * Fix handling of enable/disable autocompaction (CASSANDRA-9899)
 * Add consistency level to tracing ouput (CASSANDRA-9827)
 * Remove repair snapshot leftover on startup (CASSANDRA-7357)
 * Use random nodes for batch log when only 2 racks (CASSANDRA-8735)
 * Ensure atomicity inside thrift and stream session (CASSANDRA-7757)
 * Fix nodetool info error when the node is not joined (CASSANDRA-9031)
Merged from 2.0:
 * Log when messages are dropped due to cross_node_timeout (CASSANDRA-9793)
 * Don't track hotness when opening from snapshot for validation (CASSANDRA-9382)


2.2.0
 * Allow the selection of columns together with aggregates (CASSANDRA-9767)
 * Fix cqlsh copy methods and other windows specific issues (CASSANDRA-9795)
 * Don't wrap byte arrays in SequentialWriter (CASSANDRA-9797)
 * sum() and avg() functions missing for smallint and tinyint types (CASSANDRA-9671)
 * Revert CASSANDRA-9542 (allow native functions in UDA) (CASSANDRA-9771)
Merged from 2.1:
 * Fix MarshalException when upgrading superColumn family (CASSANDRA-9582)
 * Fix broken logging for "empty" flushes in Memtable (CASSANDRA-9837)
 * Handle corrupt files on startup (CASSANDRA-9686)
 * Fix clientutil jar and tests (CASSANDRA-9760)
 * (cqlsh) Allow the SSL protocol version to be specified through the
    config file or environment variables (CASSANDRA-9544)
Merged from 2.0:
 * Add tool to find why expired sstables are not getting dropped (CASSANDRA-10015)
 * Remove erroneous pending HH tasks from tpstats/jmx (CASSANDRA-9129)
 * Don't cast expected bf size to an int (CASSANDRA-9959)
 * checkForEndpointCollision fails for legitimate collisions (CASSANDRA-9765)
 * Complete CASSANDRA-8448 fix (CASSANDRA-9519)
 * Don't include auth credentials in debug log (CASSANDRA-9682)
 * Can't transition from write survey to normal mode (CASSANDRA-9740)
 * Scrub (recover) sstables even when -Index.db is missing (CASSANDRA-9591)
 * Fix growing pending background compaction (CASSANDRA-9662)


2.2.0-rc2
 * Re-enable memory-mapped I/O on Windows (CASSANDRA-9658)
 * Warn when an extra-large partition is compacted (CASSANDRA-9643)
 * (cqlsh) Allow setting the initial connection timeout (CASSANDRA-9601)
 * BulkLoader has --transport-factory option but does not use it (CASSANDRA-9675)
 * Allow JMX over SSL directly from nodetool (CASSANDRA-9090)
 * Update cqlsh for UDFs (CASSANDRA-7556)
 * Change Windows kernel default timer resolution (CASSANDRA-9634)
 * Deprected sstable2json and json2sstable (CASSANDRA-9618)
 * Allow native functions in user-defined aggregates (CASSANDRA-9542)
 * Don't repair system_distributed by default (CASSANDRA-9621)
 * Fix mixing min, max, and count aggregates for blob type (CASSANRA-9622)
 * Rename class for DATE type in Java driver (CASSANDRA-9563)
 * Duplicate compilation of UDFs on coordinator (CASSANDRA-9475)
 * Fix connection leak in CqlRecordWriter (CASSANDRA-9576)
 * Mlockall before opening system sstables & remove boot_without_jna option (CASSANDRA-9573)
 * Add functions to convert timeuuid to date or time, deprecate dateOf and unixTimestampOf (CASSANDRA-9229)
 * Make sure we cancel non-compacting sstables from LifecycleTransaction (CASSANDRA-9566)
 * Fix deprecated repair JMX API (CASSANDRA-9570)
 * Add logback metrics (CASSANDRA-9378)
 * Update and refactor ant test/test-compression to run the tests in parallel (CASSANDRA-9583)
 * Fix upgrading to new directory for secondary index (CASSANDRA-9687)
Merged from 2.1:
 * (cqlsh) Fix bad check for CQL compatibility when DESCRIBE'ing
   COMPACT STORAGE tables with no clustering columns
 * Eliminate strong self-reference chains in sstable ref tidiers (CASSANDRA-9656)
 * Ensure StreamSession uses canonical sstable reader instances (CASSANDRA-9700) 
 * Ensure memtable book keeping is not corrupted in the event we shrink usage (CASSANDRA-9681)
 * Update internal python driver for cqlsh (CASSANDRA-9064)
 * Fix IndexOutOfBoundsException when inserting tuple with too many
   elements using the string literal notation (CASSANDRA-9559)
 * Enable describe on indices (CASSANDRA-7814)
 * Fix incorrect result for IN queries where column not found (CASSANDRA-9540)
 * ColumnFamilyStore.selectAndReference may block during compaction (CASSANDRA-9637)
 * Fix bug in cardinality check when compacting (CASSANDRA-9580)
 * Fix memory leak in Ref due to ConcurrentLinkedQueue.remove() behaviour (CASSANDRA-9549)
 * Make rebuild only run one at a time (CASSANDRA-9119)
Merged from 2.0:
 * Avoid NPE in AuthSuccess#decode (CASSANDRA-9727)
 * Add listen_address to system.local (CASSANDRA-9603)
 * Bug fixes to resultset metadata construction (CASSANDRA-9636)
 * Fix setting 'durable_writes' in ALTER KEYSPACE (CASSANDRA-9560)
 * Avoids ballot clash in Paxos (CASSANDRA-9649)
 * Improve trace messages for RR (CASSANDRA-9479)
 * Fix suboptimal secondary index selection when restricted
   clustering column is also indexed (CASSANDRA-9631)
 * (cqlsh) Add min_threshold to DTCS option autocomplete (CASSANDRA-9385)
 * Fix error message when attempting to create an index on a column
   in a COMPACT STORAGE table with clustering columns (CASSANDRA-9527)
 * 'WITH WITH' in alter keyspace statements causes NPE (CASSANDRA-9565)
 * Expose some internals of SelectStatement for inspection (CASSANDRA-9532)
 * ArrivalWindow should use primitives (CASSANDRA-9496)
 * Periodically submit background compaction tasks (CASSANDRA-9592)
 * Set HAS_MORE_PAGES flag to false when PagingState is null (CASSANDRA-9571)


2.2.0-rc1
 * Compressed commit log should measure compressed space used (CASSANDRA-9095)
 * Fix comparison bug in CassandraRoleManager#collectRoles (CASSANDRA-9551)
 * Add tinyint,smallint,time,date support for UDFs (CASSANDRA-9400)
 * Deprecates SSTableSimpleWriter and SSTableSimpleUnsortedWriter (CASSANDRA-9546)
 * Empty INITCOND treated as null in aggregate (CASSANDRA-9457)
 * Remove use of Cell in Thrift MapReduce classes (CASSANDRA-8609)
 * Integrate pre-release Java Driver 2.2-rc1, custom build (CASSANDRA-9493)
 * Clean up gossiper logic for old versions (CASSANDRA-9370)
 * Fix custom payload coding/decoding to match the spec (CASSANDRA-9515)
 * ant test-all results incomplete when parsed (CASSANDRA-9463)
 * Disallow frozen<> types in function arguments and return types for
   clarity (CASSANDRA-9411)
 * Static Analysis to warn on unsafe use of Autocloseable instances (CASSANDRA-9431)
 * Update commitlog archiving examples now that commitlog segments are
   not recycled (CASSANDRA-9350)
 * Extend Transactional API to sstable lifecycle management (CASSANDRA-8568)
 * (cqlsh) Add support for native protocol 4 (CASSANDRA-9399)
 * Ensure that UDF and UDAs are keyspace-isolated (CASSANDRA-9409)
 * Revert CASSANDRA-7807 (tracing completion client notifications) (CASSANDRA-9429)
 * Add ability to stop compaction by ID (CASSANDRA-7207)
 * Let CassandraVersion handle SNAPSHOT version (CASSANDRA-9438)
Merged from 2.1:
 * (cqlsh) Fix using COPY through SOURCE or -f (CASSANDRA-9083)
 * Fix occasional lack of `system` keyspace in schema tables (CASSANDRA-8487)
 * Use ProtocolError code instead of ServerError code for native protocol
   error responses to unsupported protocol versions (CASSANDRA-9451)
 * Default commitlog_sync_batch_window_in_ms changed to 2ms (CASSANDRA-9504)
 * Fix empty partition assertion in unsorted sstable writing tools (CASSANDRA-9071)
 * Ensure truncate without snapshot cannot produce corrupt responses (CASSANDRA-9388) 
 * Consistent error message when a table mixes counter and non-counter
   columns (CASSANDRA-9492)
 * Avoid getting unreadable keys during anticompaction (CASSANDRA-9508)
 * (cqlsh) Better float precision by default (CASSANDRA-9224)
 * Improve estimated row count (CASSANDRA-9107)
 * Optimize range tombstone memory footprint (CASSANDRA-8603)
 * Use configured gcgs in anticompaction (CASSANDRA-9397)
Merged from 2.0:
 * Don't accumulate more range than necessary in RangeTombstone.Tracker (CASSANDRA-9486)
 * Add broadcast and rpc addresses to system.local (CASSANDRA-9436)
 * Always mark sstable suspect when corrupted (CASSANDRA-9478)
 * Add database users and permissions to CQL3 documentation (CASSANDRA-7558)
 * Allow JVM_OPTS to be passed to standalone tools (CASSANDRA-5969)
 * Fix bad condition in RangeTombstoneList (CASSANDRA-9485)
 * Fix potential StackOverflow when setting CrcCheckChance over JMX (CASSANDRA-9488)
 * Fix null static columns in pages after the first, paged reversed
   queries (CASSANDRA-8502)
 * Fix counting cache serialization in request metrics (CASSANDRA-9466)
 * Add option not to validate atoms during scrub (CASSANDRA-9406)


2.2.0-beta1
 * Introduce Transactional API for internal state changes (CASSANDRA-8984)
 * Add a flag in cassandra.yaml to enable UDFs (CASSANDRA-9404)
 * Better support of null for UDF (CASSANDRA-8374)
 * Use ecj instead of javassist for UDFs (CASSANDRA-8241)
 * faster async logback configuration for tests (CASSANDRA-9376)
 * Add `smallint` and `tinyint` data types (CASSANDRA-8951)
 * Avoid thrift schema creation when native driver is used in stress tool (CASSANDRA-9374)
 * Make Functions.declared thread-safe
 * Add client warnings to native protocol v4 (CASSANDRA-8930)
 * Allow roles cache to be invalidated (CASSANDRA-8967)
 * Upgrade Snappy (CASSANDRA-9063)
 * Don't start Thrift rpc by default (CASSANDRA-9319)
 * Only stream from unrepaired sstables with incremental repair (CASSANDRA-8267)
 * Aggregate UDFs allow SFUNC return type to differ from STYPE if FFUNC specified (CASSANDRA-9321)
 * Remove Thrift dependencies in bundled tools (CASSANDRA-8358)
 * Disable memory mapping of hsperfdata file for JVM statistics (CASSANDRA-9242)
 * Add pre-startup checks to detect potential incompatibilities (CASSANDRA-8049)
 * Distinguish between null and unset in protocol v4 (CASSANDRA-7304)
 * Add user/role permissions for user-defined functions (CASSANDRA-7557)
 * Allow cassandra config to be updated to restart daemon without unloading classes (CASSANDRA-9046)
 * Don't initialize compaction writer before checking if iter is empty (CASSANDRA-9117)
 * Don't execute any functions at prepare-time (CASSANDRA-9037)
 * Share file handles between all instances of a SegmentedFile (CASSANDRA-8893)
 * Make it possible to major compact LCS (CASSANDRA-7272)
 * Make FunctionExecutionException extend RequestExecutionException
   (CASSANDRA-9055)
 * Add support for SELECT JSON, INSERT JSON syntax and new toJson(), fromJson()
   functions (CASSANDRA-7970)
 * Optimise max purgeable timestamp calculation in compaction (CASSANDRA-8920)
 * Constrain internode message buffer sizes, and improve IO class hierarchy (CASSANDRA-8670) 
 * New tool added to validate all sstables in a node (CASSANDRA-5791)
 * Push notification when tracing completes for an operation (CASSANDRA-7807)
 * Delay "node up" and "node added" notifications until native protocol server is started (CASSANDRA-8236)
 * Compressed Commit Log (CASSANDRA-6809)
 * Optimise IntervalTree (CASSANDRA-8988)
 * Add a key-value payload for third party usage (CASSANDRA-8553, 9212)
 * Bump metrics-reporter-config dependency for metrics 3.0 (CASSANDRA-8149)
 * Partition intra-cluster message streams by size, not type (CASSANDRA-8789)
 * Add WriteFailureException to native protocol, notify coordinator of
   write failures (CASSANDRA-8592)
 * Convert SequentialWriter to nio (CASSANDRA-8709)
 * Add role based access control (CASSANDRA-7653, 8650, 7216, 8760, 8849, 8761, 8850)
 * Record client ip address in tracing sessions (CASSANDRA-8162)
 * Indicate partition key columns in response metadata for prepared
   statements (CASSANDRA-7660)
 * Merge UUIDType and TimeUUIDType parse logic (CASSANDRA-8759)
 * Avoid memory allocation when searching index summary (CASSANDRA-8793)
 * Optimise (Time)?UUIDType Comparisons (CASSANDRA-8730)
 * Make CRC32Ex into a separate maven dependency (CASSANDRA-8836)
 * Use preloaded jemalloc w/ Unsafe (CASSANDRA-8714, 9197)
 * Avoid accessing partitioner through StorageProxy (CASSANDRA-8244, 8268)
 * Upgrade Metrics library and remove depricated metrics (CASSANDRA-5657)
 * Serializing Row cache alternative, fully off heap (CASSANDRA-7438)
 * Duplicate rows returned when in clause has repeated values (CASSANDRA-6707)
 * Make CassandraException unchecked, extend RuntimeException (CASSANDRA-8560)
 * Support direct buffer decompression for reads (CASSANDRA-8464)
 * DirectByteBuffer compatible LZ4 methods (CASSANDRA-7039)
 * Group sstables for anticompaction correctly (CASSANDRA-8578)
 * Add ReadFailureException to native protocol, respond
   immediately when replicas encounter errors while handling
   a read request (CASSANDRA-7886)
 * Switch CommitLogSegment from RandomAccessFile to nio (CASSANDRA-8308)
 * Allow mixing token and partition key restrictions (CASSANDRA-7016)
 * Support index key/value entries on map collections (CASSANDRA-8473)
 * Modernize schema tables (CASSANDRA-8261)
 * Support for user-defined aggregation functions (CASSANDRA-8053)
 * Fix NPE in SelectStatement with empty IN values (CASSANDRA-8419)
 * Refactor SelectStatement, return IN results in natural order instead
   of IN value list order and ignore duplicate values in partition key IN restrictions (CASSANDRA-7981)
 * Support UDTs, tuples, and collections in user-defined
   functions (CASSANDRA-7563)
 * Fix aggregate fn results on empty selection, result column name,
   and cqlsh parsing (CASSANDRA-8229)
 * Mark sstables as repaired after full repair (CASSANDRA-7586)
 * Extend Descriptor to include a format value and refactor reader/writer
   APIs (CASSANDRA-7443)
 * Integrate JMH for microbenchmarks (CASSANDRA-8151)
 * Keep sstable levels when bootstrapping (CASSANDRA-7460)
 * Add Sigar library and perform basic OS settings check on startup (CASSANDRA-7838)
 * Support for aggregation functions (CASSANDRA-4914)
 * Remove cassandra-cli (CASSANDRA-7920)
 * Accept dollar quoted strings in CQL (CASSANDRA-7769)
 * Make assassinate a first class command (CASSANDRA-7935)
 * Support IN clause on any partition key column (CASSANDRA-7855)
 * Support IN clause on any clustering column (CASSANDRA-4762)
 * Improve compaction logging (CASSANDRA-7818)
 * Remove YamlFileNetworkTopologySnitch (CASSANDRA-7917)
 * Do anticompaction in groups (CASSANDRA-6851)
 * Support user-defined functions (CASSANDRA-7395, 7526, 7562, 7740, 7781, 7929,
   7924, 7812, 8063, 7813, 7708)
 * Permit configurable timestamps with cassandra-stress (CASSANDRA-7416)
 * Move sstable RandomAccessReader to nio2, which allows using the
   FILE_SHARE_DELETE flag on Windows (CASSANDRA-4050)
 * Remove CQL2 (CASSANDRA-5918)
 * Optimize fetching multiple cells by name (CASSANDRA-6933)
 * Allow compilation in java 8 (CASSANDRA-7028)
 * Make incremental repair default (CASSANDRA-7250)
 * Enable code coverage thru JaCoCo (CASSANDRA-7226)
 * Switch external naming of 'column families' to 'tables' (CASSANDRA-4369) 
 * Shorten SSTable path (CASSANDRA-6962)
 * Use unsafe mutations for most unit tests (CASSANDRA-6969)
 * Fix race condition during calculation of pending ranges (CASSANDRA-7390)
 * Fail on very large batch sizes (CASSANDRA-8011)
 * Improve concurrency of repair (CASSANDRA-6455, 8208, 9145)
 * Select optimal CRC32 implementation at runtime (CASSANDRA-8614)
 * Evaluate MurmurHash of Token once per query (CASSANDRA-7096)
 * Generalize progress reporting (CASSANDRA-8901)
 * Resumable bootstrap streaming (CASSANDRA-8838, CASSANDRA-8942)
 * Allow scrub for secondary index (CASSANDRA-5174)
 * Save repair data to system table (CASSANDRA-5839)
 * fix nodetool names that reference column families (CASSANDRA-8872)
 Merged from 2.1:
 * Warn on misuse of unlogged batches (CASSANDRA-9282)
 * Failure detector detects and ignores local pauses (CASSANDRA-9183)
 * Add utility class to support for rate limiting a given log statement (CASSANDRA-9029)
 * Add missing consistency levels to cassandra-stess (CASSANDRA-9361)
 * Fix commitlog getCompletedTasks to not increment (CASSANDRA-9339)
 * Fix for harmless exceptions logged as ERROR (CASSANDRA-8564)
 * Delete processed sstables in sstablesplit/sstableupgrade (CASSANDRA-8606)
 * Improve sstable exclusion from partition tombstones (CASSANDRA-9298)
 * Validate the indexed column rather than the cell's contents for 2i (CASSANDRA-9057)
 * Add support for top-k custom 2i queries (CASSANDRA-8717)
 * Fix error when dropping table during compaction (CASSANDRA-9251)
 * cassandra-stress supports validation operations over user profiles (CASSANDRA-8773)
 * Add support for rate limiting log messages (CASSANDRA-9029)
 * Log the partition key with tombstone warnings (CASSANDRA-8561)
 * Reduce runWithCompactionsDisabled poll interval to 1ms (CASSANDRA-9271)
 * Fix PITR commitlog replay (CASSANDRA-9195)
 * GCInspector logs very different times (CASSANDRA-9124)
 * Fix deleting from an empty list (CASSANDRA-9198)
 * Update tuple and collection types that use a user-defined type when that UDT
   is modified (CASSANDRA-9148, CASSANDRA-9192)
 * Use higher timeout for prepair and snapshot in repair (CASSANDRA-9261)
 * Fix anticompaction blocking ANTI_ENTROPY stage (CASSANDRA-9151)
 * Repair waits for anticompaction to finish (CASSANDRA-9097)
 * Fix streaming not holding ref when stream error (CASSANDRA-9295)
 * Fix canonical view returning early opened SSTables (CASSANDRA-9396)
Merged from 2.0:
 * (cqlsh) Add LOGIN command to switch users (CASSANDRA-7212)
 * Clone SliceQueryFilter in AbstractReadCommand implementations (CASSANDRA-8940)
 * Push correct protocol notification for DROP INDEX (CASSANDRA-9310)
 * token-generator - generated tokens too long (CASSANDRA-9300)
 * Fix counting of tombstones for TombstoneOverwhelmingException (CASSANDRA-9299)
 * Fix ReconnectableSnitch reconnecting to peers during upgrade (CASSANDRA-6702)
 * Include keyspace and table name in error log for collections over the size
   limit (CASSANDRA-9286)
 * Avoid potential overlap in LCS with single-partition sstables (CASSANDRA-9322)
 * Log warning message when a table is queried before the schema has fully
   propagated (CASSANDRA-9136)
 * Overload SecondaryIndex#indexes to accept the column definition (CASSANDRA-9314)
 * (cqlsh) Add SERIAL and LOCAL_SERIAL consistency levels (CASSANDRA-8051)
 * Fix index selection during rebuild with certain table layouts (CASSANDRA-9281)
 * Fix partition-level-delete-only workload accounting (CASSANDRA-9194)
 * Allow scrub to handle corrupted compressed chunks (CASSANDRA-9140)
 * Fix assertion error when resetlocalschema is run during repair (CASSANDRA-9249)
 * Disable single sstable tombstone compactions for DTCS by default (CASSANDRA-9234)
 * IncomingTcpConnection thread is not named (CASSANDRA-9262)
 * Close incoming connections when MessagingService is stopped (CASSANDRA-9238)
 * Fix streaming hang when retrying (CASSANDRA-9132)


2.1.5
 * Re-add deprecated cold_reads_to_omit param for backwards compat (CASSANDRA-9203)
 * Make anticompaction visible in compactionstats (CASSANDRA-9098)
 * Improve nodetool getendpoints documentation about the partition
   key parameter (CASSANDRA-6458)
 * Don't check other keyspaces for schema changes when an user-defined
   type is altered (CASSANDRA-9187)
 * Add generate-idea-files target to build.xml (CASSANDRA-9123)
 * Allow takeColumnFamilySnapshot to take a list of tables (CASSANDRA-8348)
 * Limit major sstable operations to their canonical representation (CASSANDRA-8669)
 * cqlsh: Add tests for INSERT and UPDATE tab completion (CASSANDRA-9125)
 * cqlsh: quote column names when needed in COPY FROM inserts (CASSANDRA-9080)
 * Do not load read meter for offline operations (CASSANDRA-9082)
 * cqlsh: Make CompositeType data readable (CASSANDRA-8919)
 * cqlsh: Fix display of triggers (CASSANDRA-9081)
 * Fix NullPointerException when deleting or setting an element by index on
   a null list collection (CASSANDRA-9077)
 * Buffer bloom filter serialization (CASSANDRA-9066)
 * Fix anti-compaction target bloom filter size (CASSANDRA-9060)
 * Make FROZEN and TUPLE unreserved keywords in CQL (CASSANDRA-9047)
 * Prevent AssertionError from SizeEstimatesRecorder (CASSANDRA-9034)
 * Avoid overwriting index summaries for sstables with an older format that
   does not support downsampling; rebuild summaries on startup when this
   is detected (CASSANDRA-8993)
 * Fix potential data loss in CompressedSequentialWriter (CASSANDRA-8949)
 * Make PasswordAuthenticator number of hashing rounds configurable (CASSANDRA-8085)
 * Fix AssertionError when binding nested collections in DELETE (CASSANDRA-8900)
 * Check for overlap with non-early sstables in LCS (CASSANDRA-8739)
 * Only calculate max purgable timestamp if we have to (CASSANDRA-8914)
 * (cqlsh) Greatly improve performance of COPY FROM (CASSANDRA-8225)
 * IndexSummary effectiveIndexInterval is now a guideline, not a rule (CASSANDRA-8993)
 * Use correct bounds for page cache eviction of compressed files (CASSANDRA-8746)
 * SSTableScanner enforces its bounds (CASSANDRA-8946)
 * Cleanup cell equality (CASSANDRA-8947)
 * Introduce intra-cluster message coalescing (CASSANDRA-8692)
 * DatabaseDescriptor throws NPE when rpc_interface is used (CASSANDRA-8839)
 * Don't check if an sstable is live for offline compactions (CASSANDRA-8841)
 * Don't set clientMode in SSTableLoader (CASSANDRA-8238)
 * Fix SSTableRewriter with disabled early open (CASSANDRA-8535)
 * Fix cassandra-stress so it respects the CL passed in user mode (CASSANDRA-8948)
 * Fix rare NPE in ColumnDefinition#hasIndexOption() (CASSANDRA-8786)
 * cassandra-stress reports per-operation statistics, plus misc (CASSANDRA-8769)
 * Add SimpleDate (cql date) and Time (cql time) types (CASSANDRA-7523)
 * Use long for key count in cfstats (CASSANDRA-8913)
 * Make SSTableRewriter.abort() more robust to failure (CASSANDRA-8832)
 * Remove cold_reads_to_omit from STCS (CASSANDRA-8860)
 * Make EstimatedHistogram#percentile() use ceil instead of floor (CASSANDRA-8883)
 * Fix top partitions reporting wrong cardinality (CASSANDRA-8834)
 * Fix rare NPE in KeyCacheSerializer (CASSANDRA-8067)
 * Pick sstables for validation as late as possible inc repairs (CASSANDRA-8366)
 * Fix commitlog getPendingTasks to not increment (CASSANDRA-8862)
 * Fix parallelism adjustment in range and secondary index queries
   when the first fetch does not satisfy the limit (CASSANDRA-8856)
 * Check if the filtered sstables is non-empty in STCS (CASSANDRA-8843)
 * Upgrade java-driver used for cassandra-stress (CASSANDRA-8842)
 * Fix CommitLog.forceRecycleAllSegments() memory access error (CASSANDRA-8812)
 * Improve assertions in Memory (CASSANDRA-8792)
 * Fix SSTableRewriter cleanup (CASSANDRA-8802)
 * Introduce SafeMemory for CompressionMetadata.Writer (CASSANDRA-8758)
 * 'nodetool info' prints exception against older node (CASSANDRA-8796)
 * Ensure SSTableReader.last corresponds exactly with the file end (CASSANDRA-8750)
 * Make SSTableWriter.openEarly more robust and obvious (CASSANDRA-8747)
 * Enforce SSTableReader.first/last (CASSANDRA-8744)
 * Cleanup SegmentedFile API (CASSANDRA-8749)
 * Avoid overlap with early compaction replacement (CASSANDRA-8683)
 * Safer Resource Management++ (CASSANDRA-8707)
 * Write partition size estimates into a system table (CASSANDRA-7688)
 * cqlsh: Fix keys() and full() collection indexes in DESCRIBE output
   (CASSANDRA-8154)
 * Show progress of streaming in nodetool netstats (CASSANDRA-8886)
 * IndexSummaryBuilder utilises offheap memory, and shares data between
   each IndexSummary opened from it (CASSANDRA-8757)
 * markCompacting only succeeds if the exact SSTableReader instances being 
   marked are in the live set (CASSANDRA-8689)
 * cassandra-stress support for varint (CASSANDRA-8882)
 * Fix Adler32 digest for compressed sstables (CASSANDRA-8778)
 * Add nodetool statushandoff/statusbackup (CASSANDRA-8912)
 * Use stdout for progress and stats in sstableloader (CASSANDRA-8982)
 * Correctly identify 2i datadir from older versions (CASSANDRA-9116)
Merged from 2.0:
 * Ignore gossip SYNs after shutdown (CASSANDRA-9238)
 * Avoid overflow when calculating max sstable size in LCS (CASSANDRA-9235)
 * Make sstable blacklisting work with compression (CASSANDRA-9138)
 * Do not attempt to rebuild indexes if no index accepts any column (CASSANDRA-9196)
 * Don't initiate snitch reconnection for dead states (CASSANDRA-7292)
 * Fix ArrayIndexOutOfBoundsException in CQLSSTableWriter (CASSANDRA-8978)
 * Add shutdown gossip state to prevent timeouts during rolling restarts (CASSANDRA-8336)
 * Fix running with java.net.preferIPv6Addresses=true (CASSANDRA-9137)
 * Fix failed bootstrap/replace attempts being persisted in system.peers (CASSANDRA-9180)
 * Flush system.IndexInfo after marking index built (CASSANDRA-9128)
 * Fix updates to min/max_compaction_threshold through cassandra-cli
   (CASSANDRA-8102)
 * Don't include tmp files when doing offline relevel (CASSANDRA-9088)
 * Use the proper CAS WriteType when finishing a previous round during Paxos
   preparation (CASSANDRA-8672)
 * Avoid race in cancelling compactions (CASSANDRA-9070)
 * More aggressive check for expired sstables in DTCS (CASSANDRA-8359)
 * Fix ignored index_interval change in ALTER TABLE statements (CASSANDRA-7976)
 * Do more aggressive compaction in old time windows in DTCS (CASSANDRA-8360)
 * java.lang.AssertionError when reading saved cache (CASSANDRA-8740)
 * "disk full" when running cleanup (CASSANDRA-9036)
 * Lower logging level from ERROR to DEBUG when a scheduled schema pull
   cannot be completed due to a node being down (CASSANDRA-9032)
 * Fix MOVED_NODE client event (CASSANDRA-8516)
 * Allow overriding MAX_OUTSTANDING_REPLAY_COUNT (CASSANDRA-7533)
 * Fix malformed JMX ObjectName containing IPv6 addresses (CASSANDRA-9027)
 * (cqlsh) Allow increasing CSV field size limit through
   cqlshrc config option (CASSANDRA-8934)
 * Stop logging range tombstones when exceeding the threshold
   (CASSANDRA-8559)
 * Fix NullPointerException when nodetool getendpoints is run
   against invalid keyspaces or tables (CASSANDRA-8950)
 * Allow specifying the tmp dir (CASSANDRA-7712)
 * Improve compaction estimated tasks estimation (CASSANDRA-8904)
 * Fix duplicate up/down messages sent to native clients (CASSANDRA-7816)
 * Expose commit log archive status via JMX (CASSANDRA-8734)
 * Provide better exceptions for invalid replication strategy parameters
   (CASSANDRA-8909)
 * Fix regression in mixed single and multi-column relation support for
   SELECT statements (CASSANDRA-8613)
 * Add ability to limit number of native connections (CASSANDRA-8086)
 * Fix CQLSSTableWriter throwing exception and spawning threads
   (CASSANDRA-8808)
 * Fix MT mismatch between empty and GC-able data (CASSANDRA-8979)
 * Fix incorrect validation when snapshotting single table (CASSANDRA-8056)
 * Add offline tool to relevel sstables (CASSANDRA-8301)
 * Preserve stream ID for more protocol errors (CASSANDRA-8848)
 * Fix combining token() function with multi-column relations on
   clustering columns (CASSANDRA-8797)
 * Make CFS.markReferenced() resistant to bad refcounting (CASSANDRA-8829)
 * Fix StreamTransferTask abort/complete bad refcounting (CASSANDRA-8815)
 * Fix AssertionError when querying a DESC clustering ordered
   table with ASC ordering and paging (CASSANDRA-8767)
 * AssertionError: "Memory was freed" when running cleanup (CASSANDRA-8716)
 * Make it possible to set max_sstable_age to fractional days (CASSANDRA-8406)
 * Fix some multi-column relations with indexes on some clustering
   columns (CASSANDRA-8275)
 * Fix memory leak in SSTableSimple*Writer and SSTableReader.validate()
   (CASSANDRA-8748)
 * Throw OOM if allocating memory fails to return a valid pointer (CASSANDRA-8726)
 * Fix SSTableSimpleUnsortedWriter ConcurrentModificationException (CASSANDRA-8619)
 * 'nodetool info' prints exception against older node (CASSANDRA-8796)
 * Ensure SSTableSimpleUnsortedWriter.close() terminates if
   disk writer has crashed (CASSANDRA-8807)


2.1.4
 * Bind JMX to localhost unless explicitly configured otherwise (CASSANDRA-9085)


2.1.3
 * Fix HSHA/offheap_objects corruption (CASSANDRA-8719)
 * Upgrade libthrift to 0.9.2 (CASSANDRA-8685)
 * Don't use the shared ref in sstableloader (CASSANDRA-8704)
 * Purge internal prepared statements if related tables or
   keyspaces are dropped (CASSANDRA-8693)
 * (cqlsh) Handle unicode BOM at start of files (CASSANDRA-8638)
 * Stop compactions before exiting offline tools (CASSANDRA-8623)
 * Update tools/stress/README.txt to match current behaviour (CASSANDRA-7933)
 * Fix schema from Thrift conversion with empty metadata (CASSANDRA-8695)
 * Safer Resource Management (CASSANDRA-7705)
 * Make sure we compact highly overlapping cold sstables with
   STCS (CASSANDRA-8635)
 * rpc_interface and listen_interface generate NPE on startup when specified
   interface doesn't exist (CASSANDRA-8677)
 * Fix ArrayIndexOutOfBoundsException in nodetool cfhistograms (CASSANDRA-8514)
 * Switch from yammer metrics for nodetool cf/proxy histograms (CASSANDRA-8662)
 * Make sure we don't add tmplink files to the compaction
   strategy (CASSANDRA-8580)
 * (cqlsh) Handle maps with blob keys (CASSANDRA-8372)
 * (cqlsh) Handle DynamicCompositeType schemas correctly (CASSANDRA-8563)
 * Duplicate rows returned when in clause has repeated values (CASSANDRA-6706)
 * Add tooling to detect hot partitions (CASSANDRA-7974)
 * Fix cassandra-stress user-mode truncation of partition generation (CASSANDRA-8608)
 * Only stream from unrepaired sstables during inc repair (CASSANDRA-8267)
 * Don't allow starting multiple inc repairs on the same sstables (CASSANDRA-8316)
 * Invalidate prepared BATCH statements when related tables
   or keyspaces are dropped (CASSANDRA-8652)
 * Fix missing results in secondary index queries on collections
   with ALLOW FILTERING (CASSANDRA-8421)
 * Expose EstimatedHistogram metrics for range slices (CASSANDRA-8627)
 * (cqlsh) Escape clqshrc passwords properly (CASSANDRA-8618)
 * Fix NPE when passing wrong argument in ALTER TABLE statement (CASSANDRA-8355)
 * Pig: Refactor and deprecate CqlStorage (CASSANDRA-8599)
 * Don't reuse the same cleanup strategy for all sstables (CASSANDRA-8537)
 * Fix case-sensitivity of index name on CREATE and DROP INDEX
   statements (CASSANDRA-8365)
 * Better detection/logging for corruption in compressed sstables (CASSANDRA-8192)
 * Use the correct repairedAt value when closing writer (CASSANDRA-8570)
 * (cqlsh) Handle a schema mismatch being detected on startup (CASSANDRA-8512)
 * Properly calculate expected write size during compaction (CASSANDRA-8532)
 * Invalidate affected prepared statements when a table's columns
   are altered (CASSANDRA-7910)
 * Stress - user defined writes should populate sequentally (CASSANDRA-8524)
 * Fix regression in SSTableRewriter causing some rows to become unreadable 
   during compaction (CASSANDRA-8429)
 * Run major compactions for repaired/unrepaired in parallel (CASSANDRA-8510)
 * (cqlsh) Fix compression options in DESCRIBE TABLE output when compression
   is disabled (CASSANDRA-8288)
 * (cqlsh) Fix DESCRIBE output after keyspaces are altered (CASSANDRA-7623)
 * Make sure we set lastCompactedKey correctly (CASSANDRA-8463)
 * (cqlsh) Fix output of CONSISTENCY command (CASSANDRA-8507)
 * (cqlsh) Fixed the handling of LIST statements (CASSANDRA-8370)
 * Make sstablescrub check leveled manifest again (CASSANDRA-8432)
 * Check first/last keys in sstable when giving out positions (CASSANDRA-8458)
 * Disable mmap on Windows (CASSANDRA-6993)
 * Add missing ConsistencyLevels to cassandra-stress (CASSANDRA-8253)
 * Add auth support to cassandra-stress (CASSANDRA-7985)
 * Fix ArrayIndexOutOfBoundsException when generating error message
   for some CQL syntax errors (CASSANDRA-8455)
 * Scale memtable slab allocation logarithmically (CASSANDRA-7882)
 * cassandra-stress simultaneous inserts over same seed (CASSANDRA-7964)
 * Reduce cassandra-stress sampling memory requirements (CASSANDRA-7926)
 * Ensure memtable flush cannot expire commit log entries from its future (CASSANDRA-8383)
 * Make read "defrag" async to reclaim memtables (CASSANDRA-8459)
 * Remove tmplink files for offline compactions (CASSANDRA-8321)
 * Reduce maxHintsInProgress (CASSANDRA-8415)
 * BTree updates may call provided update function twice (CASSANDRA-8018)
 * Release sstable references after anticompaction (CASSANDRA-8386)
 * Handle abort() in SSTableRewriter properly (CASSANDRA-8320)
 * Centralize shared executors (CASSANDRA-8055)
 * Fix filtering for CONTAINS (KEY) relations on frozen collection
   clustering columns when the query is restricted to a single
   partition (CASSANDRA-8203)
 * Do more aggressive entire-sstable TTL expiry checks (CASSANDRA-8243)
 * Add more log info if readMeter is null (CASSANDRA-8238)
 * add check of the system wall clock time at startup (CASSANDRA-8305)
 * Support for frozen collections (CASSANDRA-7859)
 * Fix overflow on histogram computation (CASSANDRA-8028)
 * Have paxos reuse the timestamp generation of normal queries (CASSANDRA-7801)
 * Fix incremental repair not remove parent session on remote (CASSANDRA-8291)
 * Improve JBOD disk utilization (CASSANDRA-7386)
 * Log failed host when preparing incremental repair (CASSANDRA-8228)
 * Force config client mode in CQLSSTableWriter (CASSANDRA-8281)
 * Fix sstableupgrade throws exception (CASSANDRA-8688)
 * Fix hang when repairing empty keyspace (CASSANDRA-8694)
Merged from 2.0:
 * Fix IllegalArgumentException in dynamic snitch (CASSANDRA-8448)
 * Add support for UPDATE ... IF EXISTS (CASSANDRA-8610)
 * Fix reversal of list prepends (CASSANDRA-8733)
 * Prevent non-zero default_time_to_live on tables with counters
   (CASSANDRA-8678)
 * Fix SSTableSimpleUnsortedWriter ConcurrentModificationException
   (CASSANDRA-8619)
 * Round up time deltas lower than 1ms in BulkLoader (CASSANDRA-8645)
 * Add batch remove iterator to ABSC (CASSANDRA-8414, 8666)
 * Round up time deltas lower than 1ms in BulkLoader (CASSANDRA-8645)
 * Fix isClientMode check in Keyspace (CASSANDRA-8687)
 * Use more efficient slice size for querying internal secondary
   index tables (CASSANDRA-8550)
 * Fix potentially returning deleted rows with range tombstone (CASSANDRA-8558)
 * Check for available disk space before starting a compaction (CASSANDRA-8562)
 * Fix DISTINCT queries with LIMITs or paging when some partitions
   contain only tombstones (CASSANDRA-8490)
 * Introduce background cache refreshing to permissions cache
   (CASSANDRA-8194)
 * Fix race condition in StreamTransferTask that could lead to
   infinite loops and premature sstable deletion (CASSANDRA-7704)
 * Add an extra version check to MigrationTask (CASSANDRA-8462)
 * Ensure SSTableWriter cleans up properly after failure (CASSANDRA-8499)
 * Increase bf true positive count on key cache hit (CASSANDRA-8525)
 * Move MeteredFlusher to its own thread (CASSANDRA-8485)
 * Fix non-distinct results in DISTNCT queries on static columns when
   paging is enabled (CASSANDRA-8087)
 * Move all hints related tasks to hints internal executor (CASSANDRA-8285)
 * Fix paging for multi-partition IN queries (CASSANDRA-8408)
 * Fix MOVED_NODE topology event never being emitted when a node
   moves its token (CASSANDRA-8373)
 * Fix validation of indexes in COMPACT tables (CASSANDRA-8156)
 * Avoid StackOverflowError when a large list of IN values
   is used for a clustering column (CASSANDRA-8410)
 * Fix NPE when writetime() or ttl() calls are wrapped by
   another function call (CASSANDRA-8451)
 * Fix NPE after dropping a keyspace (CASSANDRA-8332)
 * Fix error message on read repair timeouts (CASSANDRA-7947)
 * Default DTCS base_time_seconds changed to 60 (CASSANDRA-8417)
 * Refuse Paxos operation with more than one pending endpoint (CASSANDRA-8346, 8640)
 * Throw correct exception when trying to bind a keyspace or table
   name (CASSANDRA-6952)
 * Make HHOM.compact synchronized (CASSANDRA-8416)
 * cancel latency-sampling task when CF is dropped (CASSANDRA-8401)
 * don't block SocketThread for MessagingService (CASSANDRA-8188)
 * Increase quarantine delay on replacement (CASSANDRA-8260)
 * Expose off-heap memory usage stats (CASSANDRA-7897)
 * Ignore Paxos commits for truncated tables (CASSANDRA-7538)
 * Validate size of indexed column values (CASSANDRA-8280)
 * Make LCS split compaction results over all data directories (CASSANDRA-8329)
 * Fix some failing queries that use multi-column relations
   on COMPACT STORAGE tables (CASSANDRA-8264)
 * Fix InvalidRequestException with ORDER BY (CASSANDRA-8286)
 * Disable SSLv3 for POODLE (CASSANDRA-8265)
 * Fix millisecond timestamps in Tracing (CASSANDRA-8297)
 * Include keyspace name in error message when there are insufficient
   live nodes to stream from (CASSANDRA-8221)
 * Avoid overlap in L1 when L0 contains many nonoverlapping
   sstables (CASSANDRA-8211)
 * Improve PropertyFileSnitch logging (CASSANDRA-8183)
 * Add DC-aware sequential repair (CASSANDRA-8193)
 * Use live sstables in snapshot repair if possible (CASSANDRA-8312)
 * Fix hints serialized size calculation (CASSANDRA-8587)


2.1.2
 * (cqlsh) parse_for_table_meta errors out on queries with undefined
   grammars (CASSANDRA-8262)
 * (cqlsh) Fix SELECT ... TOKEN() function broken in C* 2.1.1 (CASSANDRA-8258)
 * Fix Cassandra crash when running on JDK8 update 40 (CASSANDRA-8209)
 * Optimize partitioner tokens (CASSANDRA-8230)
 * Improve compaction of repaired/unrepaired sstables (CASSANDRA-8004)
 * Make cache serializers pluggable (CASSANDRA-8096)
 * Fix issues with CONTAINS (KEY) queries on secondary indexes
   (CASSANDRA-8147)
 * Fix read-rate tracking of sstables for some queries (CASSANDRA-8239)
 * Fix default timestamp in QueryOptions (CASSANDRA-8246)
 * Set socket timeout when reading remote version (CASSANDRA-8188)
 * Refactor how we track live size (CASSANDRA-7852)
 * Make sure unfinished compaction files are removed (CASSANDRA-8124)
 * Fix shutdown when run as Windows service (CASSANDRA-8136)
 * Fix DESCRIBE TABLE with custom indexes (CASSANDRA-8031)
 * Fix race in RecoveryManagerTest (CASSANDRA-8176)
 * Avoid IllegalArgumentException while sorting sstables in
   IndexSummaryManager (CASSANDRA-8182)
 * Shutdown JVM on file descriptor exhaustion (CASSANDRA-7579)
 * Add 'die' policy for commit log and disk failure (CASSANDRA-7927)
 * Fix installing as service on Windows (CASSANDRA-8115)
 * Fix CREATE TABLE for CQL2 (CASSANDRA-8144)
 * Avoid boxing in ColumnStats min/max trackers (CASSANDRA-8109)
Merged from 2.0:
 * Correctly handle non-text column names in cql3 (CASSANDRA-8178)
 * Fix deletion for indexes on primary key columns (CASSANDRA-8206)
 * Add 'nodetool statusgossip' (CASSANDRA-8125)
 * Improve client notification that nodes are ready for requests (CASSANDRA-7510)
 * Handle negative timestamp in writetime method (CASSANDRA-8139)
 * Pig: Remove errant LIMIT clause in CqlNativeStorage (CASSANDRA-8166)
 * Throw ConfigurationException when hsha is used with the default
   rpc_max_threads setting of 'unlimited' (CASSANDRA-8116)
 * Allow concurrent writing of the same table in the same JVM using
   CQLSSTableWriter (CASSANDRA-7463)
 * Fix totalDiskSpaceUsed calculation (CASSANDRA-8205)


2.1.1
 * Fix spin loop in AtomicSortedColumns (CASSANDRA-7546)
 * Dont notify when replacing tmplink files (CASSANDRA-8157)
 * Fix validation with multiple CONTAINS clause (CASSANDRA-8131)
 * Fix validation of collections in TriggerExecutor (CASSANDRA-8146)
 * Fix IllegalArgumentException when a list of IN values containing tuples
   is passed as a single arg to a prepared statement with the v1 or v2
   protocol (CASSANDRA-8062)
 * Fix ClassCastException in DISTINCT query on static columns with
   query paging (CASSANDRA-8108)
 * Fix NPE on null nested UDT inside a set (CASSANDRA-8105)
 * Fix exception when querying secondary index on set items or map keys
   when some clustering columns are specified (CASSANDRA-8073)
 * Send proper error response when there is an error during native
   protocol message decode (CASSANDRA-8118)
 * Gossip should ignore generation numbers too far in the future (CASSANDRA-8113)
 * Fix NPE when creating a table with frozen sets, lists (CASSANDRA-8104)
 * Fix high memory use due to tracking reads on incrementally opened sstable
   readers (CASSANDRA-8066)
 * Fix EXECUTE request with skipMetadata=false returning no metadata
   (CASSANDRA-8054)
 * Allow concurrent use of CQLBulkOutputFormat (CASSANDRA-7776)
 * Shutdown JVM on OOM (CASSANDRA-7507)
 * Upgrade netty version and enable epoll event loop (CASSANDRA-7761)
 * Don't duplicate sstables smaller than split size when using
   the sstablesplitter tool (CASSANDRA-7616)
 * Avoid re-parsing already prepared statements (CASSANDRA-7923)
 * Fix some Thrift slice deletions and updates of COMPACT STORAGE
   tables with some clustering columns omitted (CASSANDRA-7990)
 * Fix filtering for CONTAINS on sets (CASSANDRA-8033)
 * Properly track added size (CASSANDRA-7239)
 * Allow compilation in java 8 (CASSANDRA-7208)
 * Fix Assertion error on RangeTombstoneList diff (CASSANDRA-8013)
 * Release references to overlapping sstables during compaction (CASSANDRA-7819)
 * Send notification when opening compaction results early (CASSANDRA-8034)
 * Make native server start block until properly bound (CASSANDRA-7885)
 * (cqlsh) Fix IPv6 support (CASSANDRA-7988)
 * Ignore fat clients when checking for endpoint collision (CASSANDRA-7939)
 * Make sstablerepairedset take a list of files (CASSANDRA-7995)
 * (cqlsh) Tab completeion for indexes on map keys (CASSANDRA-7972)
 * (cqlsh) Fix UDT field selection in select clause (CASSANDRA-7891)
 * Fix resource leak in event of corrupt sstable
 * (cqlsh) Add command line option for cqlshrc file path (CASSANDRA-7131)
 * Provide visibility into prepared statements churn (CASSANDRA-7921, CASSANDRA-7930)
 * Invalidate prepared statements when their keyspace or table is
   dropped (CASSANDRA-7566)
 * cassandra-stress: fix support for NetworkTopologyStrategy (CASSANDRA-7945)
 * Fix saving caches when a table is dropped (CASSANDRA-7784)
 * Add better error checking of new stress profile (CASSANDRA-7716)
 * Use ThreadLocalRandom and remove FBUtilities.threadLocalRandom (CASSANDRA-7934)
 * Prevent operator mistakes due to simultaneous bootstrap (CASSANDRA-7069)
 * cassandra-stress supports whitelist mode for node config (CASSANDRA-7658)
 * GCInspector more closely tracks GC; cassandra-stress and nodetool report it (CASSANDRA-7916)
 * nodetool won't output bogus ownership info without a keyspace (CASSANDRA-7173)
 * Add human readable option to nodetool commands (CASSANDRA-5433)
 * Don't try to set repairedAt on old sstables (CASSANDRA-7913)
 * Add metrics for tracking PreparedStatement use (CASSANDRA-7719)
 * (cqlsh) tab-completion for triggers (CASSANDRA-7824)
 * (cqlsh) Support for query paging (CASSANDRA-7514)
 * (cqlsh) Show progress of COPY operations (CASSANDRA-7789)
 * Add syntax to remove multiple elements from a map (CASSANDRA-6599)
 * Support non-equals conditions in lightweight transactions (CASSANDRA-6839)
 * Add IF [NOT] EXISTS to create/drop triggers (CASSANDRA-7606)
 * (cqlsh) Display the current logged-in user (CASSANDRA-7785)
 * (cqlsh) Don't ignore CTRL-C during COPY FROM execution (CASSANDRA-7815)
 * (cqlsh) Order UDTs according to cross-type dependencies in DESCRIBE
   output (CASSANDRA-7659)
 * (cqlsh) Fix handling of CAS statement results (CASSANDRA-7671)
 * (cqlsh) COPY TO/FROM improvements (CASSANDRA-7405)
 * Support list index operations with conditions (CASSANDRA-7499)
 * Add max live/tombstoned cells to nodetool cfstats output (CASSANDRA-7731)
 * Validate IPv6 wildcard addresses properly (CASSANDRA-7680)
 * (cqlsh) Error when tracing query (CASSANDRA-7613)
 * Avoid IOOBE when building SyntaxError message snippet (CASSANDRA-7569)
 * SSTableExport uses correct validator to create string representation of partition
   keys (CASSANDRA-7498)
 * Avoid NPEs when receiving type changes for an unknown keyspace (CASSANDRA-7689)
 * Add support for custom 2i validation (CASSANDRA-7575)
 * Pig support for hadoop CqlInputFormat (CASSANDRA-6454)
 * Add duration mode to cassandra-stress (CASSANDRA-7468)
 * Add listen_interface and rpc_interface options (CASSANDRA-7417)
 * Improve schema merge performance (CASSANDRA-7444)
 * Adjust MT depth based on # of partition validating (CASSANDRA-5263)
 * Optimise NativeCell comparisons (CASSANDRA-6755)
 * Configurable client timeout for cqlsh (CASSANDRA-7516)
 * Include snippet of CQL query near syntax error in messages (CASSANDRA-7111)
 * Make repair -pr work with -local (CASSANDRA-7450)
 * Fix error in sstableloader with -cph > 1 (CASSANDRA-8007)
 * Fix snapshot repair error on indexed tables (CASSANDRA-8020)
 * Do not exit nodetool repair when receiving JMX NOTIF_LOST (CASSANDRA-7909)
 * Stream to private IP when available (CASSANDRA-8084)
Merged from 2.0:
 * Reject conditions on DELETE unless full PK is given (CASSANDRA-6430)
 * Properly reject the token function DELETE (CASSANDRA-7747)
 * Force batchlog replay before decommissioning a node (CASSANDRA-7446)
 * Fix hint replay with many accumulated expired hints (CASSANDRA-6998)
 * Fix duplicate results in DISTINCT queries on static columns with query
   paging (CASSANDRA-8108)
 * Add DateTieredCompactionStrategy (CASSANDRA-6602)
 * Properly validate ascii and utf8 string literals in CQL queries (CASSANDRA-8101)
 * (cqlsh) Fix autocompletion for alter keyspace (CASSANDRA-8021)
 * Create backup directories for commitlog archiving during startup (CASSANDRA-8111)
 * Reduce totalBlockFor() for LOCAL_* consistency levels (CASSANDRA-8058)
 * Fix merging schemas with re-dropped keyspaces (CASSANDRA-7256)
 * Fix counters in supercolumns during live upgrades from 1.2 (CASSANDRA-7188)
 * Notify DT subscribers when a column family is truncated (CASSANDRA-8088)
 * Add sanity check of $JAVA on startup (CASSANDRA-7676)
 * Schedule fat client schema pull on join (CASSANDRA-7993)
 * Don't reset nodes' versions when closing IncomingTcpConnections
   (CASSANDRA-7734)
 * Record the real messaging version in all cases in OutboundTcpConnection
   (CASSANDRA-8057)
 * SSL does not work in cassandra-cli (CASSANDRA-7899)
 * Fix potential exception when using ReversedType in DynamicCompositeType
   (CASSANDRA-7898)
 * Better validation of collection values (CASSANDRA-7833)
 * Track min/max timestamps correctly (CASSANDRA-7969)
 * Fix possible overflow while sorting CL segments for replay (CASSANDRA-7992)
 * Increase nodetool Xmx (CASSANDRA-7956)
 * Archive any commitlog segments present at startup (CASSANDRA-6904)
 * CrcCheckChance should adjust based on live CFMetadata not 
   sstable metadata (CASSANDRA-7978)
 * token() should only accept columns in the partitioning
   key order (CASSANDRA-6075)
 * Add method to invalidate permission cache via JMX (CASSANDRA-7977)
 * Allow propagating multiple gossip states atomically (CASSANDRA-6125)
 * Log exceptions related to unclean native protocol client disconnects
   at DEBUG or INFO (CASSANDRA-7849)
 * Allow permissions cache to be set via JMX (CASSANDRA-7698)
 * Include schema_triggers CF in readable system resources (CASSANDRA-7967)
 * Fix RowIndexEntry to report correct serializedSize (CASSANDRA-7948)
 * Make CQLSSTableWriter sync within partitions (CASSANDRA-7360)
 * Potentially use non-local replicas in CqlConfigHelper (CASSANDRA-7906)
 * Explicitly disallow mixing multi-column and single-column
   relations on clustering columns (CASSANDRA-7711)
 * Better error message when condition is set on PK column (CASSANDRA-7804)
 * Don't send schema change responses and events for no-op DDL
   statements (CASSANDRA-7600)
 * (Hadoop) fix cluster initialisation for a split fetching (CASSANDRA-7774)
 * Throw InvalidRequestException when queries contain relations on entire
   collection columns (CASSANDRA-7506)
 * (cqlsh) enable CTRL-R history search with libedit (CASSANDRA-7577)
 * (Hadoop) allow ACFRW to limit nodes to local DC (CASSANDRA-7252)
 * (cqlsh) cqlsh should automatically disable tracing when selecting
   from system_traces (CASSANDRA-7641)
 * (Hadoop) Add CqlOutputFormat (CASSANDRA-6927)
 * Don't depend on cassandra config for nodetool ring (CASSANDRA-7508)
 * (cqlsh) Fix failing cqlsh formatting tests (CASSANDRA-7703)
 * Fix IncompatibleClassChangeError from hadoop2 (CASSANDRA-7229)
 * Add 'nodetool sethintedhandoffthrottlekb' (CASSANDRA-7635)
 * (cqlsh) Add tab-completion for CREATE/DROP USER IF [NOT] EXISTS (CASSANDRA-7611)
 * Catch errors when the JVM pulls the rug out from GCInspector (CASSANDRA-5345)
 * cqlsh fails when version number parts are not int (CASSANDRA-7524)
 * Fix NPE when table dropped during streaming (CASSANDRA-7946)
 * Fix wrong progress when streaming uncompressed (CASSANDRA-7878)
 * Fix possible infinite loop in creating repair range (CASSANDRA-7983)
 * Fix unit in nodetool for streaming throughput (CASSANDRA-7375)
Merged from 1.2:
 * Don't index tombstones (CASSANDRA-7828)
 * Improve PasswordAuthenticator default super user setup (CASSANDRA-7788)


2.1.0
 * (cqlsh) Removed "ALTER TYPE <name> RENAME TO <name>" from tab-completion
   (CASSANDRA-7895)
 * Fixed IllegalStateException in anticompaction (CASSANDRA-7892)
 * cqlsh: DESCRIBE support for frozen UDTs, tuples (CASSANDRA-7863)
 * Avoid exposing internal classes over JMX (CASSANDRA-7879)
 * Add null check for keys when freezing collection (CASSANDRA-7869)
 * Improve stress workload realism (CASSANDRA-7519)
Merged from 2.0:
 * Configure system.paxos with LeveledCompactionStrategy (CASSANDRA-7753)
 * Fix ALTER clustering column type from DateType to TimestampType when
   using DESC clustering order (CASSANRDA-7797)
 * Throw EOFException if we run out of chunks in compressed datafile
   (CASSANDRA-7664)
 * Fix PRSI handling of CQL3 row markers for row cleanup (CASSANDRA-7787)
 * Fix dropping collection when it's the last regular column (CASSANDRA-7744)
 * Make StreamReceiveTask thread safe and gc friendly (CASSANDRA-7795)
 * Validate empty cell names from counter updates (CASSANDRA-7798)
Merged from 1.2:
 * Don't allow compacted sstables to be marked as compacting (CASSANDRA-7145)
 * Track expired tombstones (CASSANDRA-7810)


2.1.0-rc7
 * Add frozen keyword and require UDT to be frozen (CASSANDRA-7857)
 * Track added sstable size correctly (CASSANDRA-7239)
 * (cqlsh) Fix case insensitivity (CASSANDRA-7834)
 * Fix failure to stream ranges when moving (CASSANDRA-7836)
 * Correctly remove tmplink files (CASSANDRA-7803)
 * (cqlsh) Fix column name formatting for functions, CAS operations,
   and UDT field selections (CASSANDRA-7806)
 * (cqlsh) Fix COPY FROM handling of null/empty primary key
   values (CASSANDRA-7792)
 * Fix ordering of static cells (CASSANDRA-7763)
Merged from 2.0:
 * Forbid re-adding dropped counter columns (CASSANDRA-7831)
 * Fix CFMetaData#isThriftCompatible() for PK-only tables (CASSANDRA-7832)
 * Always reject inequality on the partition key without token()
   (CASSANDRA-7722)
 * Always send Paxos commit to all replicas (CASSANDRA-7479)
 * Make disruptor_thrift_server invocation pool configurable (CASSANDRA-7594)
 * Make repair no-op when RF=1 (CASSANDRA-7864)


2.1.0-rc6
 * Fix OOM issue from netty caching over time (CASSANDRA-7743)
 * json2sstable couldn't import JSON for CQL table (CASSANDRA-7477)
 * Invalidate all caches on table drop (CASSANDRA-7561)
 * Skip strict endpoint selection for ranges if RF == nodes (CASSANRA-7765)
 * Fix Thrift range filtering without 2ary index lookups (CASSANDRA-7741)
 * Add tracing entries about concurrent range requests (CASSANDRA-7599)
 * (cqlsh) Fix DESCRIBE for NTS keyspaces (CASSANDRA-7729)
 * Remove netty buffer ref-counting (CASSANDRA-7735)
 * Pass mutated cf to index updater for use by PRSI (CASSANDRA-7742)
 * Include stress yaml example in release and deb (CASSANDRA-7717)
 * workaround for netty issue causing corrupted data off the wire (CASSANDRA-7695)
 * cqlsh DESC CLUSTER fails retrieving ring information (CASSANDRA-7687)
 * Fix binding null values inside UDT (CASSANDRA-7685)
 * Fix UDT field selection with empty fields (CASSANDRA-7670)
 * Bogus deserialization of static cells from sstable (CASSANDRA-7684)
 * Fix NPE on compaction leftover cleanup for dropped table (CASSANDRA-7770)
Merged from 2.0:
 * Fix race condition in StreamTransferTask that could lead to
   infinite loops and premature sstable deletion (CASSANDRA-7704)
 * (cqlsh) Wait up to 10 sec for a tracing session (CASSANDRA-7222)
 * Fix NPE in FileCacheService.sizeInBytes (CASSANDRA-7756)
 * Remove duplicates from StorageService.getJoiningNodes (CASSANDRA-7478)
 * Clone token map outside of hot gossip loops (CASSANDRA-7758)
 * Fix MS expiring map timeout for Paxos messages (CASSANDRA-7752)
 * Do not flush on truncate if durable_writes is false (CASSANDRA-7750)
 * Give CRR a default input_cql Statement (CASSANDRA-7226)
 * Better error message when adding a collection with the same name
   than a previously dropped one (CASSANDRA-6276)
 * Fix validation when adding static columns (CASSANDRA-7730)
 * (Thrift) fix range deletion of supercolumns (CASSANDRA-7733)
 * Fix potential AssertionError in RangeTombstoneList (CASSANDRA-7700)
 * Validate arguments of blobAs* functions (CASSANDRA-7707)
 * Fix potential AssertionError with 2ndary indexes (CASSANDRA-6612)
 * Avoid logging CompactionInterrupted at ERROR (CASSANDRA-7694)
 * Minor leak in sstable2jon (CASSANDRA-7709)
 * Add cassandra.auto_bootstrap system property (CASSANDRA-7650)
 * Update java driver (for hadoop) (CASSANDRA-7618)
 * Remove CqlPagingRecordReader/CqlPagingInputFormat (CASSANDRA-7570)
 * Support connecting to ipv6 jmx with nodetool (CASSANDRA-7669)


2.1.0-rc5
 * Reject counters inside user types (CASSANDRA-7672)
 * Switch to notification-based GCInspector (CASSANDRA-7638)
 * (cqlsh) Handle nulls in UDTs and tuples correctly (CASSANDRA-7656)
 * Don't use strict consistency when replacing (CASSANDRA-7568)
 * Fix min/max cell name collection on 2.0 SSTables with range
   tombstones (CASSANDRA-7593)
 * Tolerate min/max cell names of different lengths (CASSANDRA-7651)
 * Filter cached results correctly (CASSANDRA-7636)
 * Fix tracing on the new SEPExecutor (CASSANDRA-7644)
 * Remove shuffle and taketoken (CASSANDRA-7601)
 * Clean up Windows batch scripts (CASSANDRA-7619)
 * Fix native protocol drop user type notification (CASSANDRA-7571)
 * Give read access to system.schema_usertypes to all authenticated users
   (CASSANDRA-7578)
 * (cqlsh) Fix cqlsh display when zero rows are returned (CASSANDRA-7580)
 * Get java version correctly when JAVA_TOOL_OPTIONS is set (CASSANDRA-7572)
 * Fix NPE when dropping index from non-existent keyspace, AssertionError when
   dropping non-existent index with IF EXISTS (CASSANDRA-7590)
 * Fix sstablelevelresetter hang (CASSANDRA-7614)
 * (cqlsh) Fix deserialization of blobs (CASSANDRA-7603)
 * Use "keyspace updated" schema change message for UDT changes in v1 and
   v2 protocols (CASSANDRA-7617)
 * Fix tracing of range slices and secondary index lookups that are local
   to the coordinator (CASSANDRA-7599)
 * Set -Dcassandra.storagedir for all tool shell scripts (CASSANDRA-7587)
 * Don't swap max/min col names when mutating sstable metadata (CASSANDRA-7596)
 * (cqlsh) Correctly handle paged result sets (CASSANDRA-7625)
 * (cqlsh) Improve waiting for a trace to complete (CASSANDRA-7626)
 * Fix tracing of concurrent range slices and 2ary index queries (CASSANDRA-7626)
 * Fix scrub against collection type (CASSANDRA-7665)
Merged from 2.0:
 * Set gc_grace_seconds to seven days for system schema tables (CASSANDRA-7668)
 * SimpleSeedProvider no longer caches seeds forever (CASSANDRA-7663)
 * Always flush on truncate (CASSANDRA-7511)
 * Fix ReversedType(DateType) mapping to native protocol (CASSANDRA-7576)
 * Always merge ranges owned by a single node (CASSANDRA-6930)
 * Track max/min timestamps for range tombstones (CASSANDRA-7647)
 * Fix NPE when listing saved caches dir (CASSANDRA-7632)


2.1.0-rc4
 * Fix word count hadoop example (CASSANDRA-7200)
 * Updated memtable_cleanup_threshold and memtable_flush_writers defaults 
   (CASSANDRA-7551)
 * (Windows) fix startup when WMI memory query fails (CASSANDRA-7505)
 * Anti-compaction proceeds if any part of the repair failed (CASSANDRA-7521)
 * Add missing table name to DROP INDEX responses and notifications (CASSANDRA-7539)
 * Bump CQL version to 3.2.0 and update CQL documentation (CASSANDRA-7527)
 * Fix configuration error message when running nodetool ring (CASSANDRA-7508)
 * Support conditional updates, tuple type, and the v3 protocol in cqlsh (CASSANDRA-7509)
 * Handle queries on multiple secondary index types (CASSANDRA-7525)
 * Fix cqlsh authentication with v3 native protocol (CASSANDRA-7564)
 * Fix NPE when unknown prepared statement ID is used (CASSANDRA-7454)
Merged from 2.0:
 * (Windows) force range-based repair to non-sequential mode (CASSANDRA-7541)
 * Fix range merging when DES scores are zero (CASSANDRA-7535)
 * Warn when SSL certificates have expired (CASSANDRA-7528)
 * Fix error when doing reversed queries with static columns (CASSANDRA-7490)
Merged from 1.2:
 * Set correct stream ID on responses when non-Exception Throwables
   are thrown while handling native protocol messages (CASSANDRA-7470)


2.1.0-rc3
 * Consider expiry when reconciling otherwise equal cells (CASSANDRA-7403)
 * Introduce CQL support for stress tool (CASSANDRA-6146)
 * Fix ClassCastException processing expired messages (CASSANDRA-7496)
 * Fix prepared marker for collections inside UDT (CASSANDRA-7472)
 * Remove left-over populate_io_cache_on_flush and replicate_on_write
   uses (CASSANDRA-7493)
 * (Windows) handle spaces in path names (CASSANDRA-7451)
 * Ensure writes have completed after dropping a table, before recycling
   commit log segments (CASSANDRA-7437)
 * Remove left-over rows_per_partition_to_cache (CASSANDRA-7493)
 * Fix error when CONTAINS is used with a bind marker (CASSANDRA-7502)
 * Properly reject unknown UDT field (CASSANDRA-7484)
Merged from 2.0:
 * Fix CC#collectTimeOrderedData() tombstone optimisations (CASSANDRA-7394)
 * Support DISTINCT for static columns and fix behaviour when DISTINC is
   not use (CASSANDRA-7305).
 * Workaround JVM NPE on JMX bind failure (CASSANDRA-7254)
 * Fix race in FileCacheService RemovalListener (CASSANDRA-7278)
 * Fix inconsistent use of consistencyForCommit that allowed LOCAL_QUORUM
   operations to incorrect become full QUORUM (CASSANDRA-7345)
 * Properly handle unrecognized opcodes and flags (CASSANDRA-7440)
 * (Hadoop) close CqlRecordWriter clients when finished (CASSANDRA-7459)
 * Commit disk failure policy (CASSANDRA-7429)
 * Make sure high level sstables get compacted (CASSANDRA-7414)
 * Fix AssertionError when using empty clustering columns and static columns
   (CASSANDRA-7455)
 * Add option to disable STCS in L0 (CASSANDRA-6621)
 * Upgrade to snappy-java 1.0.5.2 (CASSANDRA-7476)


2.1.0-rc2
 * Fix heap size calculation for CompoundSparseCellName and 
   CompoundSparseCellName.WithCollection (CASSANDRA-7421)
 * Allow counter mutations in UNLOGGED batches (CASSANDRA-7351)
 * Modify reconcile logic to always pick a tombstone over a counter cell
   (CASSANDRA-7346)
 * Avoid incremental compaction on Windows (CASSANDRA-7365)
 * Fix exception when querying a composite-keyed table with a collection index
   (CASSANDRA-7372)
 * Use node's host id in place of counter ids (CASSANDRA-7366)
 * Fix error when doing reversed queries with static columns (CASSANDRA-7490)
 * Backport CASSANDRA-6747 (CASSANDRA-7560)
 * Track max/min timestamps for range tombstones (CASSANDRA-7647)
 * Fix NPE when listing saved caches dir (CASSANDRA-7632)
 * Fix sstableloader unable to connect encrypted node (CASSANDRA-7585)
Merged from 1.2:
 * Clone token map outside of hot gossip loops (CASSANDRA-7758)
 * Add stop method to EmbeddedCassandraService (CASSANDRA-7595)
 * Support connecting to ipv6 jmx with nodetool (CASSANDRA-7669)
 * Set gc_grace_seconds to seven days for system schema tables (CASSANDRA-7668)
 * SimpleSeedProvider no longer caches seeds forever (CASSANDRA-7663)
 * Set correct stream ID on responses when non-Exception Throwables
   are thrown while handling native protocol messages (CASSANDRA-7470)
 * Fix row size miscalculation in LazilyCompactedRow (CASSANDRA-7543)
 * Fix race in background compaction check (CASSANDRA-7745)
 * Don't clear out range tombstones during compaction (CASSANDRA-7808)


2.1.0-rc1
 * Revert flush directory (CASSANDRA-6357)
 * More efficient executor service for fast operations (CASSANDRA-4718)
 * Move less common tools into a new cassandra-tools package (CASSANDRA-7160)
 * Support more concurrent requests in native protocol (CASSANDRA-7231)
 * Add tab-completion to debian nodetool packaging (CASSANDRA-6421)
 * Change concurrent_compactors defaults (CASSANDRA-7139)
 * Add PowerShell Windows launch scripts (CASSANDRA-7001)
 * Make commitlog archive+restore more robust (CASSANDRA-6974)
 * Fix marking commitlogsegments clean (CASSANDRA-6959)
 * Add snapshot "manifest" describing files included (CASSANDRA-6326)
 * Parallel streaming for sstableloader (CASSANDRA-3668)
 * Fix bugs in supercolumns handling (CASSANDRA-7138)
 * Fix ClassClassException on composite dense tables (CASSANDRA-7112)
 * Cleanup and optimize collation and slice iterators (CASSANDRA-7107)
 * Upgrade NBHM lib (CASSANDRA-7128)
 * Optimize netty server (CASSANDRA-6861)
 * Fix repair hang when given CF does not exist (CASSANDRA-7189)
 * Allow c* to be shutdown in an embedded mode (CASSANDRA-5635)
 * Add server side batching to native transport (CASSANDRA-5663)
 * Make batchlog replay asynchronous (CASSANDRA-6134)
 * remove unused classes (CASSANDRA-7197)
 * Limit user types to the keyspace they are defined in (CASSANDRA-6643)
 * Add validate method to CollectionType (CASSANDRA-7208)
 * New serialization format for UDT values (CASSANDRA-7209, CASSANDRA-7261)
 * Fix nodetool netstats (CASSANDRA-7270)
 * Fix potential ClassCastException in HintedHandoffManager (CASSANDRA-7284)
 * Use prepared statements internally (CASSANDRA-6975)
 * Fix broken paging state with prepared statement (CASSANDRA-7120)
 * Fix IllegalArgumentException in CqlStorage (CASSANDRA-7287)
 * Allow nulls/non-existant fields in UDT (CASSANDRA-7206)
 * Add Thrift MultiSliceRequest (CASSANDRA-6757, CASSANDRA-7027)
 * Handle overlapping MultiSlices (CASSANDRA-7279)
 * Fix DataOutputTest on Windows (CASSANDRA-7265)
 * Embedded sets in user defined data-types are not updating (CASSANDRA-7267)
 * Add tuple type to CQL/native protocol (CASSANDRA-7248)
 * Fix CqlPagingRecordReader on tables with few rows (CASSANDRA-7322)
Merged from 2.0:
 * Copy compaction options to make sure they are reloaded (CASSANDRA-7290)
 * Add option to do more aggressive tombstone compactions (CASSANDRA-6563)
 * Don't try to compact already-compacting files in HHOM (CASSANDRA-7288)
 * Always reallocate buffers in HSHA (CASSANDRA-6285)
 * (Hadoop) support authentication in CqlRecordReader (CASSANDRA-7221)
 * (Hadoop) Close java driver Cluster in CQLRR.close (CASSANDRA-7228)
 * Warn when 'USING TIMESTAMP' is used on a CAS BATCH (CASSANDRA-7067)
 * return all cpu values from BackgroundActivityMonitor.readAndCompute (CASSANDRA-7183)
 * Correctly delete scheduled range xfers (CASSANDRA-7143)
 * return all cpu values from BackgroundActivityMonitor.readAndCompute (CASSANDRA-7183)  
 * reduce garbage creation in calculatePendingRanges (CASSANDRA-7191)
 * fix c* launch issues on Russian os's due to output of linux 'free' cmd (CASSANDRA-6162)
 * Fix disabling autocompaction (CASSANDRA-7187)
 * Fix potential NumberFormatException when deserializing IntegerType (CASSANDRA-7088)
 * cqlsh can't tab-complete disabling compaction (CASSANDRA-7185)
 * cqlsh: Accept and execute CQL statement(s) from command-line parameter (CASSANDRA-7172)
 * Fix IllegalStateException in CqlPagingRecordReader (CASSANDRA-7198)
 * Fix the InvertedIndex trigger example (CASSANDRA-7211)
 * Add --resolve-ip option to 'nodetool ring' (CASSANDRA-7210)
 * reduce garbage on codec flag deserialization (CASSANDRA-7244) 
 * Fix duplicated error messages on directory creation error at startup (CASSANDRA-5818)
 * Proper null handle for IF with map element access (CASSANDRA-7155)
 * Improve compaction visibility (CASSANDRA-7242)
 * Correctly delete scheduled range xfers (CASSANDRA-7143)
 * Make batchlog replica selection rack-aware (CASSANDRA-6551)
 * Fix CFMetaData#getColumnDefinitionFromColumnName() (CASSANDRA-7074)
 * Fix writetime/ttl functions for static columns (CASSANDRA-7081)
 * Suggest CTRL-C or semicolon after three blank lines in cqlsh (CASSANDRA-7142)
 * Fix 2ndary index queries with DESC clustering order (CASSANDRA-6950)
 * Invalid key cache entries on DROP (CASSANDRA-6525)
 * Fix flapping RecoveryManagerTest (CASSANDRA-7084)
 * Add missing iso8601 patterns for date strings (CASSANDRA-6973)
 * Support selecting multiple rows in a partition using IN (CASSANDRA-6875)
 * Add authentication support to shuffle (CASSANDRA-6484)
 * Swap local and global default read repair chances (CASSANDRA-7320)
 * Add conditional CREATE/DROP USER support (CASSANDRA-7264)
 * Cqlsh counts non-empty lines for "Blank lines" warning (CASSANDRA-7325)
Merged from 1.2:
 * Add Cloudstack snitch (CASSANDRA-7147)
 * Update system.peers correctly when relocating tokens (CASSANDRA-7126)
 * Add Google Compute Engine snitch (CASSANDRA-7132)
 * remove duplicate query for local tokens (CASSANDRA-7182)
 * exit CQLSH with error status code if script fails (CASSANDRA-6344)
 * Fix bug with some IN queries missig results (CASSANDRA-7105)
 * Fix availability validation for LOCAL_ONE CL (CASSANDRA-7319)
 * Hint streaming can cause decommission to fail (CASSANDRA-7219)


2.1.0-beta2
 * Increase default CL space to 8GB (CASSANDRA-7031)
 * Add range tombstones to read repair digests (CASSANDRA-6863)
 * Fix BTree.clear for large updates (CASSANDRA-6943)
 * Fail write instead of logging a warning when unable to append to CL
   (CASSANDRA-6764)
 * Eliminate possibility of CL segment appearing twice in active list 
   (CASSANDRA-6557)
 * Apply DONTNEED fadvise to commitlog segments (CASSANDRA-6759)
 * Switch CRC component to Adler and include it for compressed sstables 
   (CASSANDRA-4165)
 * Allow cassandra-stress to set compaction strategy options (CASSANDRA-6451)
 * Add broadcast_rpc_address option to cassandra.yaml (CASSANDRA-5899)
 * Auto reload GossipingPropertyFileSnitch config (CASSANDRA-5897)
 * Fix overflow of memtable_total_space_in_mb (CASSANDRA-6573)
 * Fix ABTC NPE and apply update function correctly (CASSANDRA-6692)
 * Allow nodetool to use a file or prompt for password (CASSANDRA-6660)
 * Fix AIOOBE when concurrently accessing ABSC (CASSANDRA-6742)
 * Fix assertion error in ALTER TYPE RENAME (CASSANDRA-6705)
 * Scrub should not always clear out repaired status (CASSANDRA-5351)
 * Improve handling of range tombstone for wide partitions (CASSANDRA-6446)
 * Fix ClassCastException for compact table with composites (CASSANDRA-6738)
 * Fix potentially repairing with wrong nodes (CASSANDRA-6808)
 * Change caching option syntax (CASSANDRA-6745)
 * Fix stress to do proper counter reads (CASSANDRA-6835)
 * Fix help message for stress counter_write (CASSANDRA-6824)
 * Fix stress smart Thrift client to pick servers correctly (CASSANDRA-6848)
 * Add logging levels (minimal, normal or verbose) to stress tool (CASSANDRA-6849)
 * Fix race condition in Batch CLE (CASSANDRA-6860)
 * Improve cleanup/scrub/upgradesstables failure handling (CASSANDRA-6774)
 * ByteBuffer write() methods for serializing sstables (CASSANDRA-6781)
 * Proper compare function for CollectionType (CASSANDRA-6783)
 * Update native server to Netty 4 (CASSANDRA-6236)
 * Fix off-by-one error in stress (CASSANDRA-6883)
 * Make OpOrder AutoCloseable (CASSANDRA-6901)
 * Remove sync repair JMX interface (CASSANDRA-6900)
 * Add multiple memory allocation options for memtables (CASSANDRA-6689, 6694)
 * Remove adjusted op rate from stress output (CASSANDRA-6921)
 * Add optimized CF.hasColumns() implementations (CASSANDRA-6941)
 * Serialize batchlog mutations with the version of the target node
   (CASSANDRA-6931)
 * Optimize CounterColumn#reconcile() (CASSANDRA-6953)
 * Properly remove 1.2 sstable support in 2.1 (CASSANDRA-6869)
 * Lock counter cells, not partitions (CASSANDRA-6880)
 * Track presence of legacy counter shards in sstables (CASSANDRA-6888)
 * Ensure safe resource cleanup when replacing sstables (CASSANDRA-6912)
 * Add failure handler to async callback (CASSANDRA-6747)
 * Fix AE when closing SSTable without releasing reference (CASSANDRA-7000)
 * Clean up IndexInfo on keyspace/table drops (CASSANDRA-6924)
 * Only snapshot relative SSTables when sequential repair (CASSANDRA-7024)
 * Require nodetool rebuild_index to specify index names (CASSANDRA-7038)
 * fix cassandra stress errors on reads with native protocol (CASSANDRA-7033)
 * Use OpOrder to guard sstable references for reads (CASSANDRA-6919)
 * Preemptive opening of compaction result (CASSANDRA-6916)
 * Multi-threaded scrub/cleanup/upgradesstables (CASSANDRA-5547)
 * Optimize cellname comparison (CASSANDRA-6934)
 * Native protocol v3 (CASSANDRA-6855)
 * Optimize Cell liveness checks and clean up Cell (CASSANDRA-7119)
 * Support consistent range movements (CASSANDRA-2434)
 * Display min timestamp in sstablemetadata viewer (CASSANDRA-6767)
Merged from 2.0:
 * Avoid race-prone second "scrub" of system keyspace (CASSANDRA-6797)
 * Pool CqlRecordWriter clients by inetaddress rather than Range
   (CASSANDRA-6665)
 * Fix compaction_history timestamps (CASSANDRA-6784)
 * Compare scores of full replica ordering in DES (CASSANDRA-6683)
 * fix CME in SessionInfo updateProgress affecting netstats (CASSANDRA-6577)
 * Allow repairing between specific replicas (CASSANDRA-6440)
 * Allow per-dc enabling of hints (CASSANDRA-6157)
 * Add compatibility for Hadoop 0.2.x (CASSANDRA-5201)
 * Fix EstimatedHistogram races (CASSANDRA-6682)
 * Failure detector correctly converts initial value to nanos (CASSANDRA-6658)
 * Add nodetool taketoken to relocate vnodes (CASSANDRA-4445)
 * Expose bulk loading progress over JMX (CASSANDRA-4757)
 * Correctly handle null with IF conditions and TTL (CASSANDRA-6623)
 * Account for range/row tombstones in tombstone drop
   time histogram (CASSANDRA-6522)
 * Stop CommitLogSegment.close() from calling sync() (CASSANDRA-6652)
 * Make commitlog failure handling configurable (CASSANDRA-6364)
 * Avoid overlaps in LCS (CASSANDRA-6688)
 * Improve support for paginating over composites (CASSANDRA-4851)
 * Fix count(*) queries in a mixed cluster (CASSANDRA-6707)
 * Improve repair tasks(snapshot, differencing) concurrency (CASSANDRA-6566)
 * Fix replaying pre-2.0 commit logs (CASSANDRA-6714)
 * Add static columns to CQL3 (CASSANDRA-6561)
 * Optimize single partition batch statements (CASSANDRA-6737)
 * Disallow post-query re-ordering when paging (CASSANDRA-6722)
 * Fix potential paging bug with deleted columns (CASSANDRA-6748)
 * Fix NPE on BulkLoader caused by losing StreamEvent (CASSANDRA-6636)
 * Fix truncating compression metadata (CASSANDRA-6791)
 * Add CMSClassUnloadingEnabled JVM option (CASSANDRA-6541)
 * Catch memtable flush exceptions during shutdown (CASSANDRA-6735)
 * Fix upgradesstables NPE for non-CF-based indexes (CASSANDRA-6645)
 * Fix UPDATE updating PRIMARY KEY columns implicitly (CASSANDRA-6782)
 * Fix IllegalArgumentException when updating from 1.2 with SuperColumns
   (CASSANDRA-6733)
 * FBUtilities.singleton() should use the CF comparator (CASSANDRA-6778)
 * Fix CQLSStableWriter.addRow(Map<String, Object>) (CASSANDRA-6526)
 * Fix HSHA server introducing corrupt data (CASSANDRA-6285)
 * Fix CAS conditions for COMPACT STORAGE tables (CASSANDRA-6813)
 * Starting threads in OutboundTcpConnectionPool constructor causes race conditions (CASSANDRA-7177)
 * Allow overriding cassandra-rackdc.properties file (CASSANDRA-7072)
 * Set JMX RMI port to 7199 (CASSANDRA-7087)
 * Use LOCAL_QUORUM for data reads at LOCAL_SERIAL (CASSANDRA-6939)
 * Log a warning for large batches (CASSANDRA-6487)
 * Put nodes in hibernate when join_ring is false (CASSANDRA-6961)
 * Avoid early loading of non-system keyspaces before compaction-leftovers 
   cleanup at startup (CASSANDRA-6913)
 * Restrict Windows to parallel repairs (CASSANDRA-6907)
 * (Hadoop) Allow manually specifying start/end tokens in CFIF (CASSANDRA-6436)
 * Fix NPE in MeteredFlusher (CASSANDRA-6820)
 * Fix race processing range scan responses (CASSANDRA-6820)
 * Allow deleting snapshots from dropped keyspaces (CASSANDRA-6821)
 * Add uuid() function (CASSANDRA-6473)
 * Omit tombstones from schema digests (CASSANDRA-6862)
 * Include correct consistencyLevel in LWT timeout (CASSANDRA-6884)
 * Lower chances for losing new SSTables during nodetool refresh and
   ColumnFamilyStore.loadNewSSTables (CASSANDRA-6514)
 * Add support for DELETE ... IF EXISTS to CQL3 (CASSANDRA-5708)
 * Update hadoop_cql3_word_count example (CASSANDRA-6793)
 * Fix handling of RejectedExecution in sync Thrift server (CASSANDRA-6788)
 * Log more information when exceeding tombstone_warn_threshold (CASSANDRA-6865)
 * Fix truncate to not abort due to unreachable fat clients (CASSANDRA-6864)
 * Fix schema concurrency exceptions (CASSANDRA-6841)
 * Fix leaking validator FH in StreamWriter (CASSANDRA-6832)
 * Fix saving triggers to schema (CASSANDRA-6789)
 * Fix trigger mutations when base mutation list is immutable (CASSANDRA-6790)
 * Fix accounting in FileCacheService to allow re-using RAR (CASSANDRA-6838)
 * Fix static counter columns (CASSANDRA-6827)
 * Restore expiring->deleted (cell) compaction optimization (CASSANDRA-6844)
 * Fix CompactionManager.needsCleanup (CASSANDRA-6845)
 * Correctly compare BooleanType values other than 0 and 1 (CASSANDRA-6779)
 * Read message id as string from earlier versions (CASSANDRA-6840)
 * Properly use the Paxos consistency for (non-protocol) batch (CASSANDRA-6837)
 * Add paranoid disk failure option (CASSANDRA-6646)
 * Improve PerRowSecondaryIndex performance (CASSANDRA-6876)
 * Extend triggers to support CAS updates (CASSANDRA-6882)
 * Static columns with IF NOT EXISTS don't always work as expected (CASSANDRA-6873)
 * Fix paging with SELECT DISTINCT (CASSANDRA-6857)
 * Fix UnsupportedOperationException on CAS timeout (CASSANDRA-6923)
 * Improve MeteredFlusher handling of MF-unaffected column families
   (CASSANDRA-6867)
 * Add CqlRecordReader using native pagination (CASSANDRA-6311)
 * Add QueryHandler interface (CASSANDRA-6659)
 * Track liveRatio per-memtable, not per-CF (CASSANDRA-6945)
 * Make sure upgradesstables keeps sstable level (CASSANDRA-6958)
 * Fix LIMIT with static columns (CASSANDRA-6956)
 * Fix clash with CQL column name in thrift validation (CASSANDRA-6892)
 * Fix error with super columns in mixed 1.2-2.0 clusters (CASSANDRA-6966)
 * Fix bad skip of sstables on slice query with composite start/finish (CASSANDRA-6825)
 * Fix unintended update with conditional statement (CASSANDRA-6893)
 * Fix map element access in IF (CASSANDRA-6914)
 * Avoid costly range calculations for range queries on system keyspaces
   (CASSANDRA-6906)
 * Fix SSTable not released if stream session fails (CASSANDRA-6818)
 * Avoid build failure due to ANTLR timeout (CASSANDRA-6991)
 * Queries on compact tables can return more rows that requested (CASSANDRA-7052)
 * USING TIMESTAMP for batches does not work (CASSANDRA-7053)
 * Fix performance regression from CASSANDRA-5614 (CASSANDRA-6949)
 * Ensure that batchlog and hint timeouts do not produce hints (CASSANDRA-7058)
 * Merge groupable mutations in TriggerExecutor#execute() (CASSANDRA-7047)
 * Plug holes in resource release when wiring up StreamSession (CASSANDRA-7073)
 * Re-add parameter columns to tracing session (CASSANDRA-6942)
 * Preserves CQL metadata when updating table from thrift (CASSANDRA-6831)
Merged from 1.2:
 * Fix nodetool display with vnodes (CASSANDRA-7082)
 * Add UNLOGGED, COUNTER options to BATCH documentation (CASSANDRA-6816)
 * add extra SSL cipher suites (CASSANDRA-6613)
 * fix nodetool getsstables for blob PK (CASSANDRA-6803)
 * Fix BatchlogManager#deleteBatch() use of millisecond timestamps
   (CASSANDRA-6822)
 * Continue assassinating even if the endpoint vanishes (CASSANDRA-6787)
 * Schedule schema pulls on change (CASSANDRA-6971)
 * Non-droppable verbs shouldn't be dropped from OTC (CASSANDRA-6980)
 * Shutdown batchlog executor in SS#drain() (CASSANDRA-7025)
 * Fix batchlog to account for CF truncation records (CASSANDRA-6999)
 * Fix CQLSH parsing of functions and BLOB literals (CASSANDRA-7018)
 * Properly load trustore in the native protocol (CASSANDRA-6847)
 * Always clean up references in SerializingCache (CASSANDRA-6994)
 * Don't shut MessagingService down when replacing a node (CASSANDRA-6476)
 * fix npe when doing -Dcassandra.fd_initial_value_ms (CASSANDRA-6751)


2.1.0-beta1
 * Add flush directory distinct from compaction directories (CASSANDRA-6357)
 * Require JNA by default (CASSANDRA-6575)
 * add listsnapshots command to nodetool (CASSANDRA-5742)
 * Introduce AtomicBTreeColumns (CASSANDRA-6271, 6692)
 * Multithreaded commitlog (CASSANDRA-3578)
 * allocate fixed index summary memory pool and resample cold index summaries 
   to use less memory (CASSANDRA-5519)
 * Removed multithreaded compaction (CASSANDRA-6142)
 * Parallelize fetching rows for low-cardinality indexes (CASSANDRA-1337)
 * change logging from log4j to logback (CASSANDRA-5883)
 * switch to LZ4 compression for internode communication (CASSANDRA-5887)
 * Stop using Thrift-generated Index* classes internally (CASSANDRA-5971)
 * Remove 1.2 network compatibility code (CASSANDRA-5960)
 * Remove leveled json manifest migration code (CASSANDRA-5996)
 * Remove CFDefinition (CASSANDRA-6253)
 * Use AtomicIntegerFieldUpdater in RefCountedMemory (CASSANDRA-6278)
 * User-defined types for CQL3 (CASSANDRA-5590)
 * Use of o.a.c.metrics in nodetool (CASSANDRA-5871, 6406)
 * Batch read from OTC's queue and cleanup (CASSANDRA-1632)
 * Secondary index support for collections (CASSANDRA-4511, 6383)
 * SSTable metadata(Stats.db) format change (CASSANDRA-6356)
 * Push composites support in the storage engine
   (CASSANDRA-5417, CASSANDRA-6520)
 * Add snapshot space used to cfstats (CASSANDRA-6231)
 * Add cardinality estimator for key count estimation (CASSANDRA-5906)
 * CF id is changed to be non-deterministic. Data dir/key cache are created
   uniquely for CF id (CASSANDRA-5202)
 * New counters implementation (CASSANDRA-6504)
 * Replace UnsortedColumns, EmptyColumns, TreeMapBackedSortedColumns with new
   ArrayBackedSortedColumns (CASSANDRA-6630, CASSANDRA-6662, CASSANDRA-6690)
 * Add option to use row cache with a given amount of rows (CASSANDRA-5357)
 * Avoid repairing already repaired data (CASSANDRA-5351)
 * Reject counter updates with USING TTL/TIMESTAMP (CASSANDRA-6649)
 * Replace index_interval with min/max_index_interval (CASSANDRA-6379)
 * Lift limitation that order by columns must be selected for IN queries (CASSANDRA-4911)


2.0.5
 * Reduce garbage generated by bloom filter lookups (CASSANDRA-6609)
 * Add ks.cf names to tombstone logging (CASSANDRA-6597)
 * Use LOCAL_QUORUM for LWT operations at LOCAL_SERIAL (CASSANDRA-6495)
 * Wait for gossip to settle before accepting client connections (CASSANDRA-4288)
 * Delete unfinished compaction incrementally (CASSANDRA-6086)
 * Allow specifying custom secondary index options in CQL3 (CASSANDRA-6480)
 * Improve replica pinning for cache efficiency in DES (CASSANDRA-6485)
 * Fix LOCAL_SERIAL from thrift (CASSANDRA-6584)
 * Don't special case received counts in CAS timeout exceptions (CASSANDRA-6595)
 * Add support for 2.1 global counter shards (CASSANDRA-6505)
 * Fix NPE when streaming connection is not yet established (CASSANDRA-6210)
 * Avoid rare duplicate read repair triggering (CASSANDRA-6606)
 * Fix paging discardFirst (CASSANDRA-6555)
 * Fix ArrayIndexOutOfBoundsException in 2ndary index query (CASSANDRA-6470)
 * Release sstables upon rebuilding 2i (CASSANDRA-6635)
 * Add AbstractCompactionStrategy.startup() method (CASSANDRA-6637)
 * SSTableScanner may skip rows during cleanup (CASSANDRA-6638)
 * sstables from stalled repair sessions can resurrect deleted data (CASSANDRA-6503)
 * Switch stress to use ITransportFactory (CASSANDRA-6641)
 * Fix IllegalArgumentException during prepare (CASSANDRA-6592)
 * Fix possible loss of 2ndary index entries during compaction (CASSANDRA-6517)
 * Fix direct Memory on architectures that do not support unaligned long access
   (CASSANDRA-6628)
 * Let scrub optionally skip broken counter partitions (CASSANDRA-5930)
Merged from 1.2:
 * fsync compression metadata (CASSANDRA-6531)
 * Validate CF existence on execution for prepared statement (CASSANDRA-6535)
 * Add ability to throttle batchlog replay (CASSANDRA-6550)
 * Fix executing LOCAL_QUORUM with SimpleStrategy (CASSANDRA-6545)
 * Avoid StackOverflow when using large IN queries (CASSANDRA-6567)
 * Nodetool upgradesstables includes secondary indexes (CASSANDRA-6598)
 * Paginate batchlog replay (CASSANDRA-6569)
 * skip blocking on streaming during drain (CASSANDRA-6603)
 * Improve error message when schema doesn't match loaded sstable (CASSANDRA-6262)
 * Add properties to adjust FD initial value and max interval (CASSANDRA-4375)
 * Fix preparing with batch and delete from collection (CASSANDRA-6607)
 * Fix ABSC reverse iterator's remove() method (CASSANDRA-6629)
 * Handle host ID conflicts properly (CASSANDRA-6615)
 * Move handling of migration event source to solve bootstrap race. (CASSANDRA-6648)
 * Make sure compaction throughput value doesn't overflow with int math (CASSANDRA-6647)


2.0.4
 * Allow removing snapshots of no-longer-existing CFs (CASSANDRA-6418)
 * add StorageService.stopDaemon() (CASSANDRA-4268)
 * add IRE for invalid CF supplied to get_count (CASSANDRA-5701)
 * add client encryption support to sstableloader (CASSANDRA-6378)
 * Fix accept() loop for SSL sockets post-shutdown (CASSANDRA-6468)
 * Fix size-tiered compaction in LCS L0 (CASSANDRA-6496)
 * Fix assertion failure in filterColdSSTables (CASSANDRA-6483)
 * Fix row tombstones in larger-than-memory compactions (CASSANDRA-6008)
 * Fix cleanup ClassCastException (CASSANDRA-6462)
 * Reduce gossip memory use by interning VersionedValue strings (CASSANDRA-6410)
 * Allow specifying datacenters to participate in a repair (CASSANDRA-6218)
 * Fix divide-by-zero in PCI (CASSANDRA-6403)
 * Fix setting last compacted key in the wrong level for LCS (CASSANDRA-6284)
 * Add millisecond precision formats to the timestamp parser (CASSANDRA-6395)
 * Expose a total memtable size metric for a CF (CASSANDRA-6391)
 * cqlsh: handle symlinks properly (CASSANDRA-6425)
 * Fix potential infinite loop when paging query with IN (CASSANDRA-6464)
 * Fix assertion error in AbstractQueryPager.discardFirst (CASSANDRA-6447)
 * Fix streaming older SSTable yields unnecessary tombstones (CASSANDRA-6527)
Merged from 1.2:
 * Improved error message on bad properties in DDL queries (CASSANDRA-6453)
 * Randomize batchlog candidates selection (CASSANDRA-6481)
 * Fix thundering herd on endpoint cache invalidation (CASSANDRA-6345, 6485)
 * Improve batchlog write performance with vnodes (CASSANDRA-6488)
 * cqlsh: quote single quotes in strings inside collections (CASSANDRA-6172)
 * Improve gossip performance for typical messages (CASSANDRA-6409)
 * Throw IRE if a prepared statement has more markers than supported 
   (CASSANDRA-5598)
 * Expose Thread metrics for the native protocol server (CASSANDRA-6234)
 * Change snapshot response message verb to INTERNAL to avoid dropping it 
   (CASSANDRA-6415)
 * Warn when collection read has > 65K elements (CASSANDRA-5428)
 * Fix cache persistence when both row and key cache are enabled 
   (CASSANDRA-6413)
 * (Hadoop) add describe_local_ring (CASSANDRA-6268)
 * Fix handling of concurrent directory creation failure (CASSANDRA-6459)
 * Allow executing CREATE statements multiple times (CASSANDRA-6471)
 * Don't send confusing info with timeouts (CASSANDRA-6491)
 * Don't resubmit counter mutation runnables internally (CASSANDRA-6427)
 * Don't drop local mutations without a hint (CASSANDRA-6510)
 * Don't allow null max_hint_window_in_ms (CASSANDRA-6419)
 * Validate SliceRange start and finish lengths (CASSANDRA-6521)


2.0.3
 * Fix FD leak on slice read path (CASSANDRA-6275)
 * Cancel read meter task when closing SSTR (CASSANDRA-6358)
 * free off-heap IndexSummary during bulk (CASSANDRA-6359)
 * Recover from IOException in accept() thread (CASSANDRA-6349)
 * Improve Gossip tolerance of abnormally slow tasks (CASSANDRA-6338)
 * Fix trying to hint timed out counter writes (CASSANDRA-6322)
 * Allow restoring specific columnfamilies from archived CL (CASSANDRA-4809)
 * Avoid flushing compaction_history after each operation (CASSANDRA-6287)
 * Fix repair assertion error when tombstones expire (CASSANDRA-6277)
 * Skip loading corrupt key cache (CASSANDRA-6260)
 * Fixes for compacting larger-than-memory rows (CASSANDRA-6274)
 * Compact hottest sstables first and optionally omit coldest from
   compaction entirely (CASSANDRA-6109)
 * Fix modifying column_metadata from thrift (CASSANDRA-6182)
 * cqlsh: fix LIST USERS output (CASSANDRA-6242)
 * Add IRequestSink interface (CASSANDRA-6248)
 * Update memtable size while flushing (CASSANDRA-6249)
 * Provide hooks around CQL2/CQL3 statement execution (CASSANDRA-6252)
 * Require Permission.SELECT for CAS updates (CASSANDRA-6247)
 * New CQL-aware SSTableWriter (CASSANDRA-5894)
 * Reject CAS operation when the protocol v1 is used (CASSANDRA-6270)
 * Correctly throw error when frame too large (CASSANDRA-5981)
 * Fix serialization bug in PagedRange with 2ndary indexes (CASSANDRA-6299)
 * Fix CQL3 table validation in Thrift (CASSANDRA-6140)
 * Fix bug missing results with IN clauses (CASSANDRA-6327)
 * Fix paging with reversed slices (CASSANDRA-6343)
 * Set minTimestamp correctly to be able to drop expired sstables (CASSANDRA-6337)
 * Support NaN and Infinity as float literals (CASSANDRA-6003)
 * Remove RF from nodetool ring output (CASSANDRA-6289)
 * Fix attempting to flush empty rows (CASSANDRA-6374)
 * Fix potential out of bounds exception when paging (CASSANDRA-6333)
Merged from 1.2:
 * Optimize FD phi calculation (CASSANDRA-6386)
 * Improve initial FD phi estimate when starting up (CASSANDRA-6385)
 * Don't list CQL3 table in CLI describe even if named explicitely 
   (CASSANDRA-5750)
 * Invalidate row cache when dropping CF (CASSANDRA-6351)
 * add non-jamm path for cached statements (CASSANDRA-6293)
 * add windows bat files for shell commands (CASSANDRA-6145)
 * Require logging in for Thrift CQL2/3 statement preparation (CASSANDRA-6254)
 * restrict max_num_tokens to 1536 (CASSANDRA-6267)
 * Nodetool gets default JMX port from cassandra-env.sh (CASSANDRA-6273)
 * make calculatePendingRanges asynchronous (CASSANDRA-6244)
 * Remove blocking flushes in gossip thread (CASSANDRA-6297)
 * Fix potential socket leak in connectionpool creation (CASSANDRA-6308)
 * Allow LOCAL_ONE/LOCAL_QUORUM to work with SimpleStrategy (CASSANDRA-6238)
 * cqlsh: handle 'null' as session duration (CASSANDRA-6317)
 * Fix json2sstable handling of range tombstones (CASSANDRA-6316)
 * Fix missing one row in reverse query (CASSANDRA-6330)
 * Fix reading expired row value from row cache (CASSANDRA-6325)
 * Fix AssertionError when doing set element deletion (CASSANDRA-6341)
 * Make CL code for the native protocol match the one in C* 2.0
   (CASSANDRA-6347)
 * Disallow altering CQL3 table from thrift (CASSANDRA-6370)
 * Fix size computation of prepared statement (CASSANDRA-6369)


2.0.2
 * Update FailureDetector to use nanontime (CASSANDRA-4925)
 * Fix FileCacheService regressions (CASSANDRA-6149)
 * Never return WriteTimeout for CL.ANY (CASSANDRA-6132)
 * Fix race conditions in bulk loader (CASSANDRA-6129)
 * Add configurable metrics reporting (CASSANDRA-4430)
 * drop queries exceeding a configurable number of tombstones (CASSANDRA-6117)
 * Track and persist sstable read activity (CASSANDRA-5515)
 * Fixes for speculative retry (CASSANDRA-5932, CASSANDRA-6194)
 * Improve memory usage of metadata min/max column names (CASSANDRA-6077)
 * Fix thrift validation refusing row markers on CQL3 tables (CASSANDRA-6081)
 * Fix insertion of collections with CAS (CASSANDRA-6069)
 * Correctly send metadata on SELECT COUNT (CASSANDRA-6080)
 * Track clients' remote addresses in ClientState (CASSANDRA-6070)
 * Create snapshot dir if it does not exist when migrating
   leveled manifest (CASSANDRA-6093)
 * make sequential nodetool repair the default (CASSANDRA-5950)
 * Add more hooks for compaction strategy implementations (CASSANDRA-6111)
 * Fix potential NPE on composite 2ndary indexes (CASSANDRA-6098)
 * Delete can potentially be skipped in batch (CASSANDRA-6115)
 * Allow alter keyspace on system_traces (CASSANDRA-6016)
 * Disallow empty column names in cql (CASSANDRA-6136)
 * Use Java7 file-handling APIs and fix file moving on Windows (CASSANDRA-5383)
 * Save compaction history to system keyspace (CASSANDRA-5078)
 * Fix NPE if StorageService.getOperationMode() is executed before full startup (CASSANDRA-6166)
 * CQL3: support pre-epoch longs for TimestampType (CASSANDRA-6212)
 * Add reloadtriggers command to nodetool (CASSANDRA-4949)
 * cqlsh: ignore empty 'value alias' in DESCRIBE (CASSANDRA-6139)
 * Fix sstable loader (CASSANDRA-6205)
 * Reject bootstrapping if the node already exists in gossip (CASSANDRA-5571)
 * Fix NPE while loading paxos state (CASSANDRA-6211)
 * cqlsh: add SHOW SESSION <tracing-session> command (CASSANDRA-6228)
Merged from 1.2:
 * (Hadoop) Require CFRR batchSize to be at least 2 (CASSANDRA-6114)
 * Add a warning for small LCS sstable size (CASSANDRA-6191)
 * Add ability to list specific KS/CF combinations in nodetool cfstats (CASSANDRA-4191)
 * Mark CF clean if a mutation raced the drop and got it marked dirty (CASSANDRA-5946)
 * Add a LOCAL_ONE consistency level (CASSANDRA-6202)
 * Limit CQL prepared statement cache by size instead of count (CASSANDRA-6107)
 * Tracing should log write failure rather than raw exceptions (CASSANDRA-6133)
 * lock access to TM.endpointToHostIdMap (CASSANDRA-6103)
 * Allow estimated memtable size to exceed slab allocator size (CASSANDRA-6078)
 * Start MeteredFlusher earlier to prevent OOM during CL replay (CASSANDRA-6087)
 * Avoid sending Truncate command to fat clients (CASSANDRA-6088)
 * Allow where clause conditions to be in parenthesis (CASSANDRA-6037)
 * Do not open non-ssl storage port if encryption option is all (CASSANDRA-3916)
 * Move batchlog replay to its own executor (CASSANDRA-6079)
 * Add tombstone debug threshold and histogram (CASSANDRA-6042, 6057)
 * Enable tcp keepalive on incoming connections (CASSANDRA-4053)
 * Fix fat client schema pull NPE (CASSANDRA-6089)
 * Fix memtable flushing for indexed tables (CASSANDRA-6112)
 * Fix skipping columns with multiple slices (CASSANDRA-6119)
 * Expose connected thrift + native client counts (CASSANDRA-5084)
 * Optimize auth setup (CASSANDRA-6122)
 * Trace index selection (CASSANDRA-6001)
 * Update sstablesPerReadHistogram to use biased sampling (CASSANDRA-6164)
 * Log UnknownColumnfamilyException when closing socket (CASSANDRA-5725)
 * Properly error out on CREATE INDEX for counters table (CASSANDRA-6160)
 * Handle JMX notification failure for repair (CASSANDRA-6097)
 * (Hadoop) Fetch no more than 128 splits in parallel (CASSANDRA-6169)
 * stress: add username/password authentication support (CASSANDRA-6068)
 * Fix indexed queries with row cache enabled on parent table (CASSANDRA-5732)
 * Fix compaction race during columnfamily drop (CASSANDRA-5957)
 * Fix validation of empty column names for compact tables (CASSANDRA-6152)
 * Skip replaying mutations that pass CRC but fail to deserialize (CASSANDRA-6183)
 * Rework token replacement to use replace_address (CASSANDRA-5916)
 * Fix altering column types (CASSANDRA-6185)
 * cqlsh: fix CREATE/ALTER WITH completion (CASSANDRA-6196)
 * add windows bat files for shell commands (CASSANDRA-6145)
 * Fix potential stack overflow during range tombstones insertion (CASSANDRA-6181)
 * (Hadoop) Make LOCAL_ONE the default consistency level (CASSANDRA-6214)


2.0.1
 * Fix bug that could allow reading deleted data temporarily (CASSANDRA-6025)
 * Improve memory use defaults (CASSANDRA-6059)
 * Make ThriftServer more easlly extensible (CASSANDRA-6058)
 * Remove Hadoop dependency from ITransportFactory (CASSANDRA-6062)
 * add file_cache_size_in_mb setting (CASSANDRA-5661)
 * Improve error message when yaml contains invalid properties (CASSANDRA-5958)
 * Improve leveled compaction's ability to find non-overlapping L0 compactions
   to work on concurrently (CASSANDRA-5921)
 * Notify indexer of columns shadowed by range tombstones (CASSANDRA-5614)
 * Log Merkle tree stats (CASSANDRA-2698)
 * Switch from crc32 to adler32 for compressed sstable checksums (CASSANDRA-5862)
 * Improve offheap memcpy performance (CASSANDRA-5884)
 * Use a range aware scanner for cleanup (CASSANDRA-2524)
 * Cleanup doesn't need to inspect sstables that contain only local data
   (CASSANDRA-5722)
 * Add ability for CQL3 to list partition keys (CASSANDRA-4536)
 * Improve native protocol serialization (CASSANDRA-5664)
 * Upgrade Thrift to 0.9.1 (CASSANDRA-5923)
 * Require superuser status for adding triggers (CASSANDRA-5963)
 * Make standalone scrubber handle old and new style leveled manifest
   (CASSANDRA-6005)
 * Fix paxos bugs (CASSANDRA-6012, 6013, 6023)
 * Fix paged ranges with multiple replicas (CASSANDRA-6004)
 * Fix potential AssertionError during tracing (CASSANDRA-6041)
 * Fix NPE in sstablesplit (CASSANDRA-6027)
 * Migrate pre-2.0 key/value/column aliases to system.schema_columns
   (CASSANDRA-6009)
 * Paging filter empty rows too agressively (CASSANDRA-6040)
 * Support variadic parameters for IN clauses (CASSANDRA-4210)
 * cqlsh: return the result of CAS writes (CASSANDRA-5796)
 * Fix validation of IN clauses with 2ndary indexes (CASSANDRA-6050)
 * Support named bind variables in CQL (CASSANDRA-6033)
Merged from 1.2:
 * Allow cache-keys-to-save to be set at runtime (CASSANDRA-5980)
 * Avoid second-guessing out-of-space state (CASSANDRA-5605)
 * Tuning knobs for dealing with large blobs and many CFs (CASSANDRA-5982)
 * (Hadoop) Fix CQLRW for thrift tables (CASSANDRA-6002)
 * Fix possible divide-by-zero in HHOM (CASSANDRA-5990)
 * Allow local batchlog writes for CL.ANY (CASSANDRA-5967)
 * Upgrade metrics-core to version 2.2.0 (CASSANDRA-5947)
 * Fix CqlRecordWriter with composite keys (CASSANDRA-5949)
 * Add snitch, schema version, cluster, partitioner to JMX (CASSANDRA-5881)
 * Allow disabling SlabAllocator (CASSANDRA-5935)
 * Make user-defined compaction JMX blocking (CASSANDRA-4952)
 * Fix streaming does not transfer wrapped range (CASSANDRA-5948)
 * Fix loading index summary containing empty key (CASSANDRA-5965)
 * Correctly handle limits in CompositesSearcher (CASSANDRA-5975)
 * Pig: handle CQL collections (CASSANDRA-5867)
 * Pass the updated cf to the PRSI index() method (CASSANDRA-5999)
 * Allow empty CQL3 batches (as no-op) (CASSANDRA-5994)
 * Support null in CQL3 functions (CASSANDRA-5910)
 * Replace the deprecated MapMaker with CacheLoader (CASSANDRA-6007)
 * Add SSTableDeletingNotification to DataTracker (CASSANDRA-6010)
 * Fix snapshots in use get deleted during snapshot repair (CASSANDRA-6011)
 * Move hints and exception count to o.a.c.metrics (CASSANDRA-6017)
 * Fix memory leak in snapshot repair (CASSANDRA-6047)
 * Fix sstable2sjon for CQL3 tables (CASSANDRA-5852)


2.0.0
 * Fix thrift validation when inserting into CQL3 tables (CASSANDRA-5138)
 * Fix periodic memtable flushing behavior with clean memtables (CASSANDRA-5931)
 * Fix dateOf() function for pre-2.0 timestamp columns (CASSANDRA-5928)
 * Fix SSTable unintentionally loads BF when opened for batch (CASSANDRA-5938)
 * Add stream session progress to JMX (CASSANDRA-4757)
 * Fix NPE during CAS operation (CASSANDRA-5925)
Merged from 1.2:
 * Fix getBloomFilterDiskSpaceUsed for AlwaysPresentFilter (CASSANDRA-5900)
 * Don't announce schema version until we've loaded the changes locally
   (CASSANDRA-5904)
 * Fix to support off heap bloom filters size greater than 2 GB (CASSANDRA-5903)
 * Properly handle parsing huge map and set literals (CASSANDRA-5893)


2.0.0-rc2
 * enable vnodes by default (CASSANDRA-5869)
 * fix CAS contention timeout (CASSANDRA-5830)
 * fix HsHa to respect max frame size (CASSANDRA-4573)
 * Fix (some) 2i on composite components omissions (CASSANDRA-5851)
 * cqlsh: add DESCRIBE FULL SCHEMA variant (CASSANDRA-5880)
Merged from 1.2:
 * Correctly validate sparse composite cells in scrub (CASSANDRA-5855)
 * Add KeyCacheHitRate metric to CF metrics (CASSANDRA-5868)
 * cqlsh: add support for multiline comments (CASSANDRA-5798)
 * Handle CQL3 SELECT duplicate IN restrictions on clustering columns
   (CASSANDRA-5856)


2.0.0-rc1
 * improve DecimalSerializer performance (CASSANDRA-5837)
 * fix potential spurious wakeup in AsyncOneResponse (CASSANDRA-5690)
 * fix schema-related trigger issues (CASSANDRA-5774)
 * Better validation when accessing CQL3 table from thrift (CASSANDRA-5138)
 * Fix assertion error during repair (CASSANDRA-5801)
 * Fix range tombstone bug (CASSANDRA-5805)
 * DC-local CAS (CASSANDRA-5797)
 * Add a native_protocol_version column to the system.local table (CASSANRDA-5819)
 * Use index_interval from cassandra.yaml when upgraded (CASSANDRA-5822)
 * Fix buffer underflow on socket close (CASSANDRA-5792)
Merged from 1.2:
 * Fix reading DeletionTime from 1.1-format sstables (CASSANDRA-5814)
 * cqlsh: add collections support to COPY (CASSANDRA-5698)
 * retry important messages for any IOException (CASSANDRA-5804)
 * Allow empty IN relations in SELECT/UPDATE/DELETE statements (CASSANDRA-5626)
 * cqlsh: fix crashing on Windows due to libedit detection (CASSANDRA-5812)
 * fix bulk-loading compressed sstables (CASSANDRA-5820)
 * (Hadoop) fix quoting in CqlPagingRecordReader and CqlRecordWriter 
   (CASSANDRA-5824)
 * update default LCS sstable size to 160MB (CASSANDRA-5727)
 * Allow compacting 2Is via nodetool (CASSANDRA-5670)
 * Hex-encode non-String keys in OPP (CASSANDRA-5793)
 * nodetool history logging (CASSANDRA-5823)
 * (Hadoop) fix support for Thrift tables in CqlPagingRecordReader 
   (CASSANDRA-5752)
 * add "all time blocked" to StatusLogger output (CASSANDRA-5825)
 * Future-proof inter-major-version schema migrations (CASSANDRA-5845)
 * (Hadoop) add CqlPagingRecordReader support for ReversedType in Thrift table
   (CASSANDRA-5718)
 * Add -no-snapshot option to scrub (CASSANDRA-5891)
 * Fix to support off heap bloom filters size greater than 2 GB (CASSANDRA-5903)
 * Properly handle parsing huge map and set literals (CASSANDRA-5893)
 * Fix LCS L0 compaction may overlap in L1 (CASSANDRA-5907)
 * New sstablesplit tool to split large sstables offline (CASSANDRA-4766)
 * Fix potential deadlock in native protocol server (CASSANDRA-5926)
 * Disallow incompatible type change in CQL3 (CASSANDRA-5882)
Merged from 1.1:
 * Correctly validate sparse composite cells in scrub (CASSANDRA-5855)


2.0.0-beta2
 * Replace countPendingHints with Hints Created metric (CASSANDRA-5746)
 * Allow nodetool with no args, and with help to run without a server (CASSANDRA-5734)
 * Cleanup AbstractType/TypeSerializer classes (CASSANDRA-5744)
 * Remove unimplemented cli option schema-mwt (CASSANDRA-5754)
 * Support range tombstones in thrift (CASSANDRA-5435)
 * Normalize table-manipulating CQL3 statements' class names (CASSANDRA-5759)
 * cqlsh: add missing table options to DESCRIBE output (CASSANDRA-5749)
 * Fix assertion error during repair (CASSANDRA-5757)
 * Fix bulkloader (CASSANDRA-5542)
 * Add LZ4 compression to the native protocol (CASSANDRA-5765)
 * Fix bugs in the native protocol v2 (CASSANDRA-5770)
 * CAS on 'primary key only' table (CASSANDRA-5715)
 * Support streaming SSTables of old versions (CASSANDRA-5772)
 * Always respect protocol version in native protocol (CASSANDRA-5778)
 * Fix ConcurrentModificationException during streaming (CASSANDRA-5782)
 * Update deletion timestamp in Commit#updatesWithPaxosTime (CASSANDRA-5787)
 * Thrift cas() method crashes if input columns are not sorted (CASSANDRA-5786)
 * Order columns names correctly when querying for CAS (CASSANDRA-5788)
 * Fix streaming retry (CASSANDRA-5775)
Merged from 1.2:
 * if no seeds can be a reached a node won't start in a ring by itself (CASSANDRA-5768)
 * add cassandra.unsafesystem property (CASSANDRA-5704)
 * (Hadoop) quote identifiers in CqlPagingRecordReader (CASSANDRA-5763)
 * Add replace_node functionality for vnodes (CASSANDRA-5337)
 * Add timeout events to query traces (CASSANDRA-5520)
 * Fix serialization of the LEFT gossip value (CASSANDRA-5696)
 * Pig: support for cql3 tables (CASSANDRA-5234)
 * Fix skipping range tombstones with reverse queries (CASSANDRA-5712)
 * Expire entries out of ThriftSessionManager (CASSANDRA-5719)
 * Don't keep ancestor information in memory (CASSANDRA-5342)
 * Expose native protocol server status in nodetool info (CASSANDRA-5735)
 * Fix pathetic performance of range tombstones (CASSANDRA-5677)
 * Fix querying with an empty (impossible) range (CASSANDRA-5573)
 * cqlsh: handle CUSTOM 2i in DESCRIBE output (CASSANDRA-5760)
 * Fix minor bug in Range.intersects(Bound) (CASSANDRA-5771)
 * cqlsh: handle disabled compression in DESCRIBE output (CASSANDRA-5766)
 * Ensure all UP events are notified on the native protocol (CASSANDRA-5769)
 * Fix formatting of sstable2json with multiple -k arguments (CASSANDRA-5781)
 * Don't rely on row marker for queries in general to hide lost markers
   after TTL expires (CASSANDRA-5762)
 * Sort nodetool help output (CASSANDRA-5776)
 * Fix column expiring during 2 phases compaction (CASSANDRA-5799)
 * now() is being rejected in INSERTs when inside collections (CASSANDRA-5795)


2.0.0-beta1
 * Add support for indexing clustered columns (CASSANDRA-5125)
 * Removed on-heap row cache (CASSANDRA-5348)
 * use nanotime consistently for node-local timeouts (CASSANDRA-5581)
 * Avoid unnecessary second pass on name-based queries (CASSANDRA-5577)
 * Experimental triggers (CASSANDRA-1311)
 * JEMalloc support for off-heap allocation (CASSANDRA-3997)
 * Single-pass compaction (CASSANDRA-4180)
 * Removed token range bisection (CASSANDRA-5518)
 * Removed compatibility with pre-1.2.5 sstables and network messages
   (CASSANDRA-5511)
 * removed PBSPredictor (CASSANDRA-5455)
 * CAS support (CASSANDRA-5062, 5441, 5442, 5443, 5619, 5667)
 * Leveled compaction performs size-tiered compactions in L0 
   (CASSANDRA-5371, 5439)
 * Add yaml network topology snitch for mixed ec2/other envs (CASSANDRA-5339)
 * Log when a node is down longer than the hint window (CASSANDRA-4554)
 * Optimize tombstone creation for ExpiringColumns (CASSANDRA-4917)
 * Improve LeveledScanner work estimation (CASSANDRA-5250, 5407)
 * Replace compaction lock with runWithCompactionsDisabled (CASSANDRA-3430)
 * Change Message IDs to ints (CASSANDRA-5307)
 * Move sstable level information into the Stats component, removing the
   need for a separate Manifest file (CASSANDRA-4872)
 * avoid serializing to byte[] on commitlog append (CASSANDRA-5199)
 * make index_interval configurable per columnfamily (CASSANDRA-3961, CASSANDRA-5650)
 * add default_time_to_live (CASSANDRA-3974)
 * add memtable_flush_period_in_ms (CASSANDRA-4237)
 * replace supercolumns internally by composites (CASSANDRA-3237, 5123)
 * upgrade thrift to 0.9.0 (CASSANDRA-3719)
 * drop unnecessary keyspace parameter from user-defined compaction API 
   (CASSANDRA-5139)
 * more robust solution to incomplete compactions + counters (CASSANDRA-5151)
 * Change order of directory searching for c*.in.sh (CASSANDRA-3983)
 * Add tool to reset SSTable compaction level for LCS (CASSANDRA-5271)
 * Allow custom configuration loader (CASSANDRA-5045)
 * Remove memory emergency pressure valve logic (CASSANDRA-3534)
 * Reduce request latency with eager retry (CASSANDRA-4705)
 * cqlsh: Remove ASSUME command (CASSANDRA-5331)
 * Rebuild BF when loading sstables if bloom_filter_fp_chance
   has changed since compaction (CASSANDRA-5015)
 * remove row-level bloom filters (CASSANDRA-4885)
 * Change Kernel Page Cache skipping into row preheating (disabled by default)
   (CASSANDRA-4937)
 * Improve repair by deciding on a gcBefore before sending
   out TreeRequests (CASSANDRA-4932)
 * Add an official way to disable compactions (CASSANDRA-5074)
 * Reenable ALTER TABLE DROP with new semantics (CASSANDRA-3919)
 * Add binary protocol versioning (CASSANDRA-5436)
 * Swap THshaServer for TThreadedSelectorServer (CASSANDRA-5530)
 * Add alias support to SELECT statement (CASSANDRA-5075)
 * Don't create empty RowMutations in CommitLogReplayer (CASSANDRA-5541)
 * Use range tombstones when dropping cfs/columns from schema (CASSANDRA-5579)
 * cqlsh: drop CQL2/CQL3-beta support (CASSANDRA-5585)
 * Track max/min column names in sstables to be able to optimize slice
   queries (CASSANDRA-5514, CASSANDRA-5595, CASSANDRA-5600)
 * Binary protocol: allow batching already prepared statements (CASSANDRA-4693)
 * Allow preparing timestamp, ttl and limit in CQL3 queries (CASSANDRA-4450)
 * Support native link w/o JNA in Java7 (CASSANDRA-3734)
 * Use SASL authentication in binary protocol v2 (CASSANDRA-5545)
 * Replace Thrift HsHa with LMAX Disruptor based implementation (CASSANDRA-5582)
 * cqlsh: Add row count to SELECT output (CASSANDRA-5636)
 * Include a timestamp with all read commands to determine column expiration
   (CASSANDRA-5149)
 * Streaming 2.0 (CASSANDRA-5286, 5699)
 * Conditional create/drop ks/table/index statements in CQL3 (CASSANDRA-2737)
 * more pre-table creation property validation (CASSANDRA-5693)
 * Redesign repair messages (CASSANDRA-5426)
 * Fix ALTER RENAME post-5125 (CASSANDRA-5702)
 * Disallow renaming a 2ndary indexed column (CASSANDRA-5705)
 * Rename Table to Keyspace (CASSANDRA-5613)
 * Ensure changing column_index_size_in_kb on different nodes don't corrupt the
   sstable (CASSANDRA-5454)
 * Move resultset type information into prepare, not execute (CASSANDRA-5649)
 * Auto paging in binary protocol (CASSANDRA-4415, 5714)
 * Don't tie client side use of AbstractType to JDBC (CASSANDRA-4495)
 * Adds new TimestampType to replace DateType (CASSANDRA-5723, CASSANDRA-5729)
Merged from 1.2:
 * make starting native protocol server idempotent (CASSANDRA-5728)
 * Fix loading key cache when a saved entry is no longer valid (CASSANDRA-5706)
 * Fix serialization of the LEFT gossip value (CASSANDRA-5696)
 * cqlsh: Don't show 'null' in place of empty values (CASSANDRA-5675)
 * Race condition in detecting version on a mixed 1.1/1.2 cluster
   (CASSANDRA-5692)
 * Fix skipping range tombstones with reverse queries (CASSANDRA-5712)
 * Expire entries out of ThriftSessionManager (CASSANRDA-5719)
 * Don't keep ancestor information in memory (CASSANDRA-5342)
 * cqlsh: fix handling of semicolons inside BATCH queries (CASSANDRA-5697)


1.2.6
 * Fix tracing when operation completes before all responses arrive 
   (CASSANDRA-5668)
 * Fix cross-DC mutation forwarding (CASSANDRA-5632)
 * Reduce SSTableLoader memory usage (CASSANDRA-5555)
 * Scale hinted_handoff_throttle_in_kb to cluster size (CASSANDRA-5272)
 * (Hadoop) Add CQL3 input/output formats (CASSANDRA-4421, 5622)
 * (Hadoop) Fix InputKeyRange in CFIF (CASSANDRA-5536)
 * Fix dealing with ridiculously large max sstable sizes in LCS (CASSANDRA-5589)
 * Ignore pre-truncate hints (CASSANDRA-4655)
 * Move System.exit on OOM into a separate thread (CASSANDRA-5273)
 * Write row markers when serializing schema (CASSANDRA-5572)
 * Check only SSTables for the requested range when streaming (CASSANDRA-5569)
 * Improve batchlog replay behavior and hint ttl handling (CASSANDRA-5314)
 * Exclude localTimestamp from validation for tombstones (CASSANDRA-5398)
 * cqlsh: add custom prompt support (CASSANDRA-5539)
 * Reuse prepared statements in hot auth queries (CASSANDRA-5594)
 * cqlsh: add vertical output option (see EXPAND) (CASSANDRA-5597)
 * Add a rate limit option to stress (CASSANDRA-5004)
 * have BulkLoader ignore snapshots directories (CASSANDRA-5587) 
 * fix SnitchProperties logging context (CASSANDRA-5602)
 * Expose whether jna is enabled and memory is locked via JMX (CASSANDRA-5508)
 * cqlsh: fix COPY FROM with ReversedType (CASSANDRA-5610)
 * Allow creating CUSTOM indexes on collections (CASSANDRA-5615)
 * Evaluate now() function at execution time (CASSANDRA-5616)
 * Expose detailed read repair metrics (CASSANDRA-5618)
 * Correct blob literal + ReversedType parsing (CASSANDRA-5629)
 * Allow GPFS to prefer the internal IP like EC2MRS (CASSANDRA-5630)
 * fix help text for -tspw cassandra-cli (CASSANDRA-5643)
 * don't throw away initial causes exceptions for internode encryption issues 
   (CASSANDRA-5644)
 * Fix message spelling errors for cql select statements (CASSANDRA-5647)
 * Suppress custom exceptions thru jmx (CASSANDRA-5652)
 * Update CREATE CUSTOM INDEX syntax (CASSANDRA-5639)
 * Fix PermissionDetails.equals() method (CASSANDRA-5655)
 * Never allow partition key ranges in CQL3 without token() (CASSANDRA-5666)
 * Gossiper incorrectly drops AppState for an upgrading node (CASSANDRA-5660)
 * Connection thrashing during multi-region ec2 during upgrade, due to 
   messaging version (CASSANDRA-5669)
 * Avoid over reconnecting in EC2MRS (CASSANDRA-5678)
 * Fix ReadResponseSerializer.serializedSize() for digest reads (CASSANDRA-5476)
 * allow sstable2json on 2i CFs (CASSANDRA-5694)
Merged from 1.1:
 * Remove buggy thrift max message length option (CASSANDRA-5529)
 * Fix NPE in Pig's widerow mode (CASSANDRA-5488)
 * Add split size parameter to Pig and disable split combination (CASSANDRA-5544)


1.2.5
 * make BytesToken.toString only return hex bytes (CASSANDRA-5566)
 * Ensure that submitBackground enqueues at least one task (CASSANDRA-5554)
 * fix 2i updates with identical values and timestamps (CASSANDRA-5540)
 * fix compaction throttling bursty-ness (CASSANDRA-4316)
 * reduce memory consumption of IndexSummary (CASSANDRA-5506)
 * remove per-row column name bloom filters (CASSANDRA-5492)
 * Include fatal errors in trace events (CASSANDRA-5447)
 * Ensure that PerRowSecondaryIndex is notified of row-level deletes
   (CASSANDRA-5445)
 * Allow empty blob literals in CQL3 (CASSANDRA-5452)
 * Fix streaming RangeTombstones at column index boundary (CASSANDRA-5418)
 * Fix preparing statements when current keyspace is not set (CASSANDRA-5468)
 * Fix SemanticVersion.isSupportedBy minor/patch handling (CASSANDRA-5496)
 * Don't provide oldCfId for post-1.1 system cfs (CASSANDRA-5490)
 * Fix primary range ignores replication strategy (CASSANDRA-5424)
 * Fix shutdown of binary protocol server (CASSANDRA-5507)
 * Fix repair -snapshot not working (CASSANDRA-5512)
 * Set isRunning flag later in binary protocol server (CASSANDRA-5467)
 * Fix use of CQL3 functions with descending clustering order (CASSANDRA-5472)
 * Disallow renaming columns one at a time for thrift table in CQL3
   (CASSANDRA-5531)
 * cqlsh: add CLUSTERING ORDER BY support to DESCRIBE (CASSANDRA-5528)
 * Add custom secondary index support to CQL3 (CASSANDRA-5484)
 * Fix repair hanging silently on unexpected error (CASSANDRA-5229)
 * Fix Ec2Snitch regression introduced by CASSANDRA-5171 (CASSANDRA-5432)
 * Add nodetool enablebackup/disablebackup (CASSANDRA-5556)
 * cqlsh: fix DESCRIBE after case insensitive USE (CASSANDRA-5567)
Merged from 1.1
 * Add retry mechanism to OTC for non-droppable_verbs (CASSANDRA-5393)
 * Use allocator information to improve memtable memory usage estimate
   (CASSANDRA-5497)
 * Fix trying to load deleted row into row cache on startup (CASSANDRA-4463)
 * fsync leveled manifest to avoid corruption (CASSANDRA-5535)
 * Fix Bound intersection computation (CASSANDRA-5551)
 * sstablescrub now respects max memory size in cassandra.in.sh (CASSANDRA-5562)


1.2.4
 * Ensure that PerRowSecondaryIndex updates see the most recent values
   (CASSANDRA-5397)
 * avoid duplicate index entries ind PrecompactedRow and 
   ParallelCompactionIterable (CASSANDRA-5395)
 * remove the index entry on oldColumn when new column is a tombstone 
   (CASSANDRA-5395)
 * Change default stream throughput from 400 to 200 mbps (CASSANDRA-5036)
 * Gossiper logs DOWN for symmetry with UP (CASSANDRA-5187)
 * Fix mixing prepared statements between keyspaces (CASSANDRA-5352)
 * Fix consistency level during bootstrap - strike 3 (CASSANDRA-5354)
 * Fix transposed arguments in AlreadyExistsException (CASSANDRA-5362)
 * Improve asynchronous hint delivery (CASSANDRA-5179)
 * Fix Guava dependency version (12.0 -> 13.0.1) for Maven (CASSANDRA-5364)
 * Validate that provided CQL3 collection value are < 64K (CASSANDRA-5355)
 * Make upgradeSSTable skip current version sstables by default (CASSANDRA-5366)
 * Optimize min/max timestamp collection (CASSANDRA-5373)
 * Invalid streamId in cql binary protocol when using invalid CL 
   (CASSANDRA-5164)
 * Fix validation for IN where clauses with collections (CASSANDRA-5376)
 * Copy resultSet on count query to avoid ConcurrentModificationException 
   (CASSANDRA-5382)
 * Correctly typecheck in CQL3 even with ReversedType (CASSANDRA-5386)
 * Fix streaming compressed files when using encryption (CASSANDRA-5391)
 * cassandra-all 1.2.0 pom missing netty dependency (CASSANDRA-5392)
 * Fix writetime/ttl functions on null values (CASSANDRA-5341)
 * Fix NPE during cql3 select with token() (CASSANDRA-5404)
 * IndexHelper.skipBloomFilters won't skip non-SHA filters (CASSANDRA-5385)
 * cqlsh: Print maps ordered by key, sort sets (CASSANDRA-5413)
 * Add null syntax support in CQL3 for inserts (CASSANDRA-3783)
 * Allow unauthenticated set_keyspace() calls (CASSANDRA-5423)
 * Fix potential incremental backups race (CASSANDRA-5410)
 * Fix prepared BATCH statements with batch-level timestamps (CASSANDRA-5415)
 * Allow overriding superuser setup delay (CASSANDRA-5430)
 * cassandra-shuffle with JMX usernames and passwords (CASSANDRA-5431)
Merged from 1.1:
 * cli: Quote ks and cf names in schema output when needed (CASSANDRA-5052)
 * Fix bad default for min/max timestamp in SSTableMetadata (CASSANDRA-5372)
 * Fix cf name extraction from manifest in Directories.migrateFile() 
   (CASSANDRA-5242)
 * Support pluggable internode authentication (CASSANDRA-5401)


1.2.3
 * add check for sstable overlap within a level on startup (CASSANDRA-5327)
 * replace ipv6 colons in jmx object names (CASSANDRA-5298, 5328)
 * Avoid allocating SSTableBoundedScanner during repair when the range does 
   not intersect the sstable (CASSANDRA-5249)
 * Don't lowercase property map keys (this breaks NTS) (CASSANDRA-5292)
 * Fix composite comparator with super columns (CASSANDRA-5287)
 * Fix insufficient validation of UPDATE queries against counter cfs
   (CASSANDRA-5300)
 * Fix PropertyFileSnitch default DC/Rack behavior (CASSANDRA-5285)
 * Handle null values when executing prepared statement (CASSANDRA-5081)
 * Add netty to pom dependencies (CASSANDRA-5181)
 * Include type arguments in Thrift CQLPreparedResult (CASSANDRA-5311)
 * Fix compaction not removing columns when bf_fp_ratio is 1 (CASSANDRA-5182)
 * cli: Warn about missing CQL3 tables in schema descriptions (CASSANDRA-5309)
 * Re-enable unknown option in replication/compaction strategies option for
   backward compatibility (CASSANDRA-4795)
 * Add binary protocol support to stress (CASSANDRA-4993)
 * cqlsh: Fix COPY FROM value quoting and null handling (CASSANDRA-5305)
 * Fix repair -pr for vnodes (CASSANDRA-5329)
 * Relax CL for auth queries for non-default users (CASSANDRA-5310)
 * Fix AssertionError during repair (CASSANDRA-5245)
 * Don't announce migrations to pre-1.2 nodes (CASSANDRA-5334)
Merged from 1.1:
 * Update offline scrub for 1.0 -> 1.1 directory structure (CASSANDRA-5195)
 * add tmp flag to Descriptor hashcode (CASSANDRA-4021)
 * fix logging of "Found table data in data directories" when only system tables
   are present (CASSANDRA-5289)
 * cli: Add JMX authentication support (CASSANDRA-5080)
 * nodetool: ability to repair specific range (CASSANDRA-5280)
 * Fix possible assertion triggered in SliceFromReadCommand (CASSANDRA-5284)
 * cqlsh: Add inet type support on Windows (ipv4-only) (CASSANDRA-4801)
 * Fix race when initializing ColumnFamilyStore (CASSANDRA-5350)
 * Add UseTLAB JVM flag (CASSANDRA-5361)


1.2.2
 * fix potential for multiple concurrent compactions of the same sstables
   (CASSANDRA-5256)
 * avoid no-op caching of byte[] on commitlog append (CASSANDRA-5199)
 * fix symlinks under data dir not working (CASSANDRA-5185)
 * fix bug in compact storage metadata handling (CASSANDRA-5189)
 * Validate login for USE queries (CASSANDRA-5207)
 * cli: remove default username and password (CASSANDRA-5208)
 * configure populate_io_cache_on_flush per-CF (CASSANDRA-4694)
 * allow configuration of internode socket buffer (CASSANDRA-3378)
 * Make sstable directory picking blacklist-aware again (CASSANDRA-5193)
 * Correctly expire gossip states for edge cases (CASSANDRA-5216)
 * Improve handling of directory creation failures (CASSANDRA-5196)
 * Expose secondary indicies to the rest of nodetool (CASSANDRA-4464)
 * Binary protocol: avoid sending notification for 0.0.0.0 (CASSANDRA-5227)
 * add UseCondCardMark XX jvm settings on jdk 1.7 (CASSANDRA-4366)
 * CQL3 refactor to allow conversion function (CASSANDRA-5226)
 * Fix drop of sstables in some circumstance (CASSANDRA-5232)
 * Implement caching of authorization results (CASSANDRA-4295)
 * Add support for LZ4 compression (CASSANDRA-5038)
 * Fix missing columns in wide rows queries (CASSANDRA-5225)
 * Simplify auth setup and make system_auth ks alterable (CASSANDRA-5112)
 * Stop compactions from hanging during bootstrap (CASSANDRA-5244)
 * fix compressed streaming sending extra chunk (CASSANDRA-5105)
 * Add CQL3-based implementations of IAuthenticator and IAuthorizer
   (CASSANDRA-4898)
 * Fix timestamp-based tomstone removal logic (CASSANDRA-5248)
 * cli: Add JMX authentication support (CASSANDRA-5080)
 * Fix forceFlush behavior (CASSANDRA-5241)
 * cqlsh: Add username autocompletion (CASSANDRA-5231)
 * Fix CQL3 composite partition key error (CASSANDRA-5240)
 * Allow IN clause on last clustering key (CASSANDRA-5230)
Merged from 1.1:
 * fix start key/end token validation for wide row iteration (CASSANDRA-5168)
 * add ConfigHelper support for Thrift frame and max message sizes (CASSANDRA-5188)
 * fix nodetool repair not fail on node down (CASSANDRA-5203)
 * always collect tombstone hints (CASSANDRA-5068)
 * Fix error when sourcing file in cqlsh (CASSANDRA-5235)


1.2.1
 * stream undelivered hints on decommission (CASSANDRA-5128)
 * GossipingPropertyFileSnitch loads saved dc/rack info if needed (CASSANDRA-5133)
 * drain should flush system CFs too (CASSANDRA-4446)
 * add inter_dc_tcp_nodelay setting (CASSANDRA-5148)
 * re-allow wrapping ranges for start_token/end_token range pairitspwng (CASSANDRA-5106)
 * fix validation compaction of empty rows (CASSANDRA-5136)
 * nodetool methods to enable/disable hint storage/delivery (CASSANDRA-4750)
 * disallow bloom filter false positive chance of 0 (CASSANDRA-5013)
 * add threadpool size adjustment methods to JMXEnabledThreadPoolExecutor and 
   CompactionManagerMBean (CASSANDRA-5044)
 * fix hinting for dropped local writes (CASSANDRA-4753)
 * off-heap cache doesn't need mutable column container (CASSANDRA-5057)
 * apply disk_failure_policy to bad disks on initial directory creation 
   (CASSANDRA-4847)
 * Optimize name-based queries to use ArrayBackedSortedColumns (CASSANDRA-5043)
 * Fall back to old manifest if most recent is unparseable (CASSANDRA-5041)
 * pool [Compressed]RandomAccessReader objects on the partitioned read path
   (CASSANDRA-4942)
 * Add debug logging to list filenames processed by Directories.migrateFile 
   method (CASSANDRA-4939)
 * Expose black-listed directories via JMX (CASSANDRA-4848)
 * Log compaction merge counts (CASSANDRA-4894)
 * Minimize byte array allocation by AbstractData{Input,Output} (CASSANDRA-5090)
 * Add SSL support for the binary protocol (CASSANDRA-5031)
 * Allow non-schema system ks modification for shuffle to work (CASSANDRA-5097)
 * cqlsh: Add default limit to SELECT statements (CASSANDRA-4972)
 * cqlsh: fix DESCRIBE for 1.1 cfs in CQL3 (CASSANDRA-5101)
 * Correctly gossip with nodes >= 1.1.7 (CASSANDRA-5102)
 * Ensure CL guarantees on digest mismatch (CASSANDRA-5113)
 * Validate correctly selects on composite partition key (CASSANDRA-5122)
 * Fix exception when adding collection (CASSANDRA-5117)
 * Handle states for non-vnode clusters correctly (CASSANDRA-5127)
 * Refuse unrecognized replication and compaction strategy options (CASSANDRA-4795)
 * Pick the correct value validator in sstable2json for cql3 tables (CASSANDRA-5134)
 * Validate login for describe_keyspace, describe_keyspaces and set_keyspace
   (CASSANDRA-5144)
 * Fix inserting empty maps (CASSANDRA-5141)
 * Don't remove tokens from System table for node we know (CASSANDRA-5121)
 * fix streaming progress report for compresed files (CASSANDRA-5130)
 * Coverage analysis for low-CL queries (CASSANDRA-4858)
 * Stop interpreting dates as valid timeUUID value (CASSANDRA-4936)
 * Adds E notation for floating point numbers (CASSANDRA-4927)
 * Detect (and warn) unintentional use of the cql2 thrift methods when cql3 was
   intended (CASSANDRA-5172)
 * cli: Quote ks and cf names in schema output when needed (CASSANDRA-5052)
 * Fix cf name extraction from manifest in Directories.migrateFile() (CASSANDRA-5242)
 * Replace mistaken usage of commons-logging with slf4j (CASSANDRA-5464)
 * Ensure Jackson dependency matches lib (CASSANDRA-5126)
 * Expose droppable tombstone ratio stats over JMX (CASSANDRA-5159)
Merged from 1.1:
 * Simplify CompressedRandomAccessReader to work around JDK FD bug (CASSANDRA-5088)
 * Improve handling a changing target throttle rate mid-compaction (CASSANDRA-5087)
 * Pig: correctly decode row keys in widerow mode (CASSANDRA-5098)
 * nodetool repair command now prints progress (CASSANDRA-4767)
 * fix user defined compaction to run against 1.1 data directory (CASSANDRA-5118)
 * Fix CQL3 BATCH authorization caching (CASSANDRA-5145)
 * fix get_count returns incorrect value with TTL (CASSANDRA-5099)
 * better handling for mid-compaction failure (CASSANDRA-5137)
 * convert default marshallers list to map for better readability (CASSANDRA-5109)
 * fix ConcurrentModificationException in getBootstrapSource (CASSANDRA-5170)
 * fix sstable maxtimestamp for row deletes and pre-1.1.1 sstables (CASSANDRA-5153)
 * Fix thread growth on node removal (CASSANDRA-5175)
 * Make Ec2Region's datacenter name configurable (CASSANDRA-5155)


1.2.0
 * Disallow counters in collections (CASSANDRA-5082)
 * cqlsh: add unit tests (CASSANDRA-3920)
 * fix default bloom_filter_fp_chance for LeveledCompactionStrategy (CASSANDRA-5093)
Merged from 1.1:
 * add validation for get_range_slices with start_key and end_token (CASSANDRA-5089)


1.2.0-rc2
 * fix nodetool ownership display with vnodes (CASSANDRA-5065)
 * cqlsh: add DESCRIBE KEYSPACES command (CASSANDRA-5060)
 * Fix potential infinite loop when reloading CFS (CASSANDRA-5064)
 * Fix SimpleAuthorizer example (CASSANDRA-5072)
 * cqlsh: force CL.ONE for tracing and system.schema* queries (CASSANDRA-5070)
 * Includes cassandra-shuffle in the debian package (CASSANDRA-5058)
Merged from 1.1:
 * fix multithreaded compaction deadlock (CASSANDRA-4492)
 * fix temporarily missing schema after upgrade from pre-1.1.5 (CASSANDRA-5061)
 * Fix ALTER TABLE overriding compression options with defaults
   (CASSANDRA-4996, 5066)
 * fix specifying and altering crc_check_chance (CASSANDRA-5053)
 * fix Murmur3Partitioner ownership% calculation (CASSANDRA-5076)
 * Don't expire columns sooner than they should in 2ndary indexes (CASSANDRA-5079)


1.2-rc1
 * rename rpc_timeout settings to request_timeout (CASSANDRA-5027)
 * add BF with 0.1 FP to LCS by default (CASSANDRA-5029)
 * Fix preparing insert queries (CASSANDRA-5016)
 * Fix preparing queries with counter increment (CASSANDRA-5022)
 * Fix preparing updates with collections (CASSANDRA-5017)
 * Don't generate UUID based on other node address (CASSANDRA-5002)
 * Fix message when trying to alter a clustering key type (CASSANDRA-5012)
 * Update IAuthenticator to match the new IAuthorizer (CASSANDRA-5003)
 * Fix inserting only a key in CQL3 (CASSANDRA-5040)
 * Fix CQL3 token() function when used with strings (CASSANDRA-5050)
Merged from 1.1:
 * reduce log spam from invalid counter shards (CASSANDRA-5026)
 * Improve schema propagation performance (CASSANDRA-5025)
 * Fix for IndexHelper.IndexFor throws OOB Exception (CASSANDRA-5030)
 * cqlsh: make it possible to describe thrift CFs (CASSANDRA-4827)
 * cqlsh: fix timestamp formatting on some platforms (CASSANDRA-5046)


1.2-beta3
 * make consistency level configurable in cqlsh (CASSANDRA-4829)
 * fix cqlsh rendering of blob fields (CASSANDRA-4970)
 * fix cqlsh DESCRIBE command (CASSANDRA-4913)
 * save truncation position in system table (CASSANDRA-4906)
 * Move CompressionMetadata off-heap (CASSANDRA-4937)
 * allow CLI to GET cql3 columnfamily data (CASSANDRA-4924)
 * Fix rare race condition in getExpireTimeForEndpoint (CASSANDRA-4402)
 * acquire references to overlapping sstables during compaction so bloom filter
   doesn't get free'd prematurely (CASSANDRA-4934)
 * Don't share slice query filter in CQL3 SelectStatement (CASSANDRA-4928)
 * Separate tracing from Log4J (CASSANDRA-4861)
 * Exclude gcable tombstones from merkle-tree computation (CASSANDRA-4905)
 * Better printing of AbstractBounds for tracing (CASSANDRA-4931)
 * Optimize mostRecentTombstone check in CC.collectAllData (CASSANDRA-4883)
 * Change stream session ID to UUID to avoid collision from same node (CASSANDRA-4813)
 * Use Stats.db when bulk loading if present (CASSANDRA-4957)
 * Skip repair on system_trace and keyspaces with RF=1 (CASSANDRA-4956)
 * (cql3) Remove arbitrary SELECT limit (CASSANDRA-4918)
 * Correctly handle prepared operation on collections (CASSANDRA-4945)
 * Fix CQL3 LIMIT (CASSANDRA-4877)
 * Fix Stress for CQL3 (CASSANDRA-4979)
 * Remove cassandra specific exceptions from JMX interface (CASSANDRA-4893)
 * (CQL3) Force using ALLOW FILTERING on potentially inefficient queries (CASSANDRA-4915)
 * (cql3) Fix adding column when the table has collections (CASSANDRA-4982)
 * (cql3) Fix allowing collections with compact storage (CASSANDRA-4990)
 * (cql3) Refuse ttl/writetime function on collections (CASSANDRA-4992)
 * Replace IAuthority with new IAuthorizer (CASSANDRA-4874)
 * clqsh: fix KEY pseudocolumn escaping when describing Thrift tables
   in CQL3 mode (CASSANDRA-4955)
 * add basic authentication support for Pig CassandraStorage (CASSANDRA-3042)
 * fix CQL2 ALTER TABLE compaction_strategy_class altering (CASSANDRA-4965)
Merged from 1.1:
 * Fall back to old describe_splits if d_s_ex is not available (CASSANDRA-4803)
 * Improve error reporting when streaming ranges fail (CASSANDRA-5009)
 * Fix cqlsh timestamp formatting of timezone info (CASSANDRA-4746)
 * Fix assertion failure with leveled compaction (CASSANDRA-4799)
 * Check for null end_token in get_range_slice (CASSANDRA-4804)
 * Remove all remnants of removed nodes (CASSANDRA-4840)
 * Add aut-reloading of the log4j file in debian package (CASSANDRA-4855)
 * Fix estimated row cache entry size (CASSANDRA-4860)
 * reset getRangeSlice filter after finishing a row for get_paged_slice
   (CASSANDRA-4919)
 * expunge row cache post-truncate (CASSANDRA-4940)
 * Allow static CF definition with compact storage (CASSANDRA-4910)
 * Fix endless loop/compaction of schema_* CFs due to broken timestamps (CASSANDRA-4880)
 * Fix 'wrong class type' assertion in CounterColumn (CASSANDRA-4976)


1.2-beta2
 * fp rate of 1.0 disables BF entirely; LCS defaults to 1.0 (CASSANDRA-4876)
 * off-heap bloom filters for row keys (CASSANDRA_4865)
 * add extension point for sstable components (CASSANDRA-4049)
 * improve tracing output (CASSANDRA-4852, 4862)
 * make TRACE verb droppable (CASSANDRA-4672)
 * fix BulkLoader recognition of CQL3 columnfamilies (CASSANDRA-4755)
 * Sort commitlog segments for replay by id instead of mtime (CASSANDRA-4793)
 * Make hint delivery asynchronous (CASSANDRA-4761)
 * Pluggable Thrift transport factories for CLI and cqlsh (CASSANDRA-4609, 4610)
 * cassandra-cli: allow Double value type to be inserted to a column (CASSANDRA-4661)
 * Add ability to use custom TServerFactory implementations (CASSANDRA-4608)
 * optimize batchlog flushing to skip successful batches (CASSANDRA-4667)
 * include metadata for system keyspace itself in schema tables (CASSANDRA-4416)
 * add check to PropertyFileSnitch to verify presence of location for
   local node (CASSANDRA-4728)
 * add PBSPredictor consistency modeler (CASSANDRA-4261)
 * remove vestiges of Thrift unframed mode (CASSANDRA-4729)
 * optimize single-row PK lookups (CASSANDRA-4710)
 * adjust blockFor calculation to account for pending ranges due to node 
   movement (CASSANDRA-833)
 * Change CQL version to 3.0.0 and stop accepting 3.0.0-beta1 (CASSANDRA-4649)
 * (CQL3) Make prepared statement global instead of per connection 
   (CASSANDRA-4449)
 * Fix scrubbing of CQL3 created tables (CASSANDRA-4685)
 * (CQL3) Fix validation when using counter and regular columns in the same 
   table (CASSANDRA-4706)
 * Fix bug starting Cassandra with simple authentication (CASSANDRA-4648)
 * Add support for batchlog in CQL3 (CASSANDRA-4545, 4738)
 * Add support for multiple column family outputs in CFOF (CASSANDRA-4208)
 * Support repairing only the local DC nodes (CASSANDRA-4747)
 * Use rpc_address for binary protocol and change default port (CASSANDRA-4751)
 * Fix use of collections in prepared statements (CASSANDRA-4739)
 * Store more information into peers table (CASSANDRA-4351, 4814)
 * Configurable bucket size for size tiered compaction (CASSANDRA-4704)
 * Run leveled compaction in parallel (CASSANDRA-4310)
 * Fix potential NPE during CFS reload (CASSANDRA-4786)
 * Composite indexes may miss results (CASSANDRA-4796)
 * Move consistency level to the protocol level (CASSANDRA-4734, 4824)
 * Fix Subcolumn slice ends not respected (CASSANDRA-4826)
 * Fix Assertion error in cql3 select (CASSANDRA-4783)
 * Fix list prepend logic (CQL3) (CASSANDRA-4835)
 * Add booleans as literals in CQL3 (CASSANDRA-4776)
 * Allow renaming PK columns in CQL3 (CASSANDRA-4822)
 * Fix binary protocol NEW_NODE event (CASSANDRA-4679)
 * Fix potential infinite loop in tombstone compaction (CASSANDRA-4781)
 * Remove system tables accounting from schema (CASSANDRA-4850)
 * (cql3) Force provided columns in clustering key order in 
   'CLUSTERING ORDER BY' (CASSANDRA-4881)
 * Fix composite index bug (CASSANDRA-4884)
 * Fix short read protection for CQL3 (CASSANDRA-4882)
 * Add tracing support to the binary protocol (CASSANDRA-4699)
 * (cql3) Don't allow prepared marker inside collections (CASSANDRA-4890)
 * Re-allow order by on non-selected columns (CASSANDRA-4645)
 * Bug when composite index is created in a table having collections (CASSANDRA-4909)
 * log index scan subject in CompositesSearcher (CASSANDRA-4904)
Merged from 1.1:
 * add get[Row|Key]CacheEntries to CacheServiceMBean (CASSANDRA-4859)
 * fix get_paged_slice to wrap to next row correctly (CASSANDRA-4816)
 * fix indexing empty column values (CASSANDRA-4832)
 * allow JdbcDate to compose null Date objects (CASSANDRA-4830)
 * fix possible stackoverflow when compacting 1000s of sstables
   (CASSANDRA-4765)
 * fix wrong leveled compaction progress calculation (CASSANDRA-4807)
 * add a close() method to CRAR to prevent leaking file descriptors (CASSANDRA-4820)
 * fix potential infinite loop in get_count (CASSANDRA-4833)
 * fix compositeType.{get/from}String methods (CASSANDRA-4842)
 * (CQL) fix CREATE COLUMNFAMILY permissions check (CASSANDRA-4864)
 * Fix DynamicCompositeType same type comparison (CASSANDRA-4711)
 * Fix duplicate SSTable reference when stream session failed (CASSANDRA-3306)
 * Allow static CF definition with compact storage (CASSANDRA-4910)
 * Fix endless loop/compaction of schema_* CFs due to broken timestamps (CASSANDRA-4880)
 * Fix 'wrong class type' assertion in CounterColumn (CASSANDRA-4976)


1.2-beta1
 * add atomic_batch_mutate (CASSANDRA-4542, -4635)
 * increase default max_hint_window_in_ms to 3h (CASSANDRA-4632)
 * include message initiation time to replicas so they can more
   accurately drop timed-out requests (CASSANDRA-2858)
 * fix clientutil.jar dependencies (CASSANDRA-4566)
 * optimize WriteResponse (CASSANDRA-4548)
 * new metrics (CASSANDRA-4009)
 * redesign KEYS indexes to avoid read-before-write (CASSANDRA-2897)
 * debug tracing (CASSANDRA-1123)
 * parallelize row cache loading (CASSANDRA-4282)
 * Make compaction, flush JBOD-aware (CASSANDRA-4292)
 * run local range scans on the read stage (CASSANDRA-3687)
 * clean up ioexceptions (CASSANDRA-2116)
 * add disk_failure_policy (CASSANDRA-2118)
 * Introduce new json format with row level deletion (CASSANDRA-4054)
 * remove redundant "name" column from schema_keyspaces (CASSANDRA-4433)
 * improve "nodetool ring" handling of multi-dc clusters (CASSANDRA-3047)
 * update NTS calculateNaturalEndpoints to be O(N log N) (CASSANDRA-3881)
 * split up rpc timeout by operation type (CASSANDRA-2819)
 * rewrite key cache save/load to use only sequential i/o (CASSANDRA-3762)
 * update MS protocol with a version handshake + broadcast address id
   (CASSANDRA-4311)
 * multithreaded hint replay (CASSANDRA-4189)
 * add inter-node message compression (CASSANDRA-3127)
 * remove COPP (CASSANDRA-2479)
 * Track tombstone expiration and compact when tombstone content is
   higher than a configurable threshold, default 20% (CASSANDRA-3442, 4234)
 * update MurmurHash to version 3 (CASSANDRA-2975)
 * (CLI) track elapsed time for `delete' operation (CASSANDRA-4060)
 * (CLI) jline version is bumped to 1.0 to properly  support
   'delete' key function (CASSANDRA-4132)
 * Save IndexSummary into new SSTable 'Summary' component (CASSANDRA-2392, 4289)
 * Add support for range tombstones (CASSANDRA-3708)
 * Improve MessagingService efficiency (CASSANDRA-3617)
 * Avoid ID conflicts from concurrent schema changes (CASSANDRA-3794)
 * Set thrift HSHA server thread limit to unlimited by default (CASSANDRA-4277)
 * Avoids double serialization of CF id in RowMutation messages
   (CASSANDRA-4293)
 * stream compressed sstables directly with java nio (CASSANDRA-4297)
 * Support multiple ranges in SliceQueryFilter (CASSANDRA-3885)
 * Add column metadata to system column families (CASSANDRA-4018)
 * (cql3) Always use composite types by default (CASSANDRA-4329)
 * (cql3) Add support for set, map and list (CASSANDRA-3647)
 * Validate date type correctly (CASSANDRA-4441)
 * (cql3) Allow definitions with only a PK (CASSANDRA-4361)
 * (cql3) Add support for row key composites (CASSANDRA-4179)
 * improve DynamicEndpointSnitch by using reservoir sampling (CASSANDRA-4038)
 * (cql3) Add support for 2ndary indexes (CASSANDRA-3680)
 * (cql3) fix defining more than one PK to be invalid (CASSANDRA-4477)
 * remove schema agreement checking from all external APIs (Thrift, CQL and CQL3) (CASSANDRA-4487)
 * add Murmur3Partitioner and make it default for new installations (CASSANDRA-3772, 4621)
 * (cql3) update pseudo-map syntax to use map syntax (CASSANDRA-4497)
 * Finer grained exceptions hierarchy and provides error code with exceptions (CASSANDRA-3979)
 * Adds events push to binary protocol (CASSANDRA-4480)
 * Rewrite nodetool help (CASSANDRA-2293)
 * Make CQL3 the default for CQL (CASSANDRA-4640)
 * update stress tool to be able to use CQL3 (CASSANDRA-4406)
 * Accept all thrift update on CQL3 cf but don't expose their metadata (CASSANDRA-4377)
 * Replace Throttle with Guava's RateLimiter for HintedHandOff (CASSANDRA-4541)
 * fix counter add/get using CQL2 and CQL3 in stress tool (CASSANDRA-4633)
 * Add sstable count per level to cfstats (CASSANDRA-4537)
 * (cql3) Add ALTER KEYSPACE statement (CASSANDRA-4611)
 * (cql3) Allow defining default consistency levels (CASSANDRA-4448)
 * (cql3) Fix queries using LIMIT missing results (CASSANDRA-4579)
 * fix cross-version gossip messaging (CASSANDRA-4576)
 * added inet data type (CASSANDRA-4627)


1.1.6
 * Wait for writes on synchronous read digest mismatch (CASSANDRA-4792)
 * fix commitlog replay for nanotime-infected sstables (CASSANDRA-4782)
 * preflight check ttl for maximum of 20 years (CASSANDRA-4771)
 * (Pig) fix widerow input with single column rows (CASSANDRA-4789)
 * Fix HH to compact with correct gcBefore, which avoids wiping out
   undelivered hints (CASSANDRA-4772)
 * LCS will merge up to 32 L0 sstables as intended (CASSANDRA-4778)
 * NTS will default unconfigured DC replicas to zero (CASSANDRA-4675)
 * use default consistency level in counter validation if none is
   explicitly provide (CASSANDRA-4700)
 * Improve IAuthority interface by introducing fine-grained
   access permissions and grant/revoke commands (CASSANDRA-4490, 4644)
 * fix assumption error in CLI when updating/describing keyspace 
   (CASSANDRA-4322)
 * Adds offline sstablescrub to debian packaging (CASSANDRA-4642)
 * Automatic fixing of overlapping leveled sstables (CASSANDRA-4644)
 * fix error when using ORDER BY with extended selections (CASSANDRA-4689)
 * (CQL3) Fix validation for IN queries for non-PK cols (CASSANDRA-4709)
 * fix re-created keyspace disappering after 1.1.5 upgrade 
   (CASSANDRA-4698, 4752)
 * (CLI) display elapsed time in 2 fraction digits (CASSANDRA-3460)
 * add authentication support to sstableloader (CASSANDRA-4712)
 * Fix CQL3 'is reversed' logic (CASSANDRA-4716, 4759)
 * (CQL3) Don't return ReversedType in result set metadata (CASSANDRA-4717)
 * Backport adding AlterKeyspace statement (CASSANDRA-4611)
 * (CQL3) Correcty accept upper-case data types (CASSANDRA-4770)
 * Add binary protocol events for schema changes (CASSANDRA-4684)
Merged from 1.0:
 * Switch from NBHM to CHM in MessagingService's callback map, which
   prevents OOM in long-running instances (CASSANDRA-4708)


1.1.5
 * add SecondaryIndex.reload API (CASSANDRA-4581)
 * use millis + atomicint for commitlog segment creation instead of
   nanotime, which has issues under some hypervisors (CASSANDRA-4601)
 * fix FD leak in slice queries (CASSANDRA-4571)
 * avoid recursion in leveled compaction (CASSANDRA-4587)
 * increase stack size under Java7 to 180K
 * Log(info) schema changes (CASSANDRA-4547)
 * Change nodetool setcachecapcity to manipulate global caches (CASSANDRA-4563)
 * (cql3) fix setting compaction strategy (CASSANDRA-4597)
 * fix broken system.schema_* timestamps on system startup (CASSANDRA-4561)
 * fix wrong skip of cache saving (CASSANDRA-4533)
 * Avoid NPE when lost+found is in data dir (CASSANDRA-4572)
 * Respect five-minute flush moratorium after initial CL replay (CASSANDRA-4474)
 * Adds ntp as recommended in debian packaging (CASSANDRA-4606)
 * Configurable transport in CF Record{Reader|Writer} (CASSANDRA-4558)
 * (cql3) fix potential NPE with both equal and unequal restriction (CASSANDRA-4532)
 * (cql3) improves ORDER BY validation (CASSANDRA-4624)
 * Fix potential deadlock during counter writes (CASSANDRA-4578)
 * Fix cql error with ORDER BY when using IN (CASSANDRA-4612)
Merged from 1.0:
 * increase Xss to 160k to accomodate latest 1.6 JVMs (CASSANDRA-4602)
 * fix toString of hint destination tokens (CASSANDRA-4568)
 * Fix multiple values for CurrentLocal NodeID (CASSANDRA-4626)


1.1.4
 * fix offline scrub to catch >= out of order rows (CASSANDRA-4411)
 * fix cassandra-env.sh on RHEL and other non-dash-based systems 
   (CASSANDRA-4494)
Merged from 1.0:
 * (Hadoop) fix setting key length for old-style mapred api (CASSANDRA-4534)
 * (Hadoop) fix iterating through a resultset consisting entirely
   of tombstoned rows (CASSANDRA-4466)


1.1.3
 * (cqlsh) add COPY TO (CASSANDRA-4434)
 * munmap commitlog segments before rename (CASSANDRA-4337)
 * (JMX) rename getRangeKeySample to sampleKeyRange to avoid returning
   multi-MB results as an attribute (CASSANDRA-4452)
 * flush based on data size, not throughput; overwritten columns no 
   longer artificially inflate liveRatio (CASSANDRA-4399)
 * update default commitlog segment size to 32MB and total commitlog
   size to 32/1024 MB for 32/64 bit JVMs, respectively (CASSANDRA-4422)
 * avoid using global partitioner to estimate ranges in index sstables
   (CASSANDRA-4403)
 * restore pre-CASSANDRA-3862 approach to removing expired tombstones
   from row cache during compaction (CASSANDRA-4364)
 * (stress) support for CQL prepared statements (CASSANDRA-3633)
 * Correctly catch exception when Snappy cannot be loaded (CASSANDRA-4400)
 * (cql3) Support ORDER BY when IN condition is given in WHERE clause (CASSANDRA-4327)
 * (cql3) delete "component_index" column on DROP TABLE call (CASSANDRA-4420)
 * change nanoTime() to currentTimeInMillis() in schema related code (CASSANDRA-4432)
 * add a token generation tool (CASSANDRA-3709)
 * Fix LCS bug with sstable containing only 1 row (CASSANDRA-4411)
 * fix "Can't Modify Index Name" problem on CF update (CASSANDRA-4439)
 * Fix assertion error in getOverlappingSSTables during repair (CASSANDRA-4456)
 * fix nodetool's setcompactionthreshold command (CASSANDRA-4455)
 * Ensure compacted files are never used, to avoid counter overcount (CASSANDRA-4436)
Merged from 1.0:
 * Push the validation of secondary index values to the SecondaryIndexManager (CASSANDRA-4240)
 * allow dropping columns shadowed by not-yet-expired supercolumn or row
   tombstones in PrecompactedRow (CASSANDRA-4396)


1.1.2
 * Fix cleanup not deleting index entries (CASSANDRA-4379)
 * Use correct partitioner when saving + loading caches (CASSANDRA-4331)
 * Check schema before trying to export sstable (CASSANDRA-2760)
 * Raise a meaningful exception instead of NPE when PFS encounters
   an unconfigured node + no default (CASSANDRA-4349)
 * fix bug in sstable blacklisting with LCS (CASSANDRA-4343)
 * LCS no longer promotes tiny sstables out of L0 (CASSANDRA-4341)
 * skip tombstones during hint replay (CASSANDRA-4320)
 * fix NPE in compactionstats (CASSANDRA-4318)
 * enforce 1m min keycache for auto (CASSANDRA-4306)
 * Have DeletedColumn.isMFD always return true (CASSANDRA-4307)
 * (cql3) exeption message for ORDER BY constraints said primary filter can be
    an IN clause, which is misleading (CASSANDRA-4319)
 * (cql3) Reject (not yet supported) creation of 2ndardy indexes on tables with
   composite primary keys (CASSANDRA-4328)
 * Set JVM stack size to 160k for java 7 (CASSANDRA-4275)
 * cqlsh: add COPY command to load data from CSV flat files (CASSANDRA-4012)
 * CFMetaData.fromThrift to throw ConfigurationException upon error (CASSANDRA-4353)
 * Use CF comparator to sort indexed columns in SecondaryIndexManager
   (CASSANDRA-4365)
 * add strategy_options to the KSMetaData.toString() output (CASSANDRA-4248)
 * (cql3) fix range queries containing unqueried results (CASSANDRA-4372)
 * (cql3) allow updating column_alias types (CASSANDRA-4041)
 * (cql3) Fix deletion bug (CASSANDRA-4193)
 * Fix computation of overlapping sstable for leveled compaction (CASSANDRA-4321)
 * Improve scrub and allow to run it offline (CASSANDRA-4321)
 * Fix assertionError in StorageService.bulkLoad (CASSANDRA-4368)
 * (cqlsh) add option to authenticate to a keyspace at startup (CASSANDRA-4108)
 * (cqlsh) fix ASSUME functionality (CASSANDRA-4352)
 * Fix ColumnFamilyRecordReader to not return progress > 100% (CASSANDRA-3942)
Merged from 1.0:
 * Set gc_grace on index CF to 0 (CASSANDRA-4314)


1.1.1
 * add populate_io_cache_on_flush option (CASSANDRA-2635)
 * allow larger cache capacities than 2GB (CASSANDRA-4150)
 * add getsstables command to nodetool (CASSANDRA-4199)
 * apply parent CF compaction settings to secondary index CFs (CASSANDRA-4280)
 * preserve commitlog size cap when recycling segments at startup
   (CASSANDRA-4201)
 * (Hadoop) fix split generation regression (CASSANDRA-4259)
 * ignore min/max compactions settings in LCS, while preserving
   behavior that min=max=0 disables autocompaction (CASSANDRA-4233)
 * log number of rows read from saved cache (CASSANDRA-4249)
 * calculate exact size required for cleanup operations (CASSANDRA-1404)
 * avoid blocking additional writes during flush when the commitlog
   gets behind temporarily (CASSANDRA-1991)
 * enable caching on index CFs based on data CF cache setting (CASSANDRA-4197)
 * warn on invalid replication strategy creation options (CASSANDRA-4046)
 * remove [Freeable]Memory finalizers (CASSANDRA-4222)
 * include tombstone size in ColumnFamily.size, which can prevent OOM
   during sudden mass delete operations by yielding a nonzero liveRatio
   (CASSANDRA-3741)
 * Open 1 sstableScanner per level for leveled compaction (CASSANDRA-4142)
 * Optimize reads when row deletion timestamps allow us to restrict
   the set of sstables we check (CASSANDRA-4116)
 * add support for commitlog archiving and point-in-time recovery
   (CASSANDRA-3690)
 * avoid generating redundant compaction tasks during streaming
   (CASSANDRA-4174)
 * add -cf option to nodetool snapshot, and takeColumnFamilySnapshot to
   StorageService mbean (CASSANDRA-556)
 * optimize cleanup to drop entire sstables where possible (CASSANDRA-4079)
 * optimize truncate when autosnapshot is disabled (CASSANDRA-4153)
 * update caches to use byte[] keys to reduce memory overhead (CASSANDRA-3966)
 * add column limit to cli (CASSANDRA-3012, 4098)
 * clean up and optimize DataOutputBuffer, used by CQL compression and
   CompositeType (CASSANDRA-4072)
 * optimize commitlog checksumming (CASSANDRA-3610)
 * identify and blacklist corrupted SSTables from future compactions 
   (CASSANDRA-2261)
 * Move CfDef and KsDef validation out of thrift (CASSANDRA-4037)
 * Expose API to repair a user provided range (CASSANDRA-3912)
 * Add way to force the cassandra-cli to refresh its schema (CASSANDRA-4052)
 * Avoid having replicate on write tasks stacking up at CL.ONE (CASSANDRA-2889)
 * (cql3) Backwards compatibility for composite comparators in non-cql3-aware
   clients (CASSANDRA-4093)
 * (cql3) Fix order by for reversed queries (CASSANDRA-4160)
 * (cql3) Add ReversedType support (CASSANDRA-4004)
 * (cql3) Add timeuuid type (CASSANDRA-4194)
 * (cql3) Minor fixes (CASSANDRA-4185)
 * (cql3) Fix prepared statement in BATCH (CASSANDRA-4202)
 * (cql3) Reduce the list of reserved keywords (CASSANDRA-4186)
 * (cql3) Move max/min compaction thresholds to compaction strategy options
   (CASSANDRA-4187)
 * Fix exception during move when localhost is the only source (CASSANDRA-4200)
 * (cql3) Allow paging through non-ordered partitioner results (CASSANDRA-3771)
 * (cql3) Fix drop index (CASSANDRA-4192)
 * (cql3) Don't return range ghosts anymore (CASSANDRA-3982)
 * fix re-creating Keyspaces/ColumnFamilies with the same name as dropped
   ones (CASSANDRA-4219)
 * fix SecondaryIndex LeveledManifest save upon snapshot (CASSANDRA-4230)
 * fix missing arrayOffset in FBUtilities.hash (CASSANDRA-4250)
 * (cql3) Add name of parameters in CqlResultSet (CASSANDRA-4242)
 * (cql3) Correctly validate order by queries (CASSANDRA-4246)
 * rename stress to cassandra-stress for saner packaging (CASSANDRA-4256)
 * Fix exception on colum metadata with non-string comparator (CASSANDRA-4269)
 * Check for unknown/invalid compression options (CASSANDRA-4266)
 * (cql3) Adds simple access to column timestamp and ttl (CASSANDRA-4217)
 * (cql3) Fix range queries with secondary indexes (CASSANDRA-4257)
 * Better error messages from improper input in cli (CASSANDRA-3865)
 * Try to stop all compaction upon Keyspace or ColumnFamily drop (CASSANDRA-4221)
 * (cql3) Allow keyspace properties to contain hyphens (CASSANDRA-4278)
 * (cql3) Correctly validate keyspace access in create table (CASSANDRA-4296)
 * Avoid deadlock in migration stage (CASSANDRA-3882)
 * Take supercolumn names and deletion info into account in memtable throughput
   (CASSANDRA-4264)
 * Add back backward compatibility for old style replication factor (CASSANDRA-4294)
 * Preserve compatibility with pre-1.1 index queries (CASSANDRA-4262)
Merged from 1.0:
 * Fix super columns bug where cache is not updated (CASSANDRA-4190)
 * fix maxTimestamp to include row tombstones (CASSANDRA-4116)
 * (CLI) properly handle quotes in create/update keyspace commands (CASSANDRA-4129)
 * Avoids possible deadlock during bootstrap (CASSANDRA-4159)
 * fix stress tool that hangs forever on timeout or error (CASSANDRA-4128)
 * stress tool to return appropriate exit code on failure (CASSANDRA-4188)
 * fix compaction NPE when out of disk space and assertions disabled
   (CASSANDRA-3985)
 * synchronize LCS getEstimatedTasks to avoid CME (CASSANDRA-4255)
 * ensure unique streaming session id's (CASSANDRA-4223)
 * kick off background compaction when min/max thresholds change 
   (CASSANDRA-4279)
 * improve ability of STCS.getBuckets to deal with 100s of 1000s of
   sstables, such as when convertinb back from LCS (CASSANDRA-4287)
 * Oversize integer in CQL throws NumberFormatException (CASSANDRA-4291)
 * fix 1.0.x node join to mixed version cluster, other nodes >= 1.1 (CASSANDRA-4195)
 * Fix LCS splitting sstable base on uncompressed size (CASSANDRA-4419)
 * Push the validation of secondary index values to the SecondaryIndexManager (CASSANDRA-4240)
 * Don't purge columns during upgradesstables (CASSANDRA-4462)
 * Make cqlsh work with piping (CASSANDRA-4113)
 * Validate arguments for nodetool decommission (CASSANDRA-4061)
 * Report thrift status in nodetool info (CASSANDRA-4010)


1.1.0-final
 * average a reduced liveRatio estimate with the previous one (CASSANDRA-4065)
 * Allow KS and CF names up to 48 characters (CASSANDRA-4157)
 * fix stress build (CASSANDRA-4140)
 * add time remaining estimate to nodetool compactionstats (CASSANDRA-4167)
 * (cql) fix NPE in cql3 ALTER TABLE (CASSANDRA-4163)
 * (cql) Add support for CL.TWO and CL.THREE in CQL (CASSANDRA-4156)
 * (cql) Fix type in CQL3 ALTER TABLE preventing update (CASSANDRA-4170)
 * (cql) Throw invalid exception from CQL3 on obsolete options (CASSANDRA-4171)
 * (cqlsh) fix recognizing uppercase SELECT keyword (CASSANDRA-4161)
 * Pig: wide row support (CASSANDRA-3909)
Merged from 1.0:
 * avoid streaming empty files with bulk loader if sstablewriter errors out
   (CASSANDRA-3946)


1.1-rc1
 * Include stress tool in binary builds (CASSANDRA-4103)
 * (Hadoop) fix wide row iteration when last row read was deleted
   (CASSANDRA-4154)
 * fix read_repair_chance to really default to 0.1 in the cli (CASSANDRA-4114)
 * Adds caching and bloomFilterFpChange to CQL options (CASSANDRA-4042)
 * Adds posibility to autoconfigure size of the KeyCache (CASSANDRA-4087)
 * fix KEYS index from skipping results (CASSANDRA-3996)
 * Remove sliced_buffer_size_in_kb dead option (CASSANDRA-4076)
 * make loadNewSStable preserve sstable version (CASSANDRA-4077)
 * Respect 1.0 cache settings as much as possible when upgrading 
   (CASSANDRA-4088)
 * relax path length requirement for sstable files when upgrading on 
   non-Windows platforms (CASSANDRA-4110)
 * fix terminination of the stress.java when errors were encountered
   (CASSANDRA-4128)
 * Move CfDef and KsDef validation out of thrift (CASSANDRA-4037)
 * Fix get_paged_slice (CASSANDRA-4136)
 * CQL3: Support slice with exclusive start and stop (CASSANDRA-3785)
Merged from 1.0:
 * support PropertyFileSnitch in bulk loader (CASSANDRA-4145)
 * add auto_snapshot option allowing disabling snapshot before drop/truncate
   (CASSANDRA-3710)
 * allow short snitch names (CASSANDRA-4130)


1.1-beta2
 * rename loaded sstables to avoid conflicts with local snapshots
   (CASSANDRA-3967)
 * start hint replay as soon as FD notifies that the target is back up
   (CASSANDRA-3958)
 * avoid unproductive deserializing of cached rows during compaction
   (CASSANDRA-3921)
 * fix concurrency issues with CQL keyspace creation (CASSANDRA-3903)
 * Show Effective Owership via Nodetool ring <keyspace> (CASSANDRA-3412)
 * Update ORDER BY syntax for CQL3 (CASSANDRA-3925)
 * Fix BulkRecordWriter to not throw NPE if reducer gets no map data from Hadoop (CASSANDRA-3944)
 * Fix bug with counters in super columns (CASSANDRA-3821)
 * Remove deprecated merge_shard_chance (CASSANDRA-3940)
 * add a convenient way to reset a node's schema (CASSANDRA-2963)
 * fix for intermittent SchemaDisagreementException (CASSANDRA-3884)
 * CLI `list <CF>` to limit number of columns and their order (CASSANDRA-3012)
 * ignore deprecated KsDef/CfDef/ColumnDef fields in native schema (CASSANDRA-3963)
 * CLI to report when unsupported column_metadata pair was given (CASSANDRA-3959)
 * reincarnate removed and deprecated KsDef/CfDef attributes (CASSANDRA-3953)
 * Fix race between writes and read for cache (CASSANDRA-3862)
 * perform static initialization of StorageProxy on start-up (CASSANDRA-3797)
 * support trickling fsync() on writes (CASSANDRA-3950)
 * expose counters for unavailable/timeout exceptions given to thrift clients (CASSANDRA-3671)
 * avoid quadratic startup time in LeveledManifest (CASSANDRA-3952)
 * Add type information to new schema_ columnfamilies and remove thrift
   serialization for schema (CASSANDRA-3792)
 * add missing column validator options to the CLI help (CASSANDRA-3926)
 * skip reading saved key cache if CF's caching strategy is NONE or ROWS_ONLY (CASSANDRA-3954)
 * Unify migration code (CASSANDRA-4017)
Merged from 1.0:
 * cqlsh: guess correct version of Python for Arch Linux (CASSANDRA-4090)
 * (CLI) properly handle quotes in create/update keyspace commands (CASSANDRA-4129)
 * Avoids possible deadlock during bootstrap (CASSANDRA-4159)
 * fix stress tool that hangs forever on timeout or error (CASSANDRA-4128)
 * Fix super columns bug where cache is not updated (CASSANDRA-4190)
 * stress tool to return appropriate exit code on failure (CASSANDRA-4188)


1.0.9
 * improve index sampling performance (CASSANDRA-4023)
 * always compact away deleted hints immediately after handoff (CASSANDRA-3955)
 * delete hints from dropped ColumnFamilies on handoff instead of
   erroring out (CASSANDRA-3975)
 * add CompositeType ref to the CLI doc for create/update column family (CASSANDRA-3980)
 * Pig: support Counter ColumnFamilies (CASSANDRA-3973)
 * Pig: Composite column support (CASSANDRA-3684)
 * Avoid NPE during repair when a keyspace has no CFs (CASSANDRA-3988)
 * Fix division-by-zero error on get_slice (CASSANDRA-4000)
 * don't change manifest level for cleanup, scrub, and upgradesstables
   operations under LeveledCompactionStrategy (CASSANDRA-3989, 4112)
 * fix race leading to super columns assertion failure (CASSANDRA-3957)
 * fix NPE on invalid CQL delete command (CASSANDRA-3755)
 * allow custom types in CLI's assume command (CASSANDRA-4081)
 * fix totalBytes count for parallel compactions (CASSANDRA-3758)
 * fix intermittent NPE in get_slice (CASSANDRA-4095)
 * remove unnecessary asserts in native code interfaces (CASSANDRA-4096)
 * Validate blank keys in CQL to avoid assertion errors (CASSANDRA-3612)
 * cqlsh: fix bad decoding of some column names (CASSANDRA-4003)
 * cqlsh: fix incorrect padding with unicode chars (CASSANDRA-4033)
 * Fix EC2 snitch incorrectly reporting region (CASSANDRA-4026)
 * Shut down thrift during decommission (CASSANDRA-4086)
 * Expose nodetool cfhistograms for 2ndary indexes (CASSANDRA-4063)
Merged from 0.8:
 * Fix ConcurrentModificationException in gossiper (CASSANDRA-4019)


1.1-beta1
 * (cqlsh)
   + add SOURCE and CAPTURE commands, and --file option (CASSANDRA-3479)
   + add ALTER COLUMNFAMILY WITH (CASSANDRA-3523)
   + bundle Python dependencies with Cassandra (CASSANDRA-3507)
   + added to Debian package (CASSANDRA-3458)
   + display byte data instead of erroring out on decode failure 
     (CASSANDRA-3874)
 * add nodetool rebuild_index (CASSANDRA-3583)
 * add nodetool rangekeysample (CASSANDRA-2917)
 * Fix streaming too much data during move operations (CASSANDRA-3639)
 * Nodetool and CLI connect to localhost by default (CASSANDRA-3568)
 * Reduce memory used by primary index sample (CASSANDRA-3743)
 * (Hadoop) separate input/output configurations (CASSANDRA-3197, 3765)
 * avoid returning internal Cassandra classes over JMX (CASSANDRA-2805)
 * add row-level isolation via SnapTree (CASSANDRA-2893)
 * Optimize key count estimation when opening sstable on startup
   (CASSANDRA-2988)
 * multi-dc replication optimization supporting CL > ONE (CASSANDRA-3577)
 * add command to stop compactions (CASSANDRA-1740, 3566, 3582)
 * multithreaded streaming (CASSANDRA-3494)
 * removed in-tree redhat spec (CASSANDRA-3567)
 * "defragment" rows for name-based queries under STCS, again (CASSANDRA-2503)
 * Recycle commitlog segments for improved performance 
   (CASSANDRA-3411, 3543, 3557, 3615)
 * update size-tiered compaction to prioritize small tiers (CASSANDRA-2407)
 * add message expiration logic to OutboundTcpConnection (CASSANDRA-3005)
 * off-heap cache to use sun.misc.Unsafe instead of JNA (CASSANDRA-3271)
 * EACH_QUORUM is only supported for writes (CASSANDRA-3272)
 * replace compactionlock use in schema migration by checking CFS.isValid
   (CASSANDRA-3116)
 * recognize that "SELECT first ... *" isn't really "SELECT *" (CASSANDRA-3445)
 * Use faster bytes comparison (CASSANDRA-3434)
 * Bulk loader is no longer a fat client, (HADOOP) bulk load output format
   (CASSANDRA-3045)
 * (Hadoop) add support for KeyRange.filter
 * remove assumption that keys and token are in bijection
   (CASSANDRA-1034, 3574, 3604)
 * always remove endpoints from delevery queue in HH (CASSANDRA-3546)
 * fix race between cf flush and its 2ndary indexes flush (CASSANDRA-3547)
 * fix potential race in AES when a repair fails (CASSANDRA-3548)
 * Remove columns shadowed by a deleted container even when we cannot purge
   (CASSANDRA-3538)
 * Improve memtable slice iteration performance (CASSANDRA-3545)
 * more efficient allocation of small bloom filters (CASSANDRA-3618)
 * Use separate writer thread in SSTableSimpleUnsortedWriter (CASSANDRA-3619)
 * fsync the directory after new sstable or commitlog segment are created (CASSANDRA-3250)
 * fix minor issues reported by FindBugs (CASSANDRA-3658)
 * global key/row caches (CASSANDRA-3143, 3849)
 * optimize memtable iteration during range scan (CASSANDRA-3638)
 * introduce 'crc_check_chance' in CompressionParameters to support
   a checksum percentage checking chance similarly to read-repair (CASSANDRA-3611)
 * a way to deactivate global key/row cache on per-CF basis (CASSANDRA-3667)
 * fix LeveledCompactionStrategy broken because of generation pre-allocation
   in LeveledManifest (CASSANDRA-3691)
 * finer-grained control over data directories (CASSANDRA-2749)
 * Fix ClassCastException during hinted handoff (CASSANDRA-3694)
 * Upgrade Thrift to 0.7 (CASSANDRA-3213)
 * Make stress.java insert operation to use microseconds (CASSANDRA-3725)
 * Allows (internally) doing a range query with a limit of columns instead of
   rows (CASSANDRA-3742)
 * Allow rangeSlice queries to be start/end inclusive/exclusive (CASSANDRA-3749)
 * Fix BulkLoader to support new SSTable layout and add stream
   throttling to prevent an NPE when there is no yaml config (CASSANDRA-3752)
 * Allow concurrent schema migrations (CASSANDRA-1391, 3832)
 * Add SnapshotCommand to trigger snapshot on remote node (CASSANDRA-3721)
 * Make CFMetaData conversions to/from thrift/native schema inverses
   (CASSANDRA_3559)
 * Add initial code for CQL 3.0-beta (CASSANDRA-2474, 3781, 3753)
 * Add wide row support for ColumnFamilyInputFormat (CASSANDRA-3264)
 * Allow extending CompositeType comparator (CASSANDRA-3657)
 * Avoids over-paging during get_count (CASSANDRA-3798)
 * Add new command to rebuild a node without (repair) merkle tree calculations
   (CASSANDRA-3483, 3922)
 * respect not only row cache capacity but caching mode when
   trying to read data (CASSANDRA-3812)
 * fix system tests (CASSANDRA-3827)
 * CQL support for altering row key type in ALTER TABLE (CASSANDRA-3781)
 * turn compression on by default (CASSANDRA-3871)
 * make hexToBytes refuse invalid input (CASSANDRA-2851)
 * Make secondary indexes CF inherit compression and compaction from their
   parent CF (CASSANDRA-3877)
 * Finish cleanup up tombstone purge code (CASSANDRA-3872)
 * Avoid NPE on aboarted stream-out sessions (CASSANDRA-3904)
 * BulkRecordWriter throws NPE for counter columns (CASSANDRA-3906)
 * Support compression using BulkWriter (CASSANDRA-3907)


1.0.8
 * fix race between cleanup and flush on secondary index CFSes (CASSANDRA-3712)
 * avoid including non-queried nodes in rangeslice read repair
   (CASSANDRA-3843)
 * Only snapshot CF being compacted for snapshot_before_compaction 
   (CASSANDRA-3803)
 * Log active compactions in StatusLogger (CASSANDRA-3703)
 * Compute more accurate compaction score per level (CASSANDRA-3790)
 * Return InvalidRequest when using a keyspace that doesn't exist
   (CASSANDRA-3764)
 * disallow user modification of System keyspace (CASSANDRA-3738)
 * allow using sstable2json on secondary index data (CASSANDRA-3738)
 * (cqlsh) add DESCRIBE COLUMNFAMILIES (CASSANDRA-3586)
 * (cqlsh) format blobs correctly and use colors to improve output
   readability (CASSANDRA-3726)
 * synchronize BiMap of bootstrapping tokens (CASSANDRA-3417)
 * show index options in CLI (CASSANDRA-3809)
 * add optional socket timeout for streaming (CASSANDRA-3838)
 * fix truncate not to leave behind non-CFS backed secondary indexes
   (CASSANDRA-3844)
 * make CLI `show schema` to use output stream directly instead
   of StringBuilder (CASSANDRA-3842)
 * remove the wait on hint future during write (CASSANDRA-3870)
 * (cqlsh) ignore missing CfDef opts (CASSANDRA-3933)
 * (cqlsh) look for cqlshlib relative to realpath (CASSANDRA-3767)
 * Fix short read protection (CASSANDRA-3934)
 * Make sure infered and actual schema match (CASSANDRA-3371)
 * Fix NPE during HH delivery (CASSANDRA-3677)
 * Don't put boostrapping node in 'hibernate' status (CASSANDRA-3737)
 * Fix double quotes in windows bat files (CASSANDRA-3744)
 * Fix bad validator lookup (CASSANDRA-3789)
 * Fix soft reset in EC2MultiRegionSnitch (CASSANDRA-3835)
 * Don't leave zombie connections with THSHA thrift server (CASSANDRA-3867)
 * (cqlsh) fix deserialization of data (CASSANDRA-3874)
 * Fix removetoken force causing an inconsistent state (CASSANDRA-3876)
 * Fix ahndling of some types with Pig (CASSANDRA-3886)
 * Don't allow to drop the system keyspace (CASSANDRA-3759)
 * Make Pig deletes disabled by default and configurable (CASSANDRA-3628)
Merged from 0.8:
 * (Pig) fix CassandraStorage to use correct comparator in Super ColumnFamily
   case (CASSANDRA-3251)
 * fix thread safety issues in commitlog replay, primarily affecting
   systems with many (100s) of CF definitions (CASSANDRA-3751)
 * Fix relevant tombstone ignored with super columns (CASSANDRA-3875)


1.0.7
 * fix regression in HH page size calculation (CASSANDRA-3624)
 * retry failed stream on IOException (CASSANDRA-3686)
 * allow configuring bloom_filter_fp_chance (CASSANDRA-3497)
 * attempt hint delivery every ten minutes, or when failure detector
   notifies us that a node is back up, whichever comes first.  hint
   handoff throttle delay default changed to 1ms, from 50 (CASSANDRA-3554)
 * add nodetool setstreamthroughput (CASSANDRA-3571)
 * fix assertion when dropping a columnfamily with no sstables (CASSANDRA-3614)
 * more efficient allocation of small bloom filters (CASSANDRA-3618)
 * CLibrary.createHardLinkWithExec() to check for errors (CASSANDRA-3101)
 * Avoid creating empty and non cleaned writer during compaction (CASSANDRA-3616)
 * stop thrift service in shutdown hook so we can quiesce MessagingService
   (CASSANDRA-3335)
 * (CQL) compaction_strategy_options and compression_parameters for
   CREATE COLUMNFAMILY statement (CASSANDRA-3374)
 * Reset min/max compaction threshold when creating size tiered compaction
   strategy (CASSANDRA-3666)
 * Don't ignore IOException during compaction (CASSANDRA-3655)
 * Fix assertion error for CF with gc_grace=0 (CASSANDRA-3579)
 * Shutdown ParallelCompaction reducer executor after use (CASSANDRA-3711)
 * Avoid < 0 value for pending tasks in leveled compaction (CASSANDRA-3693)
 * (Hadoop) Support TimeUUID in Pig CassandraStorage (CASSANDRA-3327)
 * Check schema is ready before continuing boostrapping (CASSANDRA-3629)
 * Catch overflows during parsing of chunk_length_kb (CASSANDRA-3644)
 * Improve stream protocol mismatch errors (CASSANDRA-3652)
 * Avoid multiple thread doing HH to the same target (CASSANDRA-3681)
 * Add JMX property for rp_timeout_in_ms (CASSANDRA-2940)
 * Allow DynamicCompositeType to compare component of different types
   (CASSANDRA-3625)
 * Flush non-cfs backed secondary indexes (CASSANDRA-3659)
 * Secondary Indexes should report memory consumption (CASSANDRA-3155)
 * fix for SelectStatement start/end key are not set correctly
   when a key alias is involved (CASSANDRA-3700)
 * fix CLI `show schema` command insert of an extra comma in
   column_metadata (CASSANDRA-3714)
Merged from 0.8:
 * avoid logging (harmless) exception when GC takes < 1ms (CASSANDRA-3656)
 * prevent new nodes from thinking down nodes are up forever (CASSANDRA-3626)
 * use correct list of replicas for LOCAL_QUORUM reads when read repair
   is disabled (CASSANDRA-3696)
 * block on flush before compacting hints (may prevent OOM) (CASSANDRA-3733)


1.0.6
 * (CQL) fix cqlsh support for replicate_on_write (CASSANDRA-3596)
 * fix adding to leveled manifest after streaming (CASSANDRA-3536)
 * filter out unavailable cipher suites when using encryption (CASSANDRA-3178)
 * (HADOOP) add old-style api support for CFIF and CFRR (CASSANDRA-2799)
 * Support TimeUUIDType column names in Stress.java tool (CASSANDRA-3541)
 * (CQL) INSERT/UPDATE/DELETE/TRUNCATE commands should allow CF names to
   be qualified by keyspace (CASSANDRA-3419)
 * always remove endpoints from delevery queue in HH (CASSANDRA-3546)
 * fix race between cf flush and its 2ndary indexes flush (CASSANDRA-3547)
 * fix potential race in AES when a repair fails (CASSANDRA-3548)
 * fix default value validation usage in CLI SET command (CASSANDRA-3553)
 * Optimize componentsFor method for compaction and startup time
   (CASSANDRA-3532)
 * (CQL) Proper ColumnFamily metadata validation on CREATE COLUMNFAMILY 
   (CASSANDRA-3565)
 * fix compression "chunk_length_kb" option to set correct kb value for 
   thrift/avro (CASSANDRA-3558)
 * fix missing response during range slice repair (CASSANDRA-3551)
 * 'describe ring' moved from CLI to nodetool and available through JMX (CASSANDRA-3220)
 * add back partitioner to sstable metadata (CASSANDRA-3540)
 * fix NPE in get_count for counters (CASSANDRA-3601)
Merged from 0.8:
 * remove invalid assertion that table was opened before dropping it
   (CASSANDRA-3580)
 * range and index scans now only send requests to enough replicas to
   satisfy requested CL + RR (CASSANDRA-3598)
 * use cannonical host for local node in nodetool info (CASSANDRA-3556)
 * remove nonlocal DC write optimization since it only worked with
   CL.ONE or CL.LOCAL_QUORUM (CASSANDRA-3577, 3585)
 * detect misuses of CounterColumnType (CASSANDRA-3422)
 * turn off string interning in json2sstable, take 2 (CASSANDRA-2189)
 * validate compression parameters on add/update of the ColumnFamily 
   (CASSANDRA-3573)
 * Check for 0.0.0.0 is incorrect in CFIF (CASSANDRA-3584)
 * Increase vm.max_map_count in debian packaging (CASSANDRA-3563)
 * gossiper will never add itself to saved endpoints (CASSANDRA-3485)


1.0.5
 * revert CASSANDRA-3407 (see CASSANDRA-3540)
 * fix assertion error while forwarding writes to local nodes (CASSANDRA-3539)


1.0.4
 * fix self-hinting of timed out read repair updates and make hinted handoff
   less prone to OOMing a coordinator (CASSANDRA-3440)
 * expose bloom filter sizes via JMX (CASSANDRA-3495)
 * enforce RP tokens 0..2**127 (CASSANDRA-3501)
 * canonicalize paths exposed through JMX (CASSANDRA-3504)
 * fix "liveSize" stat when sstables are removed (CASSANDRA-3496)
 * add bloom filter FP rates to nodetool cfstats (CASSANDRA-3347)
 * record partitioner in sstable metadata component (CASSANDRA-3407)
 * add new upgradesstables nodetool command (CASSANDRA-3406)
 * skip --debug requirement to see common exceptions in CLI (CASSANDRA-3508)
 * fix incorrect query results due to invalid max timestamp (CASSANDRA-3510)
 * make sstableloader recognize compressed sstables (CASSANDRA-3521)
 * avoids race in OutboundTcpConnection in multi-DC setups (CASSANDRA-3530)
 * use SETLOCAL in cassandra.bat (CASSANDRA-3506)
 * fix ConcurrentModificationException in Table.all() (CASSANDRA-3529)
Merged from 0.8:
 * fix concurrence issue in the FailureDetector (CASSANDRA-3519)
 * fix array out of bounds error in counter shard removal (CASSANDRA-3514)
 * avoid dropping tombstones when they might still be needed to shadow
   data in a different sstable (CASSANDRA-2786)


1.0.3
 * revert name-based query defragmentation aka CASSANDRA-2503 (CASSANDRA-3491)
 * fix invalidate-related test failures (CASSANDRA-3437)
 * add next-gen cqlsh to bin/ (CASSANDRA-3188, 3131, 3493)
 * (CQL) fix handling of rows with no columns (CASSANDRA-3424, 3473)
 * fix querying supercolumns by name returning only a subset of
   subcolumns or old subcolumn versions (CASSANDRA-3446)
 * automatically compute sha1 sum for uncompressed data files (CASSANDRA-3456)
 * fix reading metadata/statistics component for version < h (CASSANDRA-3474)
 * add sstable forward-compatibility (CASSANDRA-3478)
 * report compression ratio in CFSMBean (CASSANDRA-3393)
 * fix incorrect size exception during streaming of counters (CASSANDRA-3481)
 * (CQL) fix for counter decrement syntax (CASSANDRA-3418)
 * Fix race introduced by CASSANDRA-2503 (CASSANDRA-3482)
 * Fix incomplete deletion of delivered hints (CASSANDRA-3466)
 * Avoid rescheduling compactions when no compaction was executed 
   (CASSANDRA-3484)
 * fix handling of the chunk_length_kb compression options (CASSANDRA-3492)
Merged from 0.8:
 * fix updating CF row_cache_provider (CASSANDRA-3414)
 * CFMetaData.convertToThrift method to set RowCacheProvider (CASSANDRA-3405)
 * acquire compactionlock during truncate (CASSANDRA-3399)
 * fix displaying cfdef entries for super columnfamilies (CASSANDRA-3415)
 * Make counter shard merging thread safe (CASSANDRA-3178)
 * Revert CASSANDRA-2855
 * Fix bug preventing the use of efficient cross-DC writes (CASSANDRA-3472)
 * `describe ring` command for CLI (CASSANDRA-3220)
 * (Hadoop) skip empty rows when entire row is requested, redux (CASSANDRA-2855)


1.0.2
 * "defragment" rows for name-based queries under STCS (CASSANDRA-2503)
 * Add timing information to cassandra-cli GET/SET/LIST queries (CASSANDRA-3326)
 * Only create one CompressionMetadata object per sstable (CASSANDRA-3427)
 * cleanup usage of StorageService.setMode() (CASSANDRA-3388)
 * Avoid large array allocation for compressed chunk offsets (CASSANDRA-3432)
 * fix DecimalType bytebuffer marshalling (CASSANDRA-3421)
 * fix bug that caused first column in per row indexes to be ignored 
   (CASSANDRA-3441)
 * add JMX call to clean (failed) repair sessions (CASSANDRA-3316)
 * fix sstableloader reference acquisition bug (CASSANDRA-3438)
 * fix estimated row size regression (CASSANDRA-3451)
 * make sure we don't return more columns than asked (CASSANDRA-3303, 3395)
Merged from 0.8:
 * acquire compactionlock during truncate (CASSANDRA-3399)
 * fix displaying cfdef entries for super columnfamilies (CASSANDRA-3415)


1.0.1
 * acquire references during index build to prevent delete problems
   on Windows (CASSANDRA-3314)
 * describe_ring should include datacenter/topology information (CASSANDRA-2882)
 * Thrift sockets are not properly buffered (CASSANDRA-3261)
 * performance improvement for bytebufferutil compare function (CASSANDRA-3286)
 * add system.versions ColumnFamily (CASSANDRA-3140)
 * reduce network copies (CASSANDRA-3333, 3373)
 * limit nodetool to 32MB of heap (CASSANDRA-3124)
 * (CQL) update parser to accept "timestamp" instead of "date" (CASSANDRA-3149)
 * Fix CLI `show schema` to include "compression_options" (CASSANDRA-3368)
 * Snapshot to include manifest under LeveledCompactionStrategy (CASSANDRA-3359)
 * (CQL) SELECT query should allow CF name to be qualified by keyspace (CASSANDRA-3130)
 * (CQL) Fix internal application error specifying 'using consistency ...'
   in lower case (CASSANDRA-3366)
 * fix Deflate compression when compression actually makes the data bigger
   (CASSANDRA-3370)
 * optimize UUIDGen to avoid lock contention on InetAddress.getLocalHost 
   (CASSANDRA-3387)
 * tolerate index being dropped mid-mutation (CASSANDRA-3334, 3313)
 * CompactionManager is now responsible for checking for new candidates
   post-task execution, enabling more consistent leveled compaction 
   (CASSANDRA-3391)
 * Cache HSHA threads (CASSANDRA-3372)
 * use CF/KS names as snapshot prefix for drop + truncate operations
   (CASSANDRA-2997)
 * Break bloom filters up to avoid heap fragmentation (CASSANDRA-2466)
 * fix cassandra hanging on jsvc stop (CASSANDRA-3302)
 * Avoid leveled compaction getting blocked on errors (CASSANDRA-3408)
 * Make reloading the compaction strategy safe (CASSANDRA-3409)
 * ignore 0.8 hints even if compaction begins before we try to purge
   them (CASSANDRA-3385)
 * remove procrun (bin\daemon) from Cassandra source tree and 
   artifacts (CASSANDRA-3331)
 * make cassandra compile under JDK7 (CASSANDRA-3275)
 * remove dependency of clientutil.jar to FBUtilities (CASSANDRA-3299)
 * avoid truncation errors by using long math on long values (CASSANDRA-3364)
 * avoid clock drift on some Windows machine (CASSANDRA-3375)
 * display cache provider in cli 'describe keyspace' command (CASSANDRA-3384)
 * fix incomplete topology information in describe_ring (CASSANDRA-3403)
 * expire dead gossip states based on time (CASSANDRA-2961)
 * improve CompactionTask extensibility (CASSANDRA-3330)
 * Allow one leveled compaction task to kick off another (CASSANDRA-3363)
 * allow encryption only between datacenters (CASSANDRA-2802)
Merged from 0.8:
 * fix truncate allowing data to be replayed post-restart (CASSANDRA-3297)
 * make iwriter final in IndexWriter to avoid NPE (CASSANDRA-2863)
 * (CQL) update grammar to require key clause in DELETE statement
   (CASSANDRA-3349)
 * (CQL) allow numeric keyspace names in USE statement (CASSANDRA-3350)
 * (Hadoop) skip empty rows when slicing the entire row (CASSANDRA-2855)
 * Fix handling of tombstone by SSTableExport/Import (CASSANDRA-3357)
 * fix ColumnIndexer to use long offsets (CASSANDRA-3358)
 * Improved CLI exceptions (CASSANDRA-3312)
 * Fix handling of tombstone by SSTableExport/Import (CASSANDRA-3357)
 * Only count compaction as active (for throttling) when they have
   successfully acquired the compaction lock (CASSANDRA-3344)
 * Display CLI version string on startup (CASSANDRA-3196)
 * (Hadoop) make CFIF try rpc_address or fallback to listen_address
   (CASSANDRA-3214)
 * (Hadoop) accept comma delimited lists of initial thrift connections
   (CASSANDRA-3185)
 * ColumnFamily min_compaction_threshold should be >= 2 (CASSANDRA-3342)
 * (Pig) add 0.8+ types and key validation type in schema (CASSANDRA-3280)
 * Fix completely removing column metadata using CLI (CASSANDRA-3126)
 * CLI `describe cluster;` output should be on separate lines for separate versions
   (CASSANDRA-3170)
 * fix changing durable_writes keyspace option during CF creation
   (CASSANDRA-3292)
 * avoid locking on update when no indexes are involved (CASSANDRA-3386)
 * fix assertionError during repair with ordered partitioners (CASSANDRA-3369)
 * correctly serialize key_validation_class for avro (CASSANDRA-3391)
 * don't expire counter tombstone after streaming (CASSANDRA-3394)
 * prevent nodes that failed to join from hanging around forever 
   (CASSANDRA-3351)
 * remove incorrect optimization from slice read path (CASSANDRA-3390)
 * Fix race in AntiEntropyService (CASSANDRA-3400)


1.0.0-final
 * close scrubbed sstable fd before deleting it (CASSANDRA-3318)
 * fix bug preventing obsolete commitlog segments from being removed
   (CASSANDRA-3269)
 * tolerate whitespace in seed CDL (CASSANDRA-3263)
 * Change default heap thresholds to max(min(1/2 ram, 1G), min(1/4 ram, 8GB))
   (CASSANDRA-3295)
 * Fix broken CompressedRandomAccessReaderTest (CASSANDRA-3298)
 * (CQL) fix type information returned for wildcard queries (CASSANDRA-3311)
 * add estimated tasks to LeveledCompactionStrategy (CASSANDRA-3322)
 * avoid including compaction cache-warming in keycache stats (CASSANDRA-3325)
 * run compaction and hinted handoff threads at MIN_PRIORITY (CASSANDRA-3308)
 * default hsha thrift server to cpu core count in rpc pool (CASSANDRA-3329)
 * add bin\daemon to binary tarball for Windows service (CASSANDRA-3331)
 * Fix places where uncompressed size of sstables was use in place of the
   compressed one (CASSANDRA-3338)
 * Fix hsha thrift server (CASSANDRA-3346)
 * Make sure repair only stream needed sstables (CASSANDRA-3345)


1.0.0-rc2
 * Log a meaningful warning when a node receives a message for a repair session
   that doesn't exist anymore (CASSANDRA-3256)
 * test for NUMA policy support as well as numactl presence (CASSANDRA-3245)
 * Fix FD leak when internode encryption is enabled (CASSANDRA-3257)
 * Remove incorrect assertion in mergeIterator (CASSANDRA-3260)
 * FBUtilities.hexToBytes(String) to throw NumberFormatException when string
   contains non-hex characters (CASSANDRA-3231)
 * Keep SimpleSnitch proximity ordering unchanged from what the Strategy
   generates, as intended (CASSANDRA-3262)
 * remove Scrub from compactionstats when finished (CASSANDRA-3255)
 * fix counter entry in jdbc TypesMap (CASSANDRA-3268)
 * fix full queue scenario for ParallelCompactionIterator (CASSANDRA-3270)
 * fix bootstrap process (CASSANDRA-3285)
 * don't try delivering hints if when there isn't any (CASSANDRA-3176)
 * CLI documentation change for ColumnFamily `compression_options` (CASSANDRA-3282)
 * ignore any CF ids sent by client for adding CF/KS (CASSANDRA-3288)
 * remove obsolete hints on first startup (CASSANDRA-3291)
 * use correct ISortedColumns for time-optimized reads (CASSANDRA-3289)
 * Evict gossip state immediately when a token is taken over by a new IP 
   (CASSANDRA-3259)


1.0.0-rc1
 * Update CQL to generate microsecond timestamps by default (CASSANDRA-3227)
 * Fix counting CFMetadata towards Memtable liveRatio (CASSANDRA-3023)
 * Kill server on wrapped OOME such as from FileChannel.map (CASSANDRA-3201)
 * remove unnecessary copy when adding to row cache (CASSANDRA-3223)
 * Log message when a full repair operation completes (CASSANDRA-3207)
 * Fix streamOutSession keeping sstables references forever if the remote end
   dies (CASSANDRA-3216)
 * Remove dynamic_snitch boolean from example configuration (defaulting to 
   true) and set default badness threshold to 0.1 (CASSANDRA-3229)
 * Base choice of random or "balanced" token on bootstrap on whether
   schema definitions were found (CASSANDRA-3219)
 * Fixes for LeveledCompactionStrategy score computation, prioritization,
   scheduling, and performance (CASSANDRA-3224, 3234)
 * parallelize sstable open at server startup (CASSANDRA-2988)
 * fix handling of exceptions writing to OutboundTcpConnection (CASSANDRA-3235)
 * Allow using quotes in "USE <keyspace>;" CLI command (CASSANDRA-3208)
 * Don't allow any cache loading exceptions to halt startup (CASSANDRA-3218)
 * Fix sstableloader --ignores option (CASSANDRA-3247)
 * File descriptor limit increased in packaging (CASSANDRA-3206)
 * Fix deadlock in commit log during flush (CASSANDRA-3253) 


1.0.0-beta1
 * removed binarymemtable (CASSANDRA-2692)
 * add commitlog_total_space_in_mb to prevent fragmented logs (CASSANDRA-2427)
 * removed commitlog_rotation_threshold_in_mb configuration (CASSANDRA-2771)
 * make AbstractBounds.normalize de-overlapp overlapping ranges (CASSANDRA-2641)
 * replace CollatingIterator, ReducingIterator with MergeIterator 
   (CASSANDRA-2062)
 * Fixed the ability to set compaction strategy in cli using create column 
   family command (CASSANDRA-2778)
 * clean up tmp files after failed compaction (CASSANDRA-2468)
 * restrict repair streaming to specific columnfamilies (CASSANDRA-2280)
 * don't bother persisting columns shadowed by a row tombstone (CASSANDRA-2589)
 * reset CF and SC deletion times after gc_grace (CASSANDRA-2317)
 * optimize away seek when compacting wide rows (CASSANDRA-2879)
 * single-pass streaming (CASSANDRA-2677, 2906, 2916, 3003)
 * use reference counting for deleting sstables instead of relying on GC
   (CASSANDRA-2521, 3179)
 * store hints as serialized mutations instead of pointers to data row
   (CASSANDRA-2045)
 * store hints in the coordinator node instead of in the closest replica 
   (CASSANDRA-2914)
 * add row_cache_keys_to_save CF option (CASSANDRA-1966)
 * check column family validity in nodetool repair (CASSANDRA-2933)
 * use lazy initialization instead of class initialization in NodeId
   (CASSANDRA-2953)
 * add paging to get_count (CASSANDRA-2894)
 * fix "short reads" in [multi]get (CASSANDRA-2643, 3157, 3192)
 * add optional compression for sstables (CASSANDRA-47, 2994, 3001, 3128)
 * add scheduler JMX metrics (CASSANDRA-2962)
 * add block level checksum for compressed data (CASSANDRA-1717)
 * make column family backed column map pluggable and introduce unsynchronized
   ArrayList backed one to speedup reads (CASSANDRA-2843, 3165, 3205)
 * refactoring of the secondary index api (CASSANDRA-2982)
 * make CL > ONE reads wait for digest reconciliation before returning
   (CASSANDRA-2494)
 * fix missing logging for some exceptions (CASSANDRA-2061)
 * refactor and optimize ColumnFamilyStore.files(...) and Descriptor.fromFilename(String)
   and few other places responsible for work with SSTable files (CASSANDRA-3040)
 * Stop reading from sstables once we know we have the most recent columns,
   for query-by-name requests (CASSANDRA-2498)
 * Add query-by-column mode to stress.java (CASSANDRA-3064)
 * Add "install" command to cassandra.bat (CASSANDRA-292)
 * clean up KSMetadata, CFMetadata from unnecessary
   Thrift<->Avro conversion methods (CASSANDRA-3032)
 * Add timeouts to client request schedulers (CASSANDRA-3079, 3096)
 * Cli to use hashes rather than array of hashes for strategy options (CASSANDRA-3081)
 * LeveledCompactionStrategy (CASSANDRA-1608, 3085, 3110, 3087, 3145, 3154, 3182)
 * Improvements of the CLI `describe` command (CASSANDRA-2630)
 * reduce window where dropped CF sstables may not be deleted (CASSANDRA-2942)
 * Expose gossip/FD info to JMX (CASSANDRA-2806)
 * Fix streaming over SSL when compressed SSTable involved (CASSANDRA-3051)
 * Add support for pluggable secondary index implementations (CASSANDRA-3078)
 * remove compaction_thread_priority setting (CASSANDRA-3104)
 * generate hints for replicas that timeout, not just replicas that are known
   to be down before starting (CASSANDRA-2034)
 * Add throttling for internode streaming (CASSANDRA-3080)
 * make the repair of a range repair all replica (CASSANDRA-2610, 3194)
 * expose the ability to repair the first range (as returned by the
   partitioner) of a node (CASSANDRA-2606)
 * Streams Compression (CASSANDRA-3015)
 * add ability to use multiple threads during a single compaction
   (CASSANDRA-2901)
 * make AbstractBounds.normalize support overlapping ranges (CASSANDRA-2641)
 * fix of the CQL count() behavior (CASSANDRA-3068)
 * use TreeMap backed column families for the SSTable simple writers
   (CASSANDRA-3148)
 * fix inconsistency of the CLI syntax when {} should be used instead of [{}]
   (CASSANDRA-3119)
 * rename CQL type names to match expected SQL behavior (CASSANDRA-3149, 3031)
 * Arena-based allocation for memtables (CASSANDRA-2252, 3162, 3163, 3168)
 * Default RR chance to 0.1 (CASSANDRA-3169)
 * Add RowLevel support to secondary index API (CASSANDRA-3147)
 * Make SerializingCacheProvider the default if JNA is available (CASSANDRA-3183)
 * Fix backwards compatibilty for CQL memtable properties (CASSANDRA-3190)
 * Add five-minute delay before starting compactions on a restarted server
   (CASSANDRA-3181)
 * Reduce copies done for intra-host messages (CASSANDRA-1788, 3144)
 * support of compaction strategy option for stress.java (CASSANDRA-3204)
 * make memtable throughput and column count thresholds no-ops (CASSANDRA-2449)
 * Return schema information along with the resultSet in CQL (CASSANDRA-2734)
 * Add new DecimalType (CASSANDRA-2883)
 * Fix assertion error in RowRepairResolver (CASSANDRA-3156)
 * Reduce unnecessary high buffer sizes (CASSANDRA-3171)
 * Pluggable compaction strategy (CASSANDRA-1610)
 * Add new broadcast_address config option (CASSANDRA-2491)


0.8.7
 * Kill server on wrapped OOME such as from FileChannel.map (CASSANDRA-3201)
 * Allow using quotes in "USE <keyspace>;" CLI command (CASSANDRA-3208)
 * Log message when a full repair operation completes (CASSANDRA-3207)
 * Don't allow any cache loading exceptions to halt startup (CASSANDRA-3218)
 * Fix sstableloader --ignores option (CASSANDRA-3247)
 * File descriptor limit increased in packaging (CASSANDRA-3206)
 * Log a meaningfull warning when a node receive a message for a repair session
   that doesn't exist anymore (CASSANDRA-3256)
 * Fix FD leak when internode encryption is enabled (CASSANDRA-3257)
 * FBUtilities.hexToBytes(String) to throw NumberFormatException when string
   contains non-hex characters (CASSANDRA-3231)
 * Keep SimpleSnitch proximity ordering unchanged from what the Strategy
   generates, as intended (CASSANDRA-3262)
 * remove Scrub from compactionstats when finished (CASSANDRA-3255)
 * Fix tool .bat files when CASSANDRA_HOME contains spaces (CASSANDRA-3258)
 * Force flush of status table when removing/updating token (CASSANDRA-3243)
 * Evict gossip state immediately when a token is taken over by a new IP (CASSANDRA-3259)
 * Fix bug where the failure detector can take too long to mark a host
   down (CASSANDRA-3273)
 * (Hadoop) allow wrapping ranges in queries (CASSANDRA-3137)
 * (Hadoop) check all interfaces for a match with split location
   before falling back to random replica (CASSANDRA-3211)
 * (Hadoop) Make Pig storage handle implements LoadMetadata (CASSANDRA-2777)
 * (Hadoop) Fix exception during PIG 'dump' (CASSANDRA-2810)
 * Fix stress COUNTER_GET option (CASSANDRA-3301)
 * Fix missing fields in CLI `show schema` output (CASSANDRA-3304)
 * Nodetool no longer leaks threads and closes JMX connections (CASSANDRA-3309)
 * fix truncate allowing data to be replayed post-restart (CASSANDRA-3297)
 * Move SimpleAuthority and SimpleAuthenticator to examples (CASSANDRA-2922)
 * Fix handling of tombstone by SSTableExport/Import (CASSANDRA-3357)
 * Fix transposition in cfHistograms (CASSANDRA-3222)
 * Allow using number as DC name when creating keyspace in CQL (CASSANDRA-3239)
 * Force flush of system table after updating/removing a token (CASSANDRA-3243)


0.8.6
 * revert CASSANDRA-2388
 * change TokenRange.endpoints back to listen/broadcast address to match
   pre-1777 behavior, and add TokenRange.rpc_endpoints instead (CASSANDRA-3187)
 * avoid trying to watch cassandra-topology.properties when loaded from jar
   (CASSANDRA-3138)
 * prevent users from creating keyspaces with LocalStrategy replication
   (CASSANDRA-3139)
 * fix CLI `show schema;` to output correct keyspace definition statement
   (CASSANDRA-3129)
 * CustomTThreadPoolServer to log TTransportException at DEBUG level
   (CASSANDRA-3142)
 * allow topology sort to work with non-unique rack names between 
   datacenters (CASSANDRA-3152)
 * Improve caching of same-version Messages on digest and repair paths
   (CASSANDRA-3158)
 * Randomize choice of first replica for counter increment (CASSANDRA-2890)
 * Fix using read_repair_chance instead of merge_shard_change (CASSANDRA-3202)
 * Avoid streaming data to nodes that already have it, on move as well as
   decommission (CASSANDRA-3041)
 * Fix divide by zero error in GCInspector (CASSANDRA-3164)
 * allow quoting of the ColumnFamily name in CLI `create column family`
   statement (CASSANDRA-3195)
 * Fix rolling upgrade from 0.7 to 0.8 problem (CASSANDRA-3166)
 * Accomodate missing encryption_options in IncomingTcpConnection.stream
   (CASSANDRA-3212)


0.8.5
 * fix NPE when encryption_options is unspecified (CASSANDRA-3007)
 * include column name in validation failure exceptions (CASSANDRA-2849)
 * make sure truncate clears out the commitlog so replay won't re-
   populate with truncated data (CASSANDRA-2950)
 * fix NPE when debug logging is enabled and dropped CF is present
   in a commitlog segment (CASSANDRA-3021)
 * fix cassandra.bat when CASSANDRA_HOME contains spaces (CASSANDRA-2952)
 * fix to SSTableSimpleUnsortedWriter bufferSize calculation (CASSANDRA-3027)
 * make cleanup and normal compaction able to skip empty rows
   (rows containing nothing but expired tombstones) (CASSANDRA-3039)
 * work around native memory leak in com.sun.management.GarbageCollectorMXBean
   (CASSANDRA-2868)
 * validate that column names in column_metadata are not equal to key_alias
   on create/update of the ColumnFamily and CQL 'ALTER' statement (CASSANDRA-3036)
 * return an InvalidRequestException if an indexed column is assigned
   a value larger than 64KB (CASSANDRA-3057)
 * fix of numeric-only and string column names handling in CLI "drop index" 
   (CASSANDRA-3054)
 * prune index scan resultset back to original request for lazy
   resultset expansion case (CASSANDRA-2964)
 * (Hadoop) fail jobs when Cassandra node has failed but TaskTracker
   has not (CASSANDRA-2388)
 * fix dynamic snitch ignoring nodes when read_repair_chance is zero
   (CASSANDRA-2662)
 * avoid retaining references to dropped CFS objects in 
   CompactionManager.estimatedCompactions (CASSANDRA-2708)
 * expose rpc timeouts per host in MessagingServiceMBean (CASSANDRA-2941)
 * avoid including cwd in classpath for deb and rpm packages (CASSANDRA-2881)
 * remove gossip state when a new IP takes over a token (CASSANDRA-3071)
 * allow sstable2json to work on index sstable files (CASSANDRA-3059)
 * always hint counters (CASSANDRA-3099)
 * fix log4j initialization in EmbeddedCassandraService (CASSANDRA-2857)
 * remove gossip state when a new IP takes over a token (CASSANDRA-3071)
 * work around native memory leak in com.sun.management.GarbageCollectorMXBean
    (CASSANDRA-2868)
 * fix UnavailableException with writes at CL.EACH_QUORM (CASSANDRA-3084)
 * fix parsing of the Keyspace and ColumnFamily names in numeric
   and string representations in CLI (CASSANDRA-3075)
 * fix corner cases in Range.differenceToFetch (CASSANDRA-3084)
 * fix ip address String representation in the ring cache (CASSANDRA-3044)
 * fix ring cache compatibility when mixing pre-0.8.4 nodes with post-
   in the same cluster (CASSANDRA-3023)
 * make repair report failure when a node participating dies (instead of
   hanging forever) (CASSANDRA-2433)
 * fix handling of the empty byte buffer by ReversedType (CASSANDRA-3111)
 * Add validation that Keyspace names are case-insensitively unique (CASSANDRA-3066)
 * catch invalid key_validation_class before instantiating UpdateColumnFamily (CASSANDRA-3102)
 * make Range and Bounds objects client-safe (CASSANDRA-3108)
 * optionally skip log4j configuration (CASSANDRA-3061)
 * bundle sstableloader with the debian package (CASSANDRA-3113)
 * don't try to build secondary indexes when there is none (CASSANDRA-3123)
 * improve SSTableSimpleUnsortedWriter speed for large rows (CASSANDRA-3122)
 * handle keyspace arguments correctly in nodetool snapshot (CASSANDRA-3038)
 * Fix SSTableImportTest on windows (CASSANDRA-3043)
 * expose compactionThroughputMbPerSec through JMX (CASSANDRA-3117)
 * log keyspace and CF of large rows being compacted


0.8.4
 * change TokenRing.endpoints to be a list of rpc addresses instead of 
   listen/broadcast addresses (CASSANDRA-1777)
 * include files-to-be-streamed in StreamInSession.getSources (CASSANDRA-2972)
 * use JAVA env var in cassandra-env.sh (CASSANDRA-2785, 2992)
 * avoid doing read for no-op replicate-on-write at CL=1 (CASSANDRA-2892)
 * refuse counter write for CL.ANY (CASSANDRA-2990)
 * switch back to only logging recent dropped messages (CASSANDRA-3004)
 * always deserialize RowMutation for counters (CASSANDRA-3006)
 * ignore saved replication_factor strategy_option for NTS (CASSANDRA-3011)
 * make sure pre-truncate CL segments are discarded (CASSANDRA-2950)


0.8.3
 * add ability to drop local reads/writes that are going to timeout
   (CASSANDRA-2943)
 * revamp token removal process, keep gossip states for 3 days (CASSANDRA-2496)
 * don't accept extra args for 0-arg nodetool commands (CASSANDRA-2740)
 * log unavailableexception details at debug level (CASSANDRA-2856)
 * expose data_dir though jmx (CASSANDRA-2770)
 * don't include tmp files as sstable when create cfs (CASSANDRA-2929)
 * log Java classpath on startup (CASSANDRA-2895)
 * keep gossipped version in sync with actual on migration coordinator 
   (CASSANDRA-2946)
 * use lazy initialization instead of class initialization in NodeId
   (CASSANDRA-2953)
 * check column family validity in nodetool repair (CASSANDRA-2933)
 * speedup bytes to hex conversions dramatically (CASSANDRA-2850)
 * Flush memtables on shutdown when durable writes are disabled 
   (CASSANDRA-2958)
 * improved POSIX compatibility of start scripts (CASsANDRA-2965)
 * add counter support to Hadoop InputFormat (CASSANDRA-2981)
 * fix bug where dirty commitlog segments were removed (and avoid keeping 
   segments with no post-flush activity permanently dirty) (CASSANDRA-2829)
 * fix throwing exception with batch mutation of counter super columns
   (CASSANDRA-2949)
 * ignore system tables during repair (CASSANDRA-2979)
 * throw exception when NTS is given replication_factor as an option
   (CASSANDRA-2960)
 * fix assertion error during compaction of counter CFs (CASSANDRA-2968)
 * avoid trying to create index names, when no index exists (CASSANDRA-2867)
 * don't sample the system table when choosing a bootstrap token
   (CASSANDRA-2825)
 * gossiper notifies of local state changes (CASSANDRA-2948)
 * add asynchronous and half-sync/half-async (hsha) thrift servers 
   (CASSANDRA-1405)
 * fix potential use of free'd native memory in SerializingCache 
   (CASSANDRA-2951)
 * prune index scan resultset back to original request for lazy
   resultset expansion case (CASSANDRA-2964)
 * (Hadoop) fail jobs when Cassandra node has failed but TaskTracker
    has not (CASSANDRA-2388)


0.8.2
 * CQL: 
   - include only one row per unique key for IN queries (CASSANDRA-2717)
   - respect client timestamp on full row deletions (CASSANDRA-2912)
 * improve thread-safety in StreamOutSession (CASSANDRA-2792)
 * allow deleting a row and updating indexed columns in it in the
   same mutation (CASSANDRA-2773)
 * Expose number of threads blocked on submitting memtable to flush
   in JMX (CASSANDRA-2817)
 * add ability to return "endpoints" to nodetool (CASSANDRA-2776)
 * Add support for multiple (comma-delimited) coordinator addresses
   to ColumnFamilyInputFormat (CASSANDRA-2807)
 * fix potential NPE while scheduling read repair for range slice
   (CASSANDRA-2823)
 * Fix race in SystemTable.getCurrentLocalNodeId (CASSANDRA-2824)
 * Correctly set default for replicate_on_write (CASSANDRA-2835)
 * improve nodetool compactionstats formatting (CASSANDRA-2844)
 * fix index-building status display (CASSANDRA-2853)
 * fix CLI perpetuating obsolete KsDef.replication_factor (CASSANDRA-2846)
 * improve cli treatment of multiline comments (CASSANDRA-2852)
 * handle row tombstones correctly in EchoedRow (CASSANDRA-2786)
 * add MessagingService.get[Recently]DroppedMessages and
   StorageService.getExceptionCount (CASSANDRA-2804)
 * fix possibility of spurious UnavailableException for LOCAL_QUORUM
   reads with dynamic snitch + read repair disabled (CASSANDRA-2870)
 * add ant-optional as dependence for the debian package (CASSANDRA-2164)
 * add option to specify limit for get_slice in the CLI (CASSANDRA-2646)
 * decrease HH page size (CASSANDRA-2832)
 * reset cli keyspace after dropping the current one (CASSANDRA-2763)
 * add KeyRange option to Hadoop inputformat (CASSANDRA-1125)
 * fix protocol versioning (CASSANDRA-2818, 2860)
 * support spaces in path to log4j configuration (CASSANDRA-2383)
 * avoid including inferred types in CF update (CASSANDRA-2809)
 * fix JMX bulkload call (CASSANDRA-2908)
 * fix updating KS with durable_writes=false (CASSANDRA-2907)
 * add simplified facade to SSTableWriter for bulk loading use
   (CASSANDRA-2911)
 * fix re-using index CF sstable names after drop/recreate (CASSANDRA-2872)
 * prepend CF to default index names (CASSANDRA-2903)
 * fix hint replay (CASSANDRA-2928)
 * Properly synchronize repair's merkle tree computation (CASSANDRA-2816)


0.8.1
 * CQL:
   - support for insert, delete in BATCH (CASSANDRA-2537)
   - support for IN to SELECT, UPDATE (CASSANDRA-2553)
   - timestamp support for INSERT, UPDATE, and BATCH (CASSANDRA-2555)
   - TTL support (CASSANDRA-2476)
   - counter support (CASSANDRA-2473)
   - ALTER COLUMNFAMILY (CASSANDRA-1709)
   - DROP INDEX (CASSANDRA-2617)
   - add SCHEMA/TABLE as aliases for KS/CF (CASSANDRA-2743)
   - server handles wait-for-schema-agreement (CASSANDRA-2756)
   - key alias support (CASSANDRA-2480)
 * add support for comparator parameters and a generic ReverseType
   (CASSANDRA-2355)
 * add CompositeType and DynamicCompositeType (CASSANDRA-2231)
 * optimize batches containing multiple updates to the same row
   (CASSANDRA-2583)
 * adjust hinted handoff page size to avoid OOM with large columns 
   (CASSANDRA-2652)
 * mark BRAF buffer invalid post-flush so we don't re-flush partial
   buffers again, especially on CL writes (CASSANDRA-2660)
 * add DROP INDEX support to CLI (CASSANDRA-2616)
 * don't perform HH to client-mode [storageproxy] nodes (CASSANDRA-2668)
 * Improve forceDeserialize/getCompactedRow encapsulation (CASSANDRA-2659)
 * Don't write CounterUpdateColumn to disk in tests (CASSANDRA-2650)
 * Add sstable bulk loading utility (CASSANDRA-1278)
 * avoid replaying hints to dropped columnfamilies (CASSANDRA-2685)
 * add placeholders for missing rows in range query pseudo-RR (CASSANDRA-2680)
 * remove no-op HHOM.renameHints (CASSANDRA-2693)
 * clone super columns to avoid modifying them during flush (CASSANDRA-2675)
 * allow writes to bypass the commitlog for certain keyspaces (CASSANDRA-2683)
 * avoid NPE when bypassing commitlog during memtable flush (CASSANDRA-2781)
 * Added support for making bootstrap retry if nodes flap (CASSANDRA-2644)
 * Added statusthrift to nodetool to report if thrift server is running (CASSANDRA-2722)
 * Fixed rows being cached if they do not exist (CASSANDRA-2723)
 * Support passing tableName and cfName to RowCacheProviders (CASSANDRA-2702)
 * close scrub file handles (CASSANDRA-2669)
 * throttle migration replay (CASSANDRA-2714)
 * optimize column serializer creation (CASSANDRA-2716)
 * Added support for making bootstrap retry if nodes flap (CASSANDRA-2644)
 * Added statusthrift to nodetool to report if thrift server is running
   (CASSANDRA-2722)
 * Fixed rows being cached if they do not exist (CASSANDRA-2723)
 * fix truncate/compaction race (CASSANDRA-2673)
 * workaround large resultsets causing large allocation retention
   by nio sockets (CASSANDRA-2654)
 * fix nodetool ring use with Ec2Snitch (CASSANDRA-2733)
 * fix removing columns and subcolumns that are supressed by a row or
   supercolumn tombstone during replica resolution (CASSANDRA-2590)
 * support sstable2json against snapshot sstables (CASSANDRA-2386)
 * remove active-pull schema requests (CASSANDRA-2715)
 * avoid marking entire list of sstables as actively being compacted
   in multithreaded compaction (CASSANDRA-2765)
 * seek back after deserializing a row to update cache with (CASSANDRA-2752)
 * avoid skipping rows in scrub for counter column family (CASSANDRA-2759)
 * fix ConcurrentModificationException in repair when dealing with 0.7 node
   (CASSANDRA-2767)
 * use threadsafe collections for StreamInSession (CASSANDRA-2766)
 * avoid infinite loop when creating merkle tree (CASSANDRA-2758)
 * avoids unmarking compacting sstable prematurely in cleanup (CASSANDRA-2769)
 * fix NPE when the commit log is bypassed (CASSANDRA-2718)
 * don't throw an exception in SS.isRPCServerRunning (CASSANDRA-2721)
 * make stress.jar executable (CASSANDRA-2744)
 * add daemon mode to java stress (CASSANDRA-2267)
 * expose the DC and rack of a node through JMX and nodetool ring (CASSANDRA-2531)
 * fix cache mbean getSize (CASSANDRA-2781)
 * Add Date, Float, Double, and Boolean types (CASSANDRA-2530)
 * Add startup flag to renew counter node id (CASSANDRA-2788)
 * add jamm agent to cassandra.bat (CASSANDRA-2787)
 * fix repair hanging if a neighbor has nothing to send (CASSANDRA-2797)
 * purge tombstone even if row is in only one sstable (CASSANDRA-2801)
 * Fix wrong purge of deleted cf during compaction (CASSANDRA-2786)
 * fix race that could result in Hadoop writer failing to throw an
   exception encountered after close() (CASSANDRA-2755)
 * fix scan wrongly throwing assertion error (CASSANDRA-2653)
 * Always use even distribution for merkle tree with RandomPartitionner
   (CASSANDRA-2841)
 * fix describeOwnership for OPP (CASSANDRA-2800)
 * ensure that string tokens do not contain commas (CASSANDRA-2762)


0.8.0-final
 * fix CQL grammar warning and cqlsh regression from CASSANDRA-2622
 * add ant generate-cql-html target (CASSANDRA-2526)
 * update CQL consistency levels (CASSANDRA-2566)
 * debian packaging fixes (CASSANDRA-2481, 2647)
 * fix UUIDType, IntegerType for direct buffers (CASSANDRA-2682, 2684)
 * switch to native Thrift for Hadoop map/reduce (CASSANDRA-2667)
 * fix StackOverflowError when building from eclipse (CASSANDRA-2687)
 * only provide replication_factor to strategy_options "help" for
   SimpleStrategy, OldNetworkTopologyStrategy (CASSANDRA-2678, 2713)
 * fix exception adding validators to non-string columns (CASSANDRA-2696)
 * avoid instantiating DatabaseDescriptor in JDBC (CASSANDRA-2694)
 * fix potential stack overflow during compaction (CASSANDRA-2626)
 * clone super columns to avoid modifying them during flush (CASSANDRA-2675)
 * reset underlying iterator in EchoedRow constructor (CASSANDRA-2653)


0.8.0-rc1
 * faster flushes and compaction from fixing excessively pessimistic 
   rebuffering in BRAF (CASSANDRA-2581)
 * fix returning null column values in the python cql driver (CASSANDRA-2593)
 * fix merkle tree splitting exiting early (CASSANDRA-2605)
 * snapshot_before_compaction directory name fix (CASSANDRA-2598)
 * Disable compaction throttling during bootstrap (CASSANDRA-2612) 
 * fix CQL treatment of > and < operators in range slices (CASSANDRA-2592)
 * fix potential double-application of counter updates on commitlog replay
   by moving replay position from header to sstable metadata (CASSANDRA-2419)
 * JDBC CQL driver exposes getColumn for access to timestamp
 * JDBC ResultSetMetadata properties added to AbstractType
 * r/m clustertool (CASSANDRA-2607)
 * add support for presenting row key as a column in CQL result sets 
   (CASSANDRA-2622)
 * Don't allow {LOCAL|EACH}_QUORUM unless strategy is NTS (CASSANDRA-2627)
 * validate keyspace strategy_options during CQL create (CASSANDRA-2624)
 * fix empty Result with secondary index when limit=1 (CASSANDRA-2628)
 * Fix regression where bootstrapping a node with no schema fails
   (CASSANDRA-2625)
 * Allow removing LocationInfo sstables (CASSANDRA-2632)
 * avoid attempting to replay mutations from dropped keyspaces (CASSANDRA-2631)
 * avoid using cached position of a key when GT is requested (CASSANDRA-2633)
 * fix counting bloom filter true positives (CASSANDRA-2637)
 * initialize local ep state prior to gossip startup if needed (CASSANDRA-2638)
 * fix counter increment lost after restart (CASSANDRA-2642)
 * add quote-escaping via backslash to CLI (CASSANDRA-2623)
 * fix pig example script (CASSANDRA-2487)
 * fix dynamic snitch race in adding latencies (CASSANDRA-2618)
 * Start/stop cassandra after more important services such as mdadm in
   debian packaging (CASSANDRA-2481)


0.8.0-beta2
 * fix NPE compacting index CFs (CASSANDRA-2528)
 * Remove checking all column families on startup for compaction candidates 
   (CASSANDRA-2444)
 * validate CQL create keyspace options (CASSANDRA-2525)
 * fix nodetool setcompactionthroughput (CASSANDRA-2550)
 * move	gossip heartbeat back to its own thread (CASSANDRA-2554)
 * validate cql TRUNCATE columnfamily before truncating (CASSANDRA-2570)
 * fix batch_mutate for mixed standard-counter mutations (CASSANDRA-2457)
 * disallow making schema changes to system keyspace (CASSANDRA-2563)
 * fix sending mutation messages multiple times (CASSANDRA-2557)
 * fix incorrect use of NBHM.size in ReadCallback that could cause
   reads to time out even when responses were received (CASSANDRA-2552)
 * trigger read repair correctly for LOCAL_QUORUM reads (CASSANDRA-2556)
 * Allow configuring the number of compaction thread (CASSANDRA-2558)
 * forceUserDefinedCompaction will attempt to compact what it is given
   even if the pessimistic estimate is that there is not enough disk space;
   automatic compactions will only compact 2 or more sstables (CASSANDRA-2575)
 * refuse to apply migrations with older timestamps than the current 
   schema (CASSANDRA-2536)
 * remove unframed Thrift transport option
 * include indexes in snapshots (CASSANDRA-2596)
 * improve ignoring of obsolete mutations in index maintenance (CASSANDRA-2401)
 * recognize attempt to drop just the index while leaving the column
   definition alone (CASSANDRA-2619)
  

0.8.0-beta1
 * remove Avro RPC support (CASSANDRA-926)
 * support for columns that act as incr/decr counters 
   (CASSANDRA-1072, 1937, 1944, 1936, 2101, 2093, 2288, 2105, 2384, 2236, 2342,
   2454)
 * CQL (CASSANDRA-1703, 1704, 1705, 1706, 1707, 1708, 1710, 1711, 1940, 
   2124, 2302, 2277, 2493)
 * avoid double RowMutation serialization on write path (CASSANDRA-1800)
 * make NetworkTopologyStrategy the default (CASSANDRA-1960)
 * configurable internode encryption (CASSANDRA-1567, 2152)
 * human readable column names in sstable2json output (CASSANDRA-1933)
 * change default JMX port to 7199 (CASSANDRA-2027)
 * backwards compatible internal messaging (CASSANDRA-1015)
 * atomic switch of memtables and sstables (CASSANDRA-2284)
 * add pluggable SeedProvider (CASSANDRA-1669)
 * Fix clustertool to not throw exception when calling get_endpoints (CASSANDRA-2437)
 * upgrade to thrift 0.6 (CASSANDRA-2412) 
 * repair works on a token range instead of full ring (CASSANDRA-2324)
 * purge tombstones from row cache (CASSANDRA-2305)
 * push replication_factor into strategy_options (CASSANDRA-1263)
 * give snapshots the same name on each node (CASSANDRA-1791)
 * remove "nodetool loadbalance" (CASSANDRA-2448)
 * multithreaded compaction (CASSANDRA-2191)
 * compaction throttling (CASSANDRA-2156)
 * add key type information and alias (CASSANDRA-2311, 2396)
 * cli no longer divides read_repair_chance by 100 (CASSANDRA-2458)
 * made CompactionInfo.getTaskType return an enum (CASSANDRA-2482)
 * add a server-wide cap on measured memtable memory usage and aggressively
   flush to keep under that threshold (CASSANDRA-2006)
 * add unified UUIDType (CASSANDRA-2233)
 * add off-heap row cache support (CASSANDRA-1969)


0.7.5
 * improvements/fixes to PIG driver (CASSANDRA-1618, CASSANDRA-2387,
   CASSANDRA-2465, CASSANDRA-2484)
 * validate index names (CASSANDRA-1761)
 * reduce contention on Table.flusherLock (CASSANDRA-1954)
 * try harder to detect failures during streaming, cleaning up temporary
   files more reliably (CASSANDRA-2088)
 * shut down server for OOM on a Thrift thread (CASSANDRA-2269)
 * fix tombstone handling in repair and sstable2json (CASSANDRA-2279)
 * preserve version when streaming data from old sstables (CASSANDRA-2283)
 * don't start repair if a neighboring node is marked as dead (CASSANDRA-2290)
 * purge tombstones from row cache (CASSANDRA-2305)
 * Avoid seeking when sstable2json exports the entire file (CASSANDRA-2318)
 * clear Built flag in system table when dropping an index (CASSANDRA-2320)
 * don't allow arbitrary argument for stress.java (CASSANDRA-2323)
 * validate values for index predicates in get_indexed_slice (CASSANDRA-2328)
 * queue secondary indexes for flush before the parent (CASSANDRA-2330)
 * allow job configuration to set the CL used in Hadoop jobs (CASSANDRA-2331)
 * add memtable_flush_queue_size defaulting to 4 (CASSANDRA-2333)
 * Allow overriding of initial_token, storage_port and rpc_port from system
   properties (CASSANDRA-2343)
 * fix comparator used for non-indexed secondary expressions in index scan
   (CASSANDRA-2347)
 * ensure size calculation and write phase of large-row compaction use
   the same threshold for TTL expiration (CASSANDRA-2349)
 * fix race when iterating CFs during add/drop (CASSANDRA-2350)
 * add ConsistencyLevel command to CLI (CASSANDRA-2354)
 * allow negative numbers in the cli (CASSANDRA-2358)
 * hard code serialVersionUID for tokens class (CASSANDRA-2361)
 * fix potential infinite loop in ByteBufferUtil.inputStream (CASSANDRA-2365)
 * fix encoding bugs in HintedHandoffManager, SystemTable when default
   charset is not UTF8 (CASSANDRA-2367)
 * avoids having removed node reappearing in Gossip (CASSANDRA-2371)
 * fix incorrect truncation of long to int when reading columns via block
   index (CASSANDRA-2376)
 * fix NPE during stream session (CASSANDRA-2377)
 * fix race condition that could leave orphaned data files when dropping CF or
   KS (CASSANDRA-2381)
 * fsync statistics component on write (CASSANDRA-2382)
 * fix duplicate results from CFS.scan (CASSANDRA-2406)
 * add IntegerType to CLI help (CASSANDRA-2414)
 * avoid caching token-only decoratedkeys (CASSANDRA-2416)
 * convert mmap assertion to if/throw so scrub can catch it (CASSANDRA-2417)
 * don't overwrite gc log (CASSANDR-2418)
 * invalidate row cache for streamed row to avoid inconsitencies
   (CASSANDRA-2420)
 * avoid copies in range/index scans (CASSANDRA-2425)
 * make sure we don't wipe data during cleanup if the node has not join
   the ring (CASSANDRA-2428)
 * Try harder to close files after compaction (CASSANDRA-2431)
 * re-set bootstrapped flag after move finishes (CASSANDRA-2435)
 * display validation_class in CLI 'describe keyspace' (CASSANDRA-2442)
 * make cleanup compactions cleanup the row cache (CASSANDRA-2451)
 * add column fields validation to scrub (CASSANDRA-2460)
 * use 64KB flush buffer instead of in_memory_compaction_limit (CASSANDRA-2463)
 * fix backslash substitutions in CLI (CASSANDRA-2492)
 * disable cache saving for system CFS (CASSANDRA-2502)
 * fixes for verifying destination availability under hinted conditions
   so UE can be thrown intead of timing out (CASSANDRA-2514)
 * fix update of validation class in column metadata (CASSANDRA-2512)
 * support LOCAL_QUORUM, EACH_QUORUM CLs outside of NTS (CASSANDRA-2516)
 * preserve version when streaming data from old sstables (CASSANDRA-2283)
 * fix backslash substitutions in CLI (CASSANDRA-2492)
 * count a row deletion as one operation towards memtable threshold 
   (CASSANDRA-2519)
 * support LOCAL_QUORUM, EACH_QUORUM CLs outside of NTS (CASSANDRA-2516)


0.7.4
 * add nodetool join command (CASSANDRA-2160)
 * fix secondary indexes on pre-existing or streamed data (CASSANDRA-2244)
 * initialize endpoint in gossiper earlier (CASSANDRA-2228)
 * add ability to write to Cassandra from Pig (CASSANDRA-1828)
 * add rpc_[min|max]_threads (CASSANDRA-2176)
 * add CL.TWO, CL.THREE (CASSANDRA-2013)
 * avoid exporting an un-requested row in sstable2json, when exporting 
   a key that does not exist (CASSANDRA-2168)
 * add incremental_backups option (CASSANDRA-1872)
 * add configurable row limit to Pig loadfunc (CASSANDRA-2276)
 * validate column values in batches as well as single-Column inserts
   (CASSANDRA-2259)
 * move sample schema from cassandra.yaml to schema-sample.txt,
   a cli scripts (CASSANDRA-2007)
 * avoid writing empty rows when scrubbing tombstoned rows (CASSANDRA-2296)
 * fix assertion error in range and index scans for CL < ALL
   (CASSANDRA-2282)
 * fix commitlog replay when flush position refers to data that didn't
   get synced before server died (CASSANDRA-2285)
 * fix fd leak in sstable2json with non-mmap'd i/o (CASSANDRA-2304)
 * reduce memory use during streaming of multiple sstables (CASSANDRA-2301)
 * purge tombstoned rows from cache after GCGraceSeconds (CASSANDRA-2305)
 * allow zero replicas in a NTS datacenter (CASSANDRA-1924)
 * make range queries respect snitch for local replicas (CASSANDRA-2286)
 * fix HH delivery when column index is larger than 2GB (CASSANDRA-2297)
 * make 2ary indexes use parent CF flush thresholds during initial build
   (CASSANDRA-2294)
 * update memtable_throughput to be a long (CASSANDRA-2158)


0.7.3
 * Keep endpoint state until aVeryLongTime (CASSANDRA-2115)
 * lower-latency read repair (CASSANDRA-2069)
 * add hinted_handoff_throttle_delay_in_ms option (CASSANDRA-2161)
 * fixes for cache save/load (CASSANDRA-2172, -2174)
 * Handle whole-row deletions in CFOutputFormat (CASSANDRA-2014)
 * Make memtable_flush_writers flush in parallel (CASSANDRA-2178)
 * Add compaction_preheat_key_cache option (CASSANDRA-2175)
 * refactor stress.py to have only one copy of the format string 
   used for creating row keys (CASSANDRA-2108)
 * validate index names for \w+ (CASSANDRA-2196)
 * Fix Cassandra cli to respect timeout if schema does not settle 
   (CASSANDRA-2187)
 * fix for compaction and cleanup writing old-format data into new-version 
   sstable (CASSANDRA-2211, -2216)
 * add nodetool scrub (CASSANDRA-2217, -2240)
 * fix sstable2json large-row pagination (CASSANDRA-2188)
 * fix EOFing on requests for the last bytes in a file (CASSANDRA-2213)
 * fix BufferedRandomAccessFile bugs (CASSANDRA-2218, -2241)
 * check for memtable flush_after_mins exceeded every 10s (CASSANDRA-2183)
 * fix cache saving on Windows (CASSANDRA-2207)
 * add validateSchemaAgreement call + synchronization to schema
   modification operations (CASSANDRA-2222)
 * fix for reversed slice queries on large rows (CASSANDRA-2212)
 * fat clients were writing local data (CASSANDRA-2223)
 * set DEFAULT_MEMTABLE_LIFETIME_IN_MINS to 24h
 * improve detection and cleanup of partially-written sstables 
   (CASSANDRA-2206)
 * fix supercolumn de/serialization when subcolumn comparator is different
   from supercolumn's (CASSANDRA-2104)
 * fix starting up on Windows when CASSANDRA_HOME contains whitespace
   (CASSANDRA-2237)
 * add [get|set][row|key]cacheSavePeriod to JMX (CASSANDRA-2100)
 * fix Hadoop ColumnFamilyOutputFormat dropping of mutations
   when batch fills up (CASSANDRA-2255)
 * move file deletions off of scheduledtasks executor (CASSANDRA-2253)


0.7.2
 * copy DecoratedKey.key when inserting into caches to avoid retaining
   a reference to the underlying buffer (CASSANDRA-2102)
 * format subcolumn names with subcomparator (CASSANDRA-2136)
 * fix column bloom filter deserialization (CASSANDRA-2165)


0.7.1
 * refactor MessageDigest creation code. (CASSANDRA-2107)
 * buffer network stack to avoid inefficient small TCP messages while avoiding
   the nagle/delayed ack problem (CASSANDRA-1896)
 * check log4j configuration for changes every 10s (CASSANDRA-1525, 1907)
 * more-efficient cross-DC replication (CASSANDRA-1530, -2051, -2138)
 * avoid polluting page cache with commitlog or sstable writes
   and seq scan operations (CASSANDRA-1470)
 * add RMI authentication options to nodetool (CASSANDRA-1921)
 * make snitches configurable at runtime (CASSANDRA-1374)
 * retry hadoop split requests on connection failure (CASSANDRA-1927)
 * implement describeOwnership for BOP, COPP (CASSANDRA-1928)
 * make read repair behave as expected for ConsistencyLevel > ONE
   (CASSANDRA-982, 2038)
 * distributed test harness (CASSANDRA-1859, 1964)
 * reduce flush lock contention (CASSANDRA-1930)
 * optimize supercolumn deserialization (CASSANDRA-1891)
 * fix CFMetaData.apply to only compare objects of the same class 
   (CASSANDRA-1962)
 * allow specifying specific SSTables to compact from JMX (CASSANDRA-1963)
 * fix race condition in MessagingService.targets (CASSANDRA-1959, 2094, 2081)
 * refuse to open sstables from a future version (CASSANDRA-1935)
 * zero-copy reads (CASSANDRA-1714)
 * fix copy bounds for word Text in wordcount demo (CASSANDRA-1993)
 * fixes for contrib/javautils (CASSANDRA-1979)
 * check more frequently for memtable expiration (CASSANDRA-2000)
 * fix writing SSTable column count statistics (CASSANDRA-1976)
 * fix streaming of multiple CFs during bootstrap (CASSANDRA-1992)
 * explicitly set JVM GC new generation size with -Xmn (CASSANDRA-1968)
 * add short options for CLI flags (CASSANDRA-1565)
 * make keyspace argument to "describe keyspace" in CLI optional
   when authenticated to keyspace already (CASSANDRA-2029)
 * added option to specify -Dcassandra.join_ring=false on startup
   to allow "warm spare" nodes or performing JMX maintenance before
   joining the ring (CASSANDRA-526)
 * log migrations at INFO (CASSANDRA-2028)
 * add CLI verbose option in file mode (CASSANDRA-2030)
 * add single-line "--" comments to CLI (CASSANDRA-2032)
 * message serialization tests (CASSANDRA-1923)
 * switch from ivy to maven-ant-tasks (CASSANDRA-2017)
 * CLI attempts to block for new schema to propagate (CASSANDRA-2044)
 * fix potential overflow in nodetool cfstats (CASSANDRA-2057)
 * add JVM shutdownhook to sync commitlog (CASSANDRA-1919)
 * allow nodes to be up without being part of  normal traffic (CASSANDRA-1951)
 * fix CLI "show keyspaces" with null options on NTS (CASSANDRA-2049)
 * fix possible ByteBuffer race conditions (CASSANDRA-2066)
 * reduce garbage generated by MessagingService to prevent load spikes
   (CASSANDRA-2058)
 * fix math in RandomPartitioner.describeOwnership (CASSANDRA-2071)
 * fix deletion of sstable non-data components (CASSANDRA-2059)
 * avoid blocking gossip while deleting handoff hints (CASSANDRA-2073)
 * ignore messages from newer versions, keep track of nodes in gossip 
   regardless of version (CASSANDRA-1970)
 * cache writing moved to CompactionManager to reduce i/o contention and
   updated to use non-cache-polluting writes (CASSANDRA-2053)
 * page through large rows when exporting to JSON (CASSANDRA-2041)
 * add flush_largest_memtables_at and reduce_cache_sizes_at options
   (CASSANDRA-2142)
 * add cli 'describe cluster' command (CASSANDRA-2127)
 * add cli support for setting username/password at 'connect' command 
   (CASSANDRA-2111)
 * add -D option to Stress.java to allow reading hosts from a file 
   (CASSANDRA-2149)
 * bound hints CF throughput between 32M and 256M (CASSANDRA-2148)
 * continue starting when invalid saved cache entries are encountered
   (CASSANDRA-2076)
 * add max_hint_window_in_ms option (CASSANDRA-1459)


0.7.0-final
 * fix offsets to ByteBuffer.get (CASSANDRA-1939)


0.7.0-rc4
 * fix cli crash after backgrounding (CASSANDRA-1875)
 * count timeouts in storageproxy latencies, and include latency 
   histograms in StorageProxyMBean (CASSANDRA-1893)
 * fix CLI get recognition of supercolumns (CASSANDRA-1899)
 * enable keepalive on intra-cluster sockets (CASSANDRA-1766)
 * count timeouts towards dynamicsnitch latencies (CASSANDRA-1905)
 * Expose index-building status in JMX + cli schema description
   (CASSANDRA-1871)
 * allow [LOCAL|EACH]_QUORUM to be used with non-NetworkTopology 
   replication Strategies
 * increased amount of index locks for faster commitlog replay
 * collect secondary index tombstones immediately (CASSANDRA-1914)
 * revert commitlog changes from #1780 (CASSANDRA-1917)
 * change RandomPartitioner min token to -1 to avoid collision w/
   tokens on actual nodes (CASSANDRA-1901)
 * examine the right nibble when validating TimeUUID (CASSANDRA-1910)
 * include secondary indexes in cleanup (CASSANDRA-1916)
 * CFS.scrubDataDirectories should also cleanup invalid secondary indexes
   (CASSANDRA-1904)
 * ability to disable/enable gossip on nodes to force them down
   (CASSANDRA-1108)


0.7.0-rc3
 * expose getNaturalEndpoints in StorageServiceMBean taking byte[]
   key; RMI cannot serialize ByteBuffer (CASSANDRA-1833)
 * infer org.apache.cassandra.locator for replication strategy classes
   when not otherwise specified
 * validation that generates less garbage (CASSANDRA-1814)
 * add TTL support to CLI (CASSANDRA-1838)
 * cli defaults to bytestype for subcomparator when creating
   column families (CASSANDRA-1835)
 * unregister index MBeans when index is dropped (CASSANDRA-1843)
 * make ByteBufferUtil.clone thread-safe (CASSANDRA-1847)
 * change exception for read requests during bootstrap from 
   InvalidRequest to Unavailable (CASSANDRA-1862)
 * respect row-level tombstones post-flush in range scans
   (CASSANDRA-1837)
 * ReadResponseResolver check digests against each other (CASSANDRA-1830)
 * return InvalidRequest when remove of subcolumn without supercolumn
   is requested (CASSANDRA-1866)
 * flush before repair (CASSANDRA-1748)
 * SSTableExport validates key order (CASSANDRA-1884)
 * large row support for SSTableExport (CASSANDRA-1867)
 * Re-cache hot keys post-compaction without hitting disk (CASSANDRA-1878)
 * manage read repair in coordinator instead of data source, to
   provide latency information to dynamic snitch (CASSANDRA-1873)


0.7.0-rc2
 * fix live-column-count of slice ranges including tombstoned supercolumn 
   with live subcolumn (CASSANDRA-1591)
 * rename o.a.c.internal.AntientropyStage -> AntiEntropyStage,
   o.a.c.request.Request_responseStage -> RequestResponseStage,
   o.a.c.internal.Internal_responseStage -> InternalResponseStage
 * add AbstractType.fromString (CASSANDRA-1767)
 * require index_type to be present when specifying index_name
   on ColumnDef (CASSANDRA-1759)
 * fix add/remove index bugs in CFMetadata (CASSANDRA-1768)
 * rebuild Strategy during system_update_keyspace (CASSANDRA-1762)
 * cli updates prompt to ... in continuation lines (CASSANDRA-1770)
 * support multiple Mutations per key in hadoop ColumnFamilyOutputFormat
   (CASSANDRA-1774)
 * improvements to Debian init script (CASSANDRA-1772)
 * use local classloader to check for version.properties (CASSANDRA-1778)
 * Validate that column names in column_metadata are valid for the
   defined comparator, and decode properly in cli (CASSANDRA-1773)
 * use cross-platform newlines in cli (CASSANDRA-1786)
 * add ExpiringColumn support to sstable import/export (CASSANDRA-1754)
 * add flush for each append to periodic commitlog mode; added
   periodic_without_flush option to disable this (CASSANDRA-1780)
 * close file handle used for post-flush truncate (CASSANDRA-1790)
 * various code cleanup (CASSANDRA-1793, -1794, -1795)
 * fix range queries against wrapped range (CASSANDRA-1781)
 * fix consistencylevel calculations for NetworkTopologyStrategy
   (CASSANDRA-1804)
 * cli support index type enum names (CASSANDRA-1810)
 * improved validation of column_metadata (CASSANDRA-1813)
 * reads at ConsistencyLevel > 1 throw UnavailableException
   immediately if insufficient live nodes exist (CASSANDRA-1803)
 * copy bytebuffers for local writes to avoid retaining the entire
   Thrift frame (CASSANDRA-1801)
 * fix NPE adding index to column w/o prior metadata (CASSANDRA-1764)
 * reduce fat client timeout (CASSANDRA-1730)
 * fix botched merge of CASSANDRA-1316


0.7.0-rc1
 * fix compaction and flush races with schema updates (CASSANDRA-1715)
 * add clustertool, config-converter, sstablekeys, and schematool 
   Windows .bat files (CASSANDRA-1723)
 * reject range queries received during bootstrap (CASSANDRA-1739)
 * fix wrapping-range queries on non-minimum token (CASSANDRA-1700)
 * add nodetool cfhistogram (CASSANDRA-1698)
 * limit repaired ranges to what the nodes have in common (CASSANDRA-1674)
 * index scan treats missing columns as not matching secondary
   expressions (CASSANDRA-1745)
 * Fix misuse of DataOutputBuffer.getData in AntiEntropyService
   (CASSANDRA-1729)
 * detect and warn when obsolete version of JNA is present (CASSANDRA-1760)
 * reduce fat client timeout (CASSANDRA-1730)
 * cleanup smallest CFs first to increase free temp space for larger ones
   (CASSANDRA-1811)
 * Update windows .bat files to work outside of main Cassandra
   directory (CASSANDRA-1713)
 * fix read repair regression from 0.6.7 (CASSANDRA-1727)
 * more-efficient read repair (CASSANDRA-1719)
 * fix hinted handoff replay (CASSANDRA-1656)
 * log type of dropped messages (CASSANDRA-1677)
 * upgrade to SLF4J 1.6.1
 * fix ByteBuffer bug in ExpiringColumn.updateDigest (CASSANDRA-1679)
 * fix IntegerType.getString (CASSANDRA-1681)
 * make -Djava.net.preferIPv4Stack=true the default (CASSANDRA-628)
 * add INTERNAL_RESPONSE verb to differentiate from responses related
   to client requests (CASSANDRA-1685)
 * log tpstats when dropping messages (CASSANDRA-1660)
 * include unreachable nodes in describeSchemaVersions (CASSANDRA-1678)
 * Avoid dropping messages off the client request path (CASSANDRA-1676)
 * fix jna errno reporting (CASSANDRA-1694)
 * add friendlier error for UnknownHostException on startup (CASSANDRA-1697)
 * include jna dependency in RPM package (CASSANDRA-1690)
 * add --skip-keys option to stress.py (CASSANDRA-1696)
 * improve cli handling of non-string keys and column names 
   (CASSANDRA-1701, -1693)
 * r/m extra subcomparator line in cli keyspaces output (CASSANDRA-1712)
 * add read repair chance to cli "show keyspaces"
 * upgrade to ConcurrentLinkedHashMap 1.1 (CASSANDRA-975)
 * fix index scan routing (CASSANDRA-1722)
 * fix tombstoning of supercolumns in range queries (CASSANDRA-1734)
 * clear endpoint cache after updating keyspace metadata (CASSANDRA-1741)
 * fix wrapping-range queries on non-minimum token (CASSANDRA-1700)
 * truncate includes secondary indexes (CASSANDRA-1747)
 * retain reference to PendingFile sstables (CASSANDRA-1749)
 * fix sstableimport regression (CASSANDRA-1753)
 * fix for bootstrap when no non-system tables are defined (CASSANDRA-1732)
 * handle replica unavailability in index scan (CASSANDRA-1755)
 * fix service initialization order deadlock (CASSANDRA-1756)
 * multi-line cli commands (CASSANDRA-1742)
 * fix race between snapshot and compaction (CASSANDRA-1736)
 * add listEndpointsPendingHints, deleteHintsForEndpoint JMX methods 
   (CASSANDRA-1551)


0.7.0-beta3
 * add strategy options to describe_keyspace output (CASSANDRA-1560)
 * log warning when using randomly generated token (CASSANDRA-1552)
 * re-organize JMX into .db, .net, .internal, .request (CASSANDRA-1217)
 * allow nodes to change IPs between restarts (CASSANDRA-1518)
 * remember ring state between restarts by default (CASSANDRA-1518)
 * flush index built flag so we can read it before log replay (CASSANDRA-1541)
 * lock row cache updates to prevent race condition (CASSANDRA-1293)
 * remove assertion causing rare (and harmless) error messages in
   commitlog (CASSANDRA-1330)
 * fix moving nodes with no keyspaces defined (CASSANDRA-1574)
 * fix unbootstrap when no data is present in a transfer range (CASSANDRA-1573)
 * take advantage of AVRO-495 to simplify our avro IDL (CASSANDRA-1436)
 * extend authorization hierarchy to column family (CASSANDRA-1554)
 * deletion support in secondary indexes (CASSANDRA-1571)
 * meaningful error message for invalid replication strategy class 
   (CASSANDRA-1566)
 * allow keyspace creation with RF > N (CASSANDRA-1428)
 * improve cli error handling (CASSANDRA-1580)
 * add cache save/load ability (CASSANDRA-1417, 1606, 1647)
 * add StorageService.getDrainProgress (CASSANDRA-1588)
 * Disallow bootstrap to an in-use token (CASSANDRA-1561)
 * Allow dynamic secondary index creation and destruction (CASSANDRA-1532)
 * log auto-guessed memtable thresholds (CASSANDRA-1595)
 * add ColumnDef support to cli (CASSANDRA-1583)
 * reduce index sample time by 75% (CASSANDRA-1572)
 * add cli support for column, strategy metadata (CASSANDRA-1578, 1612)
 * add cli support for schema modification (CASSANDRA-1584)
 * delete temp files on failed compactions (CASSANDRA-1596)
 * avoid blocking for dead nodes during removetoken (CASSANDRA-1605)
 * remove ConsistencyLevel.ZERO (CASSANDRA-1607)
 * expose in-progress compaction type in jmx (CASSANDRA-1586)
 * removed IClock & related classes from internals (CASSANDRA-1502)
 * fix removing tokens from SystemTable on decommission and removetoken
   (CASSANDRA-1609)
 * include CF metadata in cli 'show keyspaces' (CASSANDRA-1613)
 * switch from Properties to HashMap in PropertyFileSnitch to
   avoid synchronization bottleneck (CASSANDRA-1481)
 * PropertyFileSnitch configuration file renamed to 
   cassandra-topology.properties
 * add cli support for get_range_slices (CASSANDRA-1088, CASSANDRA-1619)
 * Make memtable flush thresholds per-CF instead of global 
   (CASSANDRA-1007, 1637)
 * add cli support for binary data without CfDef hints (CASSANDRA-1603)
 * fix building SSTable statistics post-stream (CASSANDRA-1620)
 * fix potential infinite loop in 2ary index queries (CASSANDRA-1623)
 * allow creating NTS keyspaces with no replicas configured (CASSANDRA-1626)
 * add jmx histogram of sstables accessed per read (CASSANDRA-1624)
 * remove system_rename_column_family and system_rename_keyspace from the
   client API until races can be fixed (CASSANDRA-1630, CASSANDRA-1585)
 * add cli sanity tests (CASSANDRA-1582)
 * update GC settings in cassandra.bat (CASSANDRA-1636)
 * cli support for index queries (CASSANDRA-1635)
 * cli support for updating schema memtable settings (CASSANDRA-1634)
 * cli --file option (CASSANDRA-1616)
 * reduce automatically chosen memtable sizes by 50% (CASSANDRA-1641)
 * move endpoint cache from snitch to strategy (CASSANDRA-1643)
 * fix commitlog recovery deleting the newly-created segment as well as
   the old ones (CASSANDRA-1644)
 * upgrade to Thrift 0.5 (CASSANDRA-1367)
 * renamed CL.DCQUORUM to LOCAL_QUORUM and DCQUORUMSYNC to EACH_QUORUM
 * cli truncate support (CASSANDRA-1653)
 * update GC settings in cassandra.bat (CASSANDRA-1636)
 * avoid logging when a node's ip/token is gossipped back to it (CASSANDRA-1666)


0.7-beta2
 * always use UTF-8 for hint keys (CASSANDRA-1439)
 * remove cassandra.yaml dependency from Hadoop and Pig (CASSADRA-1322)
 * expose CfDef metadata in describe_keyspaces (CASSANDRA-1363)
 * restore use of mmap_index_only option (CASSANDRA-1241)
 * dropping a keyspace with no column families generated an error 
   (CASSANDRA-1378)
 * rename RackAwareStrategy to OldNetworkTopologyStrategy, RackUnawareStrategy 
   to SimpleStrategy, DatacenterShardStrategy to NetworkTopologyStrategy,
   AbstractRackAwareSnitch to AbstractNetworkTopologySnitch (CASSANDRA-1392)
 * merge StorageProxy.mutate, mutateBlocking (CASSANDRA-1396)
 * faster UUIDType, LongType comparisons (CASSANDRA-1386, 1393)
 * fix setting read_repair_chance from CLI addColumnFamily (CASSANDRA-1399)
 * fix updates to indexed columns (CASSANDRA-1373)
 * fix race condition leaving to FileNotFoundException (CASSANDRA-1382)
 * fix sharded lock hash on index write path (CASSANDRA-1402)
 * add support for GT/E, LT/E in subordinate index clauses (CASSANDRA-1401)
 * cfId counter got out of sync when CFs were added (CASSANDRA-1403)
 * less chatty schema updates (CASSANDRA-1389)
 * rename column family mbeans. 'type' will now include either 
   'IndexColumnFamilies' or 'ColumnFamilies' depending on the CFS type.
   (CASSANDRA-1385)
 * disallow invalid keyspace and column family names. This includes name that
   matches a '^\w+' regex. (CASSANDRA-1377)
 * use JNA, if present, to take snapshots (CASSANDRA-1371)
 * truncate hints if starting 0.7 for the first time (CASSANDRA-1414)
 * fix FD leak in single-row slicepredicate queries (CASSANDRA-1416)
 * allow index expressions against columns that are not part of the 
   SlicePredicate (CASSANDRA-1410)
 * config-converter properly handles snitches and framed support 
   (CASSANDRA-1420)
 * remove keyspace argument from multiget_count (CASSANDRA-1422)
 * allow specifying cassandra.yaml location as (local or remote) URL
   (CASSANDRA-1126)
 * fix using DynamicEndpointSnitch with NetworkTopologyStrategy
   (CASSANDRA-1429)
 * Add CfDef.default_validation_class (CASSANDRA-891)
 * fix EstimatedHistogram.max (CASSANDRA-1413)
 * quorum read optimization (CASSANDRA-1622)
 * handle zero-length (or missing) rows during HH paging (CASSANDRA-1432)
 * include secondary indexes during schema migrations (CASSANDRA-1406)
 * fix commitlog header race during schema change (CASSANDRA-1435)
 * fix ColumnFamilyStoreMBeanIterator to use new type name (CASSANDRA-1433)
 * correct filename generated by xml->yaml converter (CASSANDRA-1419)
 * add CMSInitiatingOccupancyFraction=75 and UseCMSInitiatingOccupancyOnly
   to default JVM options
 * decrease jvm heap for cassandra-cli (CASSANDRA-1446)
 * ability to modify keyspaces and column family definitions on a live cluster
   (CASSANDRA-1285)
 * support for Hadoop Streaming [non-jvm map/reduce via stdin/out]
   (CASSANDRA-1368)
 * Move persistent sstable stats from the system table to an sstable component
   (CASSANDRA-1430)
 * remove failed bootstrap attempt from pending ranges when gossip times
   it out after 1h (CASSANDRA-1463)
 * eager-create tcp connections to other cluster members (CASSANDRA-1465)
 * enumerate stages and derive stage from message type instead of 
   transmitting separately (CASSANDRA-1465)
 * apply reversed flag during collation from different data sources
   (CASSANDRA-1450)
 * make failure to remove commitlog segment non-fatal (CASSANDRA-1348)
 * correct ordering of drain operations so CL.recover is no longer 
   necessary (CASSANDRA-1408)
 * removed keyspace from describe_splits method (CASSANDRA-1425)
 * rename check_schema_agreement to describe_schema_versions
   (CASSANDRA-1478)
 * fix QUORUM calculation for RF > 3 (CASSANDRA-1487)
 * remove tombstones during non-major compactions when bloom filter
   verifies that row does not exist in other sstables (CASSANDRA-1074)
 * nodes that coordinated a loadbalance in the past could not be seen by
   newly added nodes (CASSANDRA-1467)
 * exposed endpoint states (gossip details) via jmx (CASSANDRA-1467)
 * ensure that compacted sstables are not included when new readers are
   instantiated (CASSANDRA-1477)
 * by default, calculate heap size and memtable thresholds at runtime (CASSANDRA-1469)
 * fix races dealing with adding/dropping keyspaces and column families in
   rapid succession (CASSANDRA-1477)
 * clean up of Streaming system (CASSANDRA-1503, 1504, 1506)
 * add options to configure Thrift socket keepalive and buffer sizes (CASSANDRA-1426)
 * make contrib CassandraServiceDataCleaner recursive (CASSANDRA-1509)
 * min, max compaction threshold are configurable and persistent 
   per-ColumnFamily (CASSANDRA-1468)
 * fix replaying the last mutation in a commitlog unnecessarily 
   (CASSANDRA-1512)
 * invoke getDefaultUncaughtExceptionHandler from DTPE with the original
   exception rather than the ExecutionException wrapper (CASSANDRA-1226)
 * remove Clock from the Thrift (and Avro) API (CASSANDRA-1501)
 * Close intra-node sockets when connection is broken (CASSANDRA-1528)
 * RPM packaging spec file (CASSANDRA-786)
 * weighted request scheduler (CASSANDRA-1485)
 * treat expired columns as deleted (CASSANDRA-1539)
 * make IndexInterval configurable (CASSANDRA-1488)
 * add describe_snitch to Thrift API (CASSANDRA-1490)
 * MD5 authenticator compares plain text submitted password with MD5'd
   saved property, instead of vice versa (CASSANDRA-1447)
 * JMX MessagingService pending and completed counts (CASSANDRA-1533)
 * fix race condition processing repair responses (CASSANDRA-1511)
 * make repair blocking (CASSANDRA-1511)
 * create EndpointSnitchInfo and MBean to expose rack and DC (CASSANDRA-1491)
 * added option to contrib/word_count to output results back to Cassandra
   (CASSANDRA-1342)
 * rewrite Hadoop ColumnFamilyRecordWriter to pool connections, retry to
   multiple Cassandra nodes, and smooth impact on the Cassandra cluster
   by using smaller batch sizes (CASSANDRA-1434)
 * fix setting gc_grace_seconds via CLI (CASSANDRA-1549)
 * support TTL'd index values (CASSANDRA-1536)
 * make removetoken work like decommission (CASSANDRA-1216)
 * make cli comparator-aware and improve quote rules (CASSANDRA-1523,-1524)
 * make nodetool compact and cleanup blocking (CASSANDRA-1449)
 * add memtable, cache information to GCInspector logs (CASSANDRA-1558)
 * enable/disable HintedHandoff via JMX (CASSANDRA-1550)
 * Ignore stray files in the commit log directory (CASSANDRA-1547)
 * Disallow bootstrap to an in-use token (CASSANDRA-1561)


0.7-beta1
 * sstable versioning (CASSANDRA-389)
 * switched to slf4j logging (CASSANDRA-625)
 * add (optional) expiration time for column (CASSANDRA-699)
 * access levels for authentication/authorization (CASSANDRA-900)
 * add ReadRepairChance to CF definition (CASSANDRA-930)
 * fix heisenbug in system tests, especially common on OS X (CASSANDRA-944)
 * convert to byte[] keys internally and all public APIs (CASSANDRA-767)
 * ability to alter schema definitions on a live cluster (CASSANDRA-44)
 * renamed configuration file to cassandra.xml, and log4j.properties to
   log4j-server.properties, which must now be loaded from
   the classpath (which is how our scripts in bin/ have always done it)
   (CASSANDRA-971)
 * change get_count to require a SlicePredicate. create multi_get_count
   (CASSANDRA-744)
 * re-organized endpointsnitch implementations and added SimpleSnitch
   (CASSANDRA-994)
 * Added preload_row_cache option (CASSANDRA-946)
 * add CRC to commitlog header (CASSANDRA-999)
 * removed deprecated batch_insert and get_range_slice methods (CASSANDRA-1065)
 * add truncate thrift method (CASSANDRA-531)
 * http mini-interface using mx4j (CASSANDRA-1068)
 * optimize away copy of sliced row on memtable read path (CASSANDRA-1046)
 * replace constant-size 2GB mmaped segments and special casing for index 
   entries spanning segment boundaries, with SegmentedFile that computes 
   segments that always contain entire entries/rows (CASSANDRA-1117)
 * avoid reading large rows into memory during compaction (CASSANDRA-16)
 * added hadoop OutputFormat (CASSANDRA-1101)
 * efficient Streaming (no more anticompaction) (CASSANDRA-579)
 * split commitlog header into separate file and add size checksum to
   mutations (CASSANDRA-1179)
 * avoid allocating a new byte[] for each mutation on replay (CASSANDRA-1219)
 * revise HH schema to be per-endpoint (CASSANDRA-1142)
 * add joining/leaving status to nodetool ring (CASSANDRA-1115)
 * allow multiple repair sessions per node (CASSANDRA-1190)
 * optimize away MessagingService for local range queries (CASSANDRA-1261)
 * make framed transport the default so malformed requests can't OOM the 
   server (CASSANDRA-475)
 * significantly faster reads from row cache (CASSANDRA-1267)
 * take advantage of row cache during range queries (CASSANDRA-1302)
 * make GCGraceSeconds a per-ColumnFamily value (CASSANDRA-1276)
 * keep persistent row size and column count statistics (CASSANDRA-1155)
 * add IntegerType (CASSANDRA-1282)
 * page within a single row during hinted handoff (CASSANDRA-1327)
 * push DatacenterShardStrategy configuration into keyspace definition,
   eliminating datacenter.properties. (CASSANDRA-1066)
 * optimize forward slices starting with '' and single-index-block name 
   queries by skipping the column index (CASSANDRA-1338)
 * streaming refactor (CASSANDRA-1189)
 * faster comparison for UUID types (CASSANDRA-1043)
 * secondary index support (CASSANDRA-749 and subtasks)
 * make compaction buckets deterministic (CASSANDRA-1265)


0.6.6
 * Allow using DynamicEndpointSnitch with RackAwareStrategy (CASSANDRA-1429)
 * remove the remaining vestiges of the unfinished DatacenterShardStrategy 
   (replaced by NetworkTopologyStrategy in 0.7)
   

0.6.5
 * fix key ordering in range query results with RandomPartitioner
   and ConsistencyLevel > ONE (CASSANDRA-1145)
 * fix for range query starting with the wrong token range (CASSANDRA-1042)
 * page within a single row during hinted handoff (CASSANDRA-1327)
 * fix compilation on non-sun JDKs (CASSANDRA-1061)
 * remove String.trim() call on row keys in batch mutations (CASSANDRA-1235)
 * Log summary of dropped messages instead of spamming log (CASSANDRA-1284)
 * add dynamic endpoint snitch (CASSANDRA-981)
 * fix streaming for keyspaces with hyphens in their name (CASSANDRA-1377)
 * fix errors in hard-coded bloom filter optKPerBucket by computing it
   algorithmically (CASSANDRA-1220
 * remove message deserialization stage, and uncap read/write stages
   so slow reads/writes don't block gossip processing (CASSANDRA-1358)
 * add jmx port configuration to Debian package (CASSANDRA-1202)
 * use mlockall via JNA, if present, to prevent Linux from swapping
   out parts of the JVM (CASSANDRA-1214)


0.6.4
 * avoid queuing multiple hint deliveries for the same endpoint
   (CASSANDRA-1229)
 * better performance for and stricter checking of UTF8 column names
   (CASSANDRA-1232)
 * extend option to lower compaction priority to hinted handoff
   as well (CASSANDRA-1260)
 * log errors in gossip instead of re-throwing (CASSANDRA-1289)
 * avoid aborting commitlog replay prematurely if a flushed-but-
   not-removed commitlog segment is encountered (CASSANDRA-1297)
 * fix duplicate rows being read during mapreduce (CASSANDRA-1142)
 * failure detection wasn't closing command sockets (CASSANDRA-1221)
 * cassandra-cli.bat works on windows (CASSANDRA-1236)
 * pre-emptively drop requests that cannot be processed within RPCTimeout
   (CASSANDRA-685)
 * add ack to Binary write verb and update CassandraBulkLoader
   to wait for acks for each row (CASSANDRA-1093)
 * added describe_partitioner Thrift method (CASSANDRA-1047)
 * Hadoop jobs no longer require the Cassandra storage-conf.xml
   (CASSANDRA-1280, CASSANDRA-1047)
 * log thread pool stats when GC is excessive (CASSANDRA-1275)
 * remove gossip message size limit (CASSANDRA-1138)
 * parallelize local and remote reads during multiget, and respect snitch 
   when determining whether to do local read for CL.ONE (CASSANDRA-1317)
 * fix read repair to use requested consistency level on digest mismatch,
   rather than assuming QUORUM (CASSANDRA-1316)
 * process digest mismatch re-reads in parallel (CASSANDRA-1323)
 * switch hints CF comparator to BytesType (CASSANDRA-1274)


0.6.3
 * retry to make streaming connections up to 8 times. (CASSANDRA-1019)
 * reject describe_ring() calls on invalid keyspaces (CASSANDRA-1111)
 * fix cache size calculation for size of 100% (CASSANDRA-1129)
 * fix cache capacity only being recalculated once (CASSANDRA-1129)
 * remove hourly scan of all hints on the off chance that the gossiper
   missed a status change; instead, expose deliverHintsToEndpoint to JMX
   so it can be done manually, if necessary (CASSANDRA-1141)
 * don't reject reads at CL.ALL (CASSANDRA-1152)
 * reject deletions to supercolumns in CFs containing only standard
   columns (CASSANDRA-1139)
 * avoid preserving login information after client disconnects
   (CASSANDRA-1057)
 * prefer sun jdk to openjdk in debian init script (CASSANDRA-1174)
 * detect partioner config changes between restarts and fail fast 
   (CASSANDRA-1146)
 * use generation time to resolve node token reassignment disagreements
   (CASSANDRA-1118)
 * restructure the startup ordering of Gossiper and MessageService to avoid
   timing anomalies (CASSANDRA-1160)
 * detect incomplete commit log hearders (CASSANDRA-1119)
 * force anti-entropy service to stream files on the stream stage to avoid
   sending streams out of order (CASSANDRA-1169)
 * remove inactive stream managers after AES streams files (CASSANDRA-1169)
 * allow removing entire row through batch_mutate Deletion (CASSANDRA-1027)
 * add JMX metrics for row-level bloom filter false positives (CASSANDRA-1212)
 * added a redhat init script to contrib (CASSANDRA-1201)
 * use midpoint when bootstrapping a new machine into range with not
   much data yet instead of random token (CASSANDRA-1112)
 * kill server on OOM in executor stage as well as Thrift (CASSANDRA-1226)
 * remove opportunistic repairs, when two machines with overlapping replica
   responsibilities happen to finish major compactions of the same CF near
   the same time.  repairs are now fully manual (CASSANDRA-1190)
 * add ability to lower compaction priority (default is no change from 0.6.2)
   (CASSANDRA-1181)


0.6.2
 * fix contrib/word_count build. (CASSANDRA-992)
 * split CommitLogExecutorService into BatchCommitLogExecutorService and 
   PeriodicCommitLogExecutorService (CASSANDRA-1014)
 * add latency histograms to CFSMBean (CASSANDRA-1024)
 * make resolving timestamp ties deterministic by using value bytes
   as a tiebreaker (CASSANDRA-1039)
 * Add option to turn off Hinted Handoff (CASSANDRA-894)
 * fix windows startup (CASSANDRA-948)
 * make concurrent_reads, concurrent_writes configurable at runtime via JMX
   (CASSANDRA-1060)
 * disable GCInspector on non-Sun JVMs (CASSANDRA-1061)
 * fix tombstone handling in sstable rows with no other data (CASSANDRA-1063)
 * fix size of row in spanned index entries (CASSANDRA-1056)
 * install json2sstable, sstable2json, and sstablekeys to Debian package
 * StreamingService.StreamDestinations wouldn't empty itself after streaming
   finished (CASSANDRA-1076)
 * added Collections.shuffle(splits) before returning the splits in 
   ColumnFamilyInputFormat (CASSANDRA-1096)
 * do not recalculate cache capacity post-compaction if it's been manually 
   modified (CASSANDRA-1079)
 * better defaults for flush sorter + writer executor queue sizes
   (CASSANDRA-1100)
 * windows scripts for SSTableImport/Export (CASSANDRA-1051)
 * windows script for nodetool (CASSANDRA-1113)
 * expose PhiConvictThreshold (CASSANDRA-1053)
 * make repair of RF==1 a no-op (CASSANDRA-1090)
 * improve default JVM GC options (CASSANDRA-1014)
 * fix SlicePredicate serialization inside Hadoop jobs (CASSANDRA-1049)
 * close Thrift sockets in Hadoop ColumnFamilyRecordReader (CASSANDRA-1081)


0.6.1
 * fix NPE in sstable2json when no excluded keys are given (CASSANDRA-934)
 * keep the replica set constant throughout the read repair process
   (CASSANDRA-937)
 * allow querying getAllRanges with empty token list (CASSANDRA-933)
 * fix command line arguments inversion in clustertool (CASSANDRA-942)
 * fix race condition that could trigger a false-positive assertion
   during post-flush discard of old commitlog segments (CASSANDRA-936)
 * fix neighbor calculation for anti-entropy repair (CASSANDRA-924)
 * perform repair even for small entropy differences (CASSANDRA-924)
 * Use hostnames in CFInputFormat to allow Hadoop's naive string-based
   locality comparisons to work (CASSANDRA-955)
 * cache read-only BufferedRandomAccessFile length to avoid
   3 system calls per invocation (CASSANDRA-950)
 * nodes with IPv6 (and no IPv4) addresses could not join cluster
   (CASSANDRA-969)
 * Retrieve the correct number of undeleted columns, if any, from
   a supercolumn in a row that had been deleted previously (CASSANDRA-920)
 * fix index scans that cross the 2GB mmap boundaries for both mmap
   and standard i/o modes (CASSANDRA-866)
 * expose drain via nodetool (CASSANDRA-978)


0.6.0-RC1
 * JMX drain to flush memtables and run through commit log (CASSANDRA-880)
 * Bootstrapping can skip ranges under the right conditions (CASSANDRA-902)
 * fix merging row versions in range_slice for CL > ONE (CASSANDRA-884)
 * default write ConsistencyLeven chaned from ZERO to ONE
 * fix for index entries spanning mmap buffer boundaries (CASSANDRA-857)
 * use lexical comparison if time part of TimeUUIDs are the same 
   (CASSANDRA-907)
 * bound read, mutation, and response stages to fix possible OOM
   during log replay (CASSANDRA-885)
 * Use microseconds-since-epoch (UTC) in cli, instead of milliseconds
 * Treat batch_mutate Deletion with null supercolumn as "apply this predicate 
   to top level supercolumns" (CASSANDRA-834)
 * Streaming destination nodes do not update their JMX status (CASSANDRA-916)
 * Fix internal RPC timeout calculation (CASSANDRA-911)
 * Added Pig loadfunc to contrib/pig (CASSANDRA-910)


0.6.0-beta3
 * fix compaction bucketing bug (CASSANDRA-814)
 * update windows batch file (CASSANDRA-824)
 * deprecate KeysCachedFraction configuration directive in favor
   of KeysCached; move to unified-per-CF key cache (CASSANDRA-801)
 * add invalidateRowCache to ColumnFamilyStoreMBean (CASSANDRA-761)
 * send Handoff hints to natural locations to reduce load on
   remaining nodes in a failure scenario (CASSANDRA-822)
 * Add RowWarningThresholdInMB configuration option to warn before very 
   large rows get big enough to threaten node stability, and -x option to
   be able to remove them with sstable2json if the warning is unheeded
   until it's too late (CASSANDRA-843)
 * Add logging of GC activity (CASSANDRA-813)
 * fix ConcurrentModificationException in commitlog discard (CASSANDRA-853)
 * Fix hardcoded row count in Hadoop RecordReader (CASSANDRA-837)
 * Add a jmx status to the streaming service and change several DEBUG
   messages to INFO (CASSANDRA-845)
 * fix classpath in cassandra-cli.bat for Windows (CASSANDRA-858)
 * allow re-specifying host, port to cassandra-cli if invalid ones
   are first tried (CASSANDRA-867)
 * fix race condition handling rpc timeout in the coordinator
   (CASSANDRA-864)
 * Remove CalloutLocation and StagingFileDirectory from storage-conf files 
   since those settings are no longer used (CASSANDRA-878)
 * Parse a long from RowWarningThresholdInMB instead of an int (CASSANDRA-882)
 * Remove obsolete ControlPort code from DatabaseDescriptor (CASSANDRA-886)
 * move skipBytes side effect out of assert (CASSANDRA-899)
 * add "double getLoad" to StorageServiceMBean (CASSANDRA-898)
 * track row stats per CF at compaction time (CASSANDRA-870)
 * disallow CommitLogDirectory matching a DataFileDirectory (CASSANDRA-888)
 * default key cache size is 200k entries, changed from 10% (CASSANDRA-863)
 * add -Dcassandra-foreground=yes to cassandra.bat
 * exit if cluster name is changed unexpectedly (CASSANDRA-769)


0.6.0-beta1/beta2
 * add batch_mutate thrift command, deprecating batch_insert (CASSANDRA-336)
 * remove get_key_range Thrift API, deprecated in 0.5 (CASSANDRA-710)
 * add optional login() Thrift call for authentication (CASSANDRA-547)
 * support fat clients using gossiper and StorageProxy to perform
   replication in-process [jvm-only] (CASSANDRA-535)
 * support mmapped I/O for reads, on by default on 64bit JVMs 
   (CASSANDRA-408, CASSANDRA-669)
 * improve insert concurrency, particularly during Hinted Handoff
   (CASSANDRA-658)
 * faster network code (CASSANDRA-675)
 * stress.py moved to contrib (CASSANDRA-635)
 * row caching [must be explicitly enabled per-CF in config] (CASSANDRA-678)
 * present a useful measure of compaction progress in JMX (CASSANDRA-599)
 * add bin/sstablekeys (CASSNADRA-679)
 * add ConsistencyLevel.ANY (CASSANDRA-687)
 * make removetoken remove nodes from gossip entirely (CASSANDRA-644)
 * add ability to set cache sizes at runtime (CASSANDRA-708)
 * report latency and cache hit rate statistics with lifetime totals
   instead of average over the last minute (CASSANDRA-702)
 * support get_range_slice for RandomPartitioner (CASSANDRA-745)
 * per-keyspace replication factory and replication strategy (CASSANDRA-620)
 * track latency in microseconds (CASSANDRA-733)
 * add describe_ Thrift methods, deprecating get_string_property and 
   get_string_list_property
 * jmx interface for tracking operation mode and streams in general.
   (CASSANDRA-709)
 * keep memtables in sorted order to improve range query performance
   (CASSANDRA-799)
 * use while loop instead of recursion when trimming sstables compaction list 
   to avoid blowing stack in pathological cases (CASSANDRA-804)
 * basic Hadoop map/reduce support (CASSANDRA-342)


0.5.1
 * ensure all files for an sstable are streamed to the same directory.
   (CASSANDRA-716)
 * more accurate load estimate for bootstrapping (CASSANDRA-762)
 * tolerate dead or unavailable bootstrap target on write (CASSANDRA-731)
 * allow larger numbers of keys (> 140M) in a sstable bloom filter
   (CASSANDRA-790)
 * include jvm argument improvements from CASSANDRA-504 in debian package
 * change streaming chunk size to 32MB to accomodate Windows XP limitations
   (was 64MB) (CASSANDRA-795)
 * fix get_range_slice returning results in the wrong order (CASSANDRA-781)
 

0.5.0 final
 * avoid attempting to delete temporary bootstrap files twice (CASSANDRA-681)
 * fix bogus NaN in nodeprobe cfstats output (CASSANDRA-646)
 * provide a policy for dealing with single thread executors w/ a full queue
   (CASSANDRA-694)
 * optimize inner read in MessagingService, vastly improving multiple-node
   performance (CASSANDRA-675)
 * wait for table flush before streaming data back to a bootstrapping node.
   (CASSANDRA-696)
 * keep track of bootstrapping sources by table so that bootstrapping doesn't 
   give the indication of finishing early (CASSANDRA-673)


0.5.0 RC3
 * commit the correct version of the patch for CASSANDRA-663


0.5.0 RC2 (unreleased)
 * fix bugs in converting get_range_slice results to Thrift 
   (CASSANDRA-647, CASSANDRA-649)
 * expose java.util.concurrent.TimeoutException in StorageProxy methods
   (CASSANDRA-600)
 * TcpConnectionManager was holding on to disconnected connections, 
   giving the false indication they were being used. (CASSANDRA-651)
 * Remove duplicated write. (CASSANDRA-662)
 * Abort bootstrap if IP is already in the token ring (CASSANDRA-663)
 * increase default commitlog sync period, and wait for last sync to 
   finish before submitting another (CASSANDRA-668)


0.5.0 RC1
 * Fix potential NPE in get_range_slice (CASSANDRA-623)
 * add CRC32 to commitlog entries (CASSANDRA-605)
 * fix data streaming on windows (CASSANDRA-630)
 * GC compacted sstables after cleanup and compaction (CASSANDRA-621)
 * Speed up anti-entropy validation (CASSANDRA-629)
 * Fix anti-entropy assertion error (CASSANDRA-639)
 * Fix pending range conflicts when bootstapping or moving
   multiple nodes at once (CASSANDRA-603)
 * Handle obsolete gossip related to node movement in the case where
   one or more nodes is down when the movement occurs (CASSANDRA-572)
 * Include dead nodes in gossip to avoid a variety of problems
   and fix HH to removed nodes (CASSANDRA-634)
 * return an InvalidRequestException for mal-formed SlicePredicates
   (CASSANDRA-643)
 * fix bug determining closest neighbor for use in multiple datacenters
   (CASSANDRA-648)
 * Vast improvements in anticompaction speed (CASSANDRA-607)
 * Speed up log replay and writes by avoiding redundant serializations
   (CASSANDRA-652)


0.5.0 beta 2
 * Bootstrap improvements (several tickets)
 * add nodeprobe repair anti-entropy feature (CASSANDRA-193, CASSANDRA-520)
 * fix possibility of partition when many nodes restart at once
   in clusters with multiple seeds (CASSANDRA-150)
 * fix NPE in get_range_slice when no data is found (CASSANDRA-578)
 * fix potential NPE in hinted handoff (CASSANDRA-585)
 * fix cleanup of local "system" keyspace (CASSANDRA-576)
 * improve computation of cluster load balance (CASSANDRA-554)
 * added super column read/write, column count, and column/row delete to
   cassandra-cli (CASSANDRA-567, CASSANDRA-594)
 * fix returning live subcolumns of deleted supercolumns (CASSANDRA-583)
 * respect JAVA_HOME in bin/ scripts (several tickets)
 * add StorageService.initClient for fat clients on the JVM (CASSANDRA-535)
   (see contrib/client_only for an example of use)
 * make consistency_level functional in get_range_slice (CASSANDRA-568)
 * optimize key deserialization for RandomPartitioner (CASSANDRA-581)
 * avoid GCing tombstones except on major compaction (CASSANDRA-604)
 * increase failure conviction threshold, resulting in less nodes
   incorrectly (and temporarily) marked as down (CASSANDRA-610)
 * respect memtable thresholds during log replay (CASSANDRA-609)
 * support ConsistencyLevel.ALL on read (CASSANDRA-584)
 * add nodeprobe removetoken command (CASSANDRA-564)


0.5.0 beta
 * Allow multiple simultaneous flushes, improving flush throughput 
   on multicore systems (CASSANDRA-401)
 * Split up locks to improve write and read throughput on multicore systems
   (CASSANDRA-444, CASSANDRA-414)
 * More efficient use of memory during compaction (CASSANDRA-436)
 * autobootstrap option: when enabled, all non-seed nodes will attempt
   to bootstrap when started, until bootstrap successfully
   completes. -b option is removed.  (CASSANDRA-438)
 * Unless a token is manually specified in the configuration xml,
   a bootstraping node will use a token that gives it half the
   keys from the most-heavily-loaded node in the cluster,
   instead of generating a random token. 
   (CASSANDRA-385, CASSANDRA-517)
 * Miscellaneous bootstrap fixes (several tickets)
 * Ability to change a node's token even after it has data on it
   (CASSANDRA-541)
 * Ability to decommission a live node from the ring (CASSANDRA-435)
 * Semi-automatic loadbalancing via nodeprobe (CASSANDRA-192)
 * Add ability to set compaction thresholds at runtime via
   JMX / nodeprobe.  (CASSANDRA-465)
 * Add "comment" field to ColumnFamily definition. (CASSANDRA-481)
 * Additional JMX metrics (CASSANDRA-482)
 * JSON based export and import tools (several tickets)
 * Hinted Handoff fixes (several tickets)
 * Add key cache to improve read performance (CASSANDRA-423)
 * Simplified construction of custom ReplicationStrategy classes
   (CASSANDRA-497)
 * Graphical application (Swing) for ring integrity verification and 
   visualization was added to contrib (CASSANDRA-252)
 * Add DCQUORUM, DCQUORUMSYNC consistency levels and corresponding
   ReplicationStrategy / EndpointSnitch classes.  Experimental.
   (CASSANDRA-492)
 * Web client interface added to contrib (CASSANDRA-457)
 * More-efficient flush for Random, CollatedOPP partitioners 
   for normal writes (CASSANDRA-446) and bulk load (CASSANDRA-420)
 * Add MemtableFlushAfterMinutes, a global replacement for the old 
   per-CF FlushPeriodInMinutes setting (CASSANDRA-463)
 * optimizations to slice reading (CASSANDRA-350) and supercolumn
   queries (CASSANDRA-510)
 * force binding to given listenaddress for nodes with multiple
   interfaces (CASSANDRA-546)
 * stress.py benchmarking tool improvements (several tickets)
 * optimized replica placement code (CASSANDRA-525)
 * faster log replay on restart (CASSANDRA-539, CASSANDRA-540)
 * optimized local-node writes (CASSANDRA-558)
 * added get_range_slice, deprecating get_key_range (CASSANDRA-344)
 * expose TimedOutException to thrift (CASSANDRA-563)
 

0.4.2
 * Add validation disallowing null keys (CASSANDRA-486)
 * Fix race conditions in TCPConnectionManager (CASSANDRA-487)
 * Fix using non-utf8-aware comparison as a sanity check.
   (CASSANDRA-493)
 * Improve default garbage collector options (CASSANDRA-504)
 * Add "nodeprobe flush" (CASSANDRA-505)
 * remove NotFoundException from get_slice throws list (CASSANDRA-518)
 * fix get (not get_slice) of entire supercolumn (CASSANDRA-508)
 * fix null token during bootstrap (CASSANDRA-501)


0.4.1
 * Fix FlushPeriod columnfamily configuration regression
   (CASSANDRA-455)
 * Fix long column name support (CASSANDRA-460)
 * Fix for serializing a row that only contains tombstones
   (CASSANDRA-458)
 * Fix for discarding unneeded commitlog segments (CASSANDRA-459)
 * Add SnapshotBeforeCompaction configuration option (CASSANDRA-426)
 * Fix compaction abort under insufficient disk space (CASSANDRA-473)
 * Fix reading subcolumn slice from tombstoned CF (CASSANDRA-484)
 * Fix race condition in RVH causing occasional NPE (CASSANDRA-478)


0.4.0
 * fix get_key_range problems when a node is down (CASSANDRA-440)
   and add UnavailableException to more Thrift methods
 * Add example EndPointSnitch contrib code (several tickets)


0.4.0 RC2
 * fix SSTable generation clash during compaction (CASSANDRA-418)
 * reject method calls with null parameters (CASSANDRA-308)
 * properly order ranges in nodeprobe output (CASSANDRA-421)
 * fix logging of certain errors on executor threads (CASSANDRA-425)


0.4.0 RC1
 * Bootstrap feature is live; use -b on startup (several tickets)
 * Added multiget api (CASSANDRA-70)
 * fix Deadlock with SelectorManager.doProcess and TcpConnection.write
   (CASSANDRA-392)
 * remove key cache b/c of concurrency bugs in third-party
   CLHM library (CASSANDRA-405)
 * update non-major compaction logic to use two threshold values
   (CASSANDRA-407)
 * add periodic / batch commitlog sync modes (several tickets)
 * inline BatchMutation into batch_insert params (CASSANDRA-403)
 * allow setting the logging level at runtime via mbean (CASSANDRA-402)
 * change default comparator to BytesType (CASSANDRA-400)
 * add forwards-compatible ConsistencyLevel parameter to get_key_range
   (CASSANDRA-322)
 * r/m special case of blocking for local destination when writing with 
   ConsistencyLevel.ZERO (CASSANDRA-399)
 * Fixes to make BinaryMemtable [bulk load interface] useful (CASSANDRA-337);
   see contrib/bmt_example for an example of using it.
 * More JMX properties added (several tickets)
 * Thrift changes (several tickets)
    - Merged _super get methods with the normal ones; return values
      are now of ColumnOrSuperColumn.
    - Similarly, merged batch_insert_super into batch_insert.



0.4.0 beta
 * On-disk data format has changed to allow billions of keys/rows per
   node instead of only millions
 * Multi-keyspace support
 * Scan all sstables for all queries to avoid situations where
   different types of operation on the same ColumnFamily could
   disagree on what data was present
 * Snapshot support via JMX
 * Thrift API has changed a _lot_:
    - removed time-sorted CFs; instead, user-defined comparators
      may be defined on the column names, which are now byte arrays.
      Default comparators are provided for UTF8, Bytes, Ascii, Long (i64),
      and UUID types.
    - removed colon-delimited strings in thrift api in favor of explicit
      structs such as ColumnPath, ColumnParent, etc.  Also normalized
      thrift struct and argument naming.
    - Added columnFamily argument to get_key_range.
    - Change signature of get_slice to accept starting and ending
      columns as well as an offset.  (This allows use of indexes.)
      Added "ascending" flag to allow reasonably-efficient reverse
      scans as well.  Removed get_slice_by_range as redundant.
    - get_key_range operates on one CF at a time
    - changed `block` boolean on insert methods to ConsistencyLevel enum,
      with options of NONE, ONE, QUORUM, and ALL.
    - added similar consistency_level parameter to read methods
    - column-name-set slice with no names given now returns zero columns
      instead of all of them.  ("all" can run your server out of memory.
      use a range-based slice with a high max column count instead.)
 * Removed the web interface. Node information can now be obtained by 
   using the newly introduced nodeprobe utility.
 * More JMX stats
 * Remove magic values from internals (e.g. special key to indicate
   when to flush memtables)
 * Rename configuration "table" to "keyspace"
 * Moved to crash-only design; no more shutdown (just kill the process)
 * Lots of bug fixes

Full list of issues resolved in 0.4 is at https://issues.apache.org/jira/secure/IssueNavigator.jspa?reset=true&&pid=12310865&fixfor=12313862&resolution=1&sorter/field=issuekey&sorter/order=DESC


0.3.0 RC3
 * Fix potential deadlock under load in TCPConnection.
   (CASSANDRA-220)


0.3.0 RC2
 * Fix possible data loss when server is stopped after replaying
   log but before new inserts force memtable flush.
   (CASSANDRA-204)
 * Added BUGS file


0.3.0 RC1
 * Range queries on keys, including user-defined key collation
 * Remove support
 * Workarounds for a weird bug in JDK select/register that seems
   particularly common on VM environments. Cassandra should deploy
   fine on EC2 now
 * Much improved infrastructure: the beginnings of a decent test suite
   ("ant test" for unit tests; "nosetests" for system tests), code
   coverage reporting, etc.
 * Expanded node status reporting via JMX
 * Improved error reporting/logging on both server and client
 * Reduced memory footprint in default configuration
 * Combined blocking and non-blocking versions of insert APIs
 * Added FlushPeriodInMinutes configuration parameter to force
   flushing of infrequently-updated ColumnFamilies<|MERGE_RESOLUTION|>--- conflicted
+++ resolved
@@ -1,11 +1,8 @@
-<<<<<<< HEAD
 3.3
 Merged from 3.0:
  * MV should use the maximum timestamp of the primary key (CASSANDRA-10910)
  * Fix potential assertion error during compaction (CASSANDRA-10944)
 
-=======
->>>>>>> 85b8d02a
 3.2
  * Make sure tokens don't exist in several data directories (CASSANDRA-6696)
  * Add requireAuthorization method to IAuthorizer (CASSANDRA-10852)
