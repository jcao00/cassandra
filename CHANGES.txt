--- conflicted
+++ resolved
@@ -33,14 +33,11 @@
  * Support named bind variables in CQL (CASSANDRA-6033)
 Merged from 1.2:
  * Allow cache-keys-to-save to be set at runtime (CASSANDRA-5980)
-<<<<<<< HEAD
-=======
  * Allow where clause conditions to be in parenthesis (CASSANDRA-6037)
  * Do not open non-ssl storage port if encryption option is all (CASSANDRA-3916)
 
 
 1.2.10
->>>>>>> fb43309b
  * Avoid second-guessing out-of-space state (CASSANDRA-5605)
  * Tuning knobs for dealing with large blobs and many CFs (CASSANDRA-5982)
  * (Hadoop) Fix CQLRW for thrift tables (CASSANDRA-6002)
