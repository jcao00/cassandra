<<<<<<< HEAD
3.0.3
 * Remove checksum files after replaying hints (CASSANDRA-10947)
 * Support passing base table metadata to custom 2i validation (CASSANDRA-10924)
 * Ensure stale index entries are purged during reads (CASSANDRA-11013)
 * Fix AssertionError when removing from list using UPDATE (CASSANDRA-10954)
 * Fix UnsupportedOperationException when reading old sstable with range
   tombstone (CASSANDRA-10743)
 * MV should use the maximum timestamp of the primary key (CASSANDRA-10910)
 * Fix potential assertion error during compaction (CASSANDRA-10944)
 * Fix counting of received sstables in streaming (CASSANDRA-10949)
 * Implement hints compression (CASSANDRA-9428)
 * Fix potential assertion error when reading static columns (CASSANDRA-10903)
 * Avoid NoSuchElementException when executing empty batch (CASSANDRA-10711)
 * Avoid building PartitionUpdate in toString (CASSANDRA-10897)
 * Reduce heap spent when receiving many SSTables (CASSANDRA-10797)
 * Add back support for 3rd party auth providers to bulk loader (CASSANDRA-10873)
 * Eliminate the dependency on jgrapht for UDT resolution (CASSANDRA-10653)
 * (Hadoop) Close Clusters and Sessions in Hadoop Input/Output classes (CASSANDRA-10837)
 * Fix sstableloader not working with upper case keyspace name (CASSANDRA-10806)
Merged from 2.2:
=======
2.2.5
 * Make UUID LSB unique per process (CASSANDRA-7925)
>>>>>>> 47e8ef9e
 * Avoid NPE when performing sstable tasks (scrub etc.) (CASSANDRA-10980)
 * Make sure client gets tombstone overwhelmed warning (CASSANDRA-9465)
 * Fix error streaming section more than 2GB (CASSANDRA-10961)
 * (cqlsh) Also apply --connect-timeout to control connection
   timeout (CASSANDRA-10959)
 * Histogram buckets exposed in jmx are sorted incorrectly (CASSANDRA-10975)
 * Enable GC logging by default (CASSANDRA-10140)
 * Optimize pending range computation (CASSANDRA-9258)
 * Skip commit log and saved cache directories in SSTable version startup check (CASSANDRA-10902)
 * drop/alter user should be case sensitive (CASSANDRA-10817)
 * jemalloc detection fails due to quoting issues in regexv (CASSANDRA-10946)
 * (cqlsh) show correct column names for empty result sets (CASSANDRA-9813)
 * Add new types to Stress (CASSANDRA-9556)
 * Add property to allow listening on broadcast interface (CASSANDRA-9748)
 * Fix regression in split size on CqlInputFormat (CASSANDRA-10835)
 * Better handling of SSL connection errors inter-node (CASSANDRA-10816)
 * Disable reloading of GossipingPropertyFileSnitch (CASSANDRA-9474)
 * Verify tables in pseudo-system keyspaces at startup (CASSANDRA-10761)
Merged from 2.1:
 * Allow simultaneous bootstrapping with strict consistency when no vnodes are used (CASSANDRA-11005)
 * Log a message when major compaction does not result in a single file (CASSANDRA-10847)
 * (cqlsh) fix cqlsh_copy_tests when vnodes are disabled (CASSANDRA-10997)
 * (cqlsh) Add request timeout option to cqlsh (CASSANDRA-10686)
 * Avoid AssertionError while submitting hint with LWT (CASSANDRA-10477)
 * If CompactionMetadata is not in stats file, use index summary instead (CASSANDRA-10676)
 * Retry sending gossip syn multiple times during shadow round (CASSANDRA-8072)
 * Fix pending range calculation during moves (CASSANDRA-10887)
 * Sane default (200Mbps) for inter-DC streaming througput (CASSANDRA-8708)
 * Match cassandra-loader options in COPY FROM (CASSANDRA-9303)
 * Fix binding to any address in CqlBulkRecordWriter (CASSANDRA-9309)
 * cqlsh fails to decode utf-8 characters for text typed columns (CASSANDRA-10875)
 * Log error when stream session fails (CASSANDRA-9294)
 * Fix bugs in commit log archiving startup behavior (CASSANDRA-10593)
 * (cqlsh) further optimise COPY FROM (CASSANDRA-9302)
 * Allow CREATE TABLE WITH ID (CASSANDRA-9179)
 * Make Stress compiles within eclipse (CASSANDRA-10807)
 * Cassandra Daemon should print JVM arguments (CASSANDRA-10764)
 * Allow cancellation of index summary redistribution (CASSANDRA-8805)


3.0.2
 * Fix upgrade data loss due to range tombstone deleting more data than then should
   (CASSANDRA-10822)


3.0.1
 * Avoid MV race during node decommission (CASSANDRA-10674)
 * Disable reloading of GossipingPropertyFileSnitch (CASSANDRA-9474)
 * Handle single-column deletions correction in materialized views
   when the column is part of the view primary key (CASSANDRA-10796)
 * Fix issue with datadir migration on upgrade (CASSANDRA-10788)
 * Fix bug with range tombstones on reverse queries and test coverage for
   AbstractBTreePartition (CASSANDRA-10059)
 * Remove 64k limit on collection elements (CASSANDRA-10374)
 * Remove unclear Indexer.indexes() method (CASSANDRA-10690)
 * Fix NPE on stream read error (CASSANDRA-10771)
 * Normalize cqlsh DESC output (CASSANDRA-10431)
 * Rejects partition range deletions when columns are specified (CASSANDRA-10739)
 * Fix error when saving cached key for old format sstable (CASSANDRA-10778)
 * Invalidate prepared statements on DROP INDEX (CASSANDRA-10758)
 * Fix SELECT statement with IN restrictions on partition key,
   ORDER BY and LIMIT (CASSANDRA-10729)
 * Improve stress performance over 1k threads (CASSANDRA-7217)
 * Wait for migration responses to complete before bootstrapping (CASSANDRA-10731)
 * Unable to create a function with argument of type Inet (CASSANDRA-10741)
 * Fix backward incompatibiliy in CqlInputFormat (CASSANDRA-10717)
 * Correctly preserve deletion info on updated rows when notifying indexers
   of single-row deletions (CASSANDRA-10694)
 * Notify indexers of partition delete during cleanup (CASSANDRA-10685)
 * Keep the file open in trySkipCache (CASSANDRA-10669)
 * Updated trigger example (CASSANDRA-10257)
Merged from 2.2:
 * Verify tables in pseudo-system keyspaces at startup (CASSANDRA-10761)
 * Fix IllegalArgumentException in DataOutputBuffer.reallocate for large buffers (CASSANDRA-10592)
 * Show CQL help in cqlsh in web browser (CASSANDRA-7225)
 * Serialize on disk the proper SSTable compression ratio (CASSANDRA-10775)
 * Reject index queries while the index is building (CASSANDRA-8505)
 * CQL.textile syntax incorrectly includes optional keyspace for aggregate SFUNC and FINALFUNC (CASSANDRA-10747)
 * Fix JSON update with prepared statements (CASSANDRA-10631)
 * Don't do anticompaction after subrange repair (CASSANDRA-10422)
 * Fix SimpleDateType type compatibility (CASSANDRA-10027)
 * (Hadoop) fix splits calculation (CASSANDRA-10640)
 * (Hadoop) ensure that Cluster instances are always closed (CASSANDRA-10058)
Merged from 2.1:
 * Fix Stress profile parsing on Windows (CASSANDRA-10808)
 * Fix incremental repair hang when replica is down (CASSANDRA-10288)
 * Optimize the way we check if a token is repaired in anticompaction (CASSANDRA-10768)
 * Add proper error handling to stream receiver (CASSANDRA-10774)
 * Warn or fail when changing cluster topology live (CASSANDRA-10243)
 * Status command in debian/ubuntu init script doesn't work (CASSANDRA-10213)
 * Some DROP ... IF EXISTS incorrectly result in exceptions on non-existing KS (CASSANDRA-10658)
 * DeletionTime.compareTo wrong in rare cases (CASSANDRA-10749)
 * Force encoding when computing statement ids (CASSANDRA-10755)
 * Properly reject counters as map keys (CASSANDRA-10760)
 * Fix the sstable-needs-cleanup check (CASSANDRA-10740)
 * (cqlsh) Print column names before COPY operation (CASSANDRA-8935)
 * Fix CompressedInputStream for proper cleanup (CASSANDRA-10012)
 * (cqlsh) Support counters in COPY commands (CASSANDRA-9043)
 * Try next replica if not possible to connect to primary replica on
   ColumnFamilyRecordReader (CASSANDRA-2388)
 * Limit window size in DTCS (CASSANDRA-10280)
 * sstableloader does not use MAX_HEAP_SIZE env parameter (CASSANDRA-10188)
 * (cqlsh) Improve COPY TO performance and error handling (CASSANDRA-9304)
 * Create compression chunk for sending file only (CASSANDRA-10680)
 * Forbid compact clustering column type changes in ALTER TABLE (CASSANDRA-8879)
 * Reject incremental repair with subrange repair (CASSANDRA-10422)
 * Add a nodetool command to refresh size_estimates (CASSANDRA-9579)
 * Invalidate cache after stream receive task is completed (CASSANDRA-10341)
 * Reject counter writes in CQLSSTableWriter (CASSANDRA-10258)
 * Remove superfluous COUNTER_MUTATION stage mapping (CASSANDRA-10605)


3.0
 * Fix AssertionError while flushing memtable due to materialized views
   incorrectly inserting empty rows (CASSANDRA-10614)
 * Store UDA initcond as CQL literal in the schema table, instead of a blob (CASSANDRA-10650)
 * Don't use -1 for the position of partition key in schema (CASSANDRA-10491)
 * Fix distinct queries in mixed version cluster (CASSANDRA-10573)
 * Skip sstable on clustering in names query (CASSANDRA-10571)
 * Remove value skipping as it breaks read-repair (CASSANDRA-10655)
 * Fix bootstrapping with MVs (CASSANDRA-10621)
 * Make sure EACH_QUORUM reads are using NTS (CASSANDRA-10584)
 * Fix MV replica filtering for non-NetworkTopologyStrategy (CASSANDRA-10634)
 * (Hadoop) fix CIF describeSplits() not handling 0 size estimates (CASSANDRA-10600)
 * Fix reading of legacy sstables (CASSANDRA-10590)
 * Use CQL type names in schema metadata tables (CASSANDRA-10365)
 * Guard batchlog replay against integer division by zero (CASSANDRA-9223)
 * Fix bug when adding a column to thrift with the same name than a primary key (CASSANDRA-10608)
 * Add client address argument to IAuthenticator::newSaslNegotiator (CASSANDRA-8068)
 * Fix implementation of LegacyLayout.LegacyBoundComparator (CASSANDRA-10602)
 * Don't use 'names query' read path for counters (CASSANDRA-10572)
 * Fix backward compatibility for counters (CASSANDRA-10470)
 * Remove memory_allocator paramter from cassandra.yaml (CASSANDRA-10581,10628)
 * Execute the metadata reload task of all registered indexes on CFS::reload (CASSANDRA-10604)
 * Fix thrift cas operations with defined columns (CASSANDRA-10576)
 * Fix PartitionUpdate.operationCount()for updates with static column operations (CASSANDRA-10606)
 * Fix thrift get() queries with defined columns (CASSANDRA-10586)
 * Fix marking of indexes as built and removed (CASSANDRA-10601)
 * Skip initialization of non-registered 2i instances, remove Index::getIndexName (CASSANDRA-10595)
 * Fix batches on multiple tables (CASSANDRA-10554)
 * Ensure compaction options are validated when updating KeyspaceMetadata (CASSANDRA-10569)
 * Flatten Iterator Transformation Hierarchy (CASSANDRA-9975)
 * Remove token generator (CASSANDRA-5261)
 * RolesCache should not be created for any authenticator that does not requireAuthentication (CASSANDRA-10562)
 * Fix LogTransaction checking only a single directory for files (CASSANDRA-10421)
 * Fix handling of range tombstones when reading old format sstables (CASSANDRA-10360)
 * Aggregate with Initial Condition fails with C* 3.0 (CASSANDRA-10367)
Merged from 2.2:
 * (cqlsh) show partial trace if incomplete after max_trace_wait (CASSANDRA-7645)
 * Use most up-to-date version of schema for system tables (CASSANDRA-10652)
 * Deprecate memory_allocator in cassandra.yaml (CASSANDRA-10581,10628)
 * Expose phi values from failure detector via JMX and tweak debug
   and trace logging (CASSANDRA-9526)
 * Fix IllegalArgumentException in DataOutputBuffer.reallocate for large buffers (CASSANDRA-10592)
Merged from 2.1:
 * Shutdown compaction in drain to prevent leak (CASSANDRA-10079)
 * (cqlsh) fix COPY using wrong variable name for time_format (CASSANDRA-10633)
 * Do not run SizeEstimatesRecorder if a node is not a member of the ring (CASSANDRA-9912)
 * Improve handling of dead nodes in gossip (CASSANDRA-10298)
 * Fix logback-tools.xml incorrectly configured for outputing to System.err
   (CASSANDRA-9937)
 * Fix streaming to catch exception so retry not fail (CASSANDRA-10557)
 * Add validation method to PerRowSecondaryIndex (CASSANDRA-10092)
 * Support encrypted and plain traffic on the same port (CASSANDRA-10559)
 * Do STCS in DTCS windows (CASSANDRA-10276)
 * Avoid repetition of JVM_OPTS in debian package (CASSANDRA-10251)
 * Fix potential NPE from handling result of SIM.highestSelectivityIndex (CASSANDRA-10550)
 * Fix paging issues with partitions containing only static columns data (CASSANDRA-10381)
 * Fix conditions on static columns (CASSANDRA-10264)
 * AssertionError: attempted to delete non-existing file CommitLog (CASSANDRA-10377)
 * Fix sorting for queries with an IN condition on partition key columns (CASSANDRA-10363)


3.0-rc2
 * Fix SELECT DISTINCT queries between 2.2.2 nodes and 3.0 nodes (CASSANDRA-10473)
 * Remove circular references in SegmentedFile (CASSANDRA-10543)
 * Ensure validation of indexed values only occurs once per-partition (CASSANDRA-10536)
 * Fix handling of static columns for range tombstones in thrift (CASSANDRA-10174)
 * Support empty ColumnFilter for backward compatility on empty IN (CASSANDRA-10471)
 * Remove Pig support (CASSANDRA-10542)
 * Fix LogFile throws Exception when assertion is disabled (CASSANDRA-10522)
 * Revert CASSANDRA-7486, make CMS default GC, move GC config to
   conf/jvm.options (CASSANDRA-10403)
 * Fix TeeingAppender causing some logs to be truncated/empty (CASSANDRA-10447)
 * Allow EACH_QUORUM for reads (CASSANDRA-9602)
 * Fix potential ClassCastException while upgrading (CASSANDRA-10468)
 * Fix NPE in MVs on update (CASSANDRA-10503)
 * Only include modified cell data in indexing deltas (CASSANDRA-10438)
 * Do not load keyspace when creating sstable writer (CASSANDRA-10443)
 * If node is not yet gossiping write all MV updates to batchlog only (CASSANDRA-10413)
 * Re-populate token metadata after commit log recovery (CASSANDRA-10293)
 * Provide additional metrics for materialized views (CASSANDRA-10323)
 * Flush system schema tables after local schema changes (CASSANDRA-10429)
Merged from 2.2:
 * Reduce contention getting instances of CompositeType (CASSANDRA-10433)
 * Fix the regression when using LIMIT with aggregates (CASSANDRA-10487)
 * Avoid NoClassDefFoundError during DataDescriptor initialization on windows (CASSANDRA-10412)
 * Preserve case of quoted Role & User names (CASSANDRA-10394)
 * cqlsh pg-style-strings broken (CASSANDRA-10484)
 * cqlsh prompt includes name of keyspace after failed `use` statement (CASSANDRA-10369)
Merged from 2.1:
 * (cqlsh) Distinguish negative and positive infinity in output (CASSANDRA-10523)
 * (cqlsh) allow custom time_format for COPY TO (CASSANDRA-8970)
 * Don't allow startup if the node's rack has changed (CASSANDRA-10242)
 * (cqlsh) show partial trace if incomplete after max_trace_wait (CASSANDRA-7645)
 * Allow LOCAL_JMX to be easily overridden (CASSANDRA-10275)
 * Mark nodes as dead even if they've already left (CASSANDRA-10205)


3.0.0-rc1
 * Fix mixed version read request compatibility for compact static tables
   (CASSANDRA-10373)
 * Fix paging of DISTINCT with static and IN (CASSANDRA-10354)
 * Allow MATERIALIZED VIEW's SELECT statement to restrict primary key
   columns (CASSANDRA-9664)
 * Move crc_check_chance out of compression options (CASSANDRA-9839)
 * Fix descending iteration past end of BTreeSearchIterator (CASSANDRA-10301)
 * Transfer hints to a different node on decommission (CASSANDRA-10198)
 * Check partition keys for CAS operations during stmt validation (CASSANDRA-10338)
 * Add custom query expressions to SELECT (CASSANDRA-10217)
 * Fix minor bugs in MV handling (CASSANDRA-10362)
 * Allow custom indexes with 0,1 or multiple target columns (CASSANDRA-10124)
 * Improve MV schema representation (CASSANDRA-9921)
 * Add flag to enable/disable coordinator batchlog for MV writes (CASSANDRA-10230)
 * Update cqlsh COPY for new internal driver serialization interface (CASSANDRA-10318)
 * Give index implementations more control over rebuild operations (CASSANDRA-10312)
 * Update index file format (CASSANDRA-10314)
 * Add "shadowable" row tombstones to deal with mv timestamp issues (CASSANDRA-10261)
 * CFS.loadNewSSTables() broken for pre-3.0 sstables
 * Cache selected index in read command to reduce lookups (CASSANDRA-10215)
 * Small optimizations of sstable index serialization (CASSANDRA-10232)
 * Support for both encrypted and unencrypted native transport connections (CASSANDRA-9590)
Merged from 2.2:
 * Configurable page size in cqlsh (CASSANDRA-9855)
 * Defer default role manager setup until all nodes are on 2.2+ (CASSANDRA-9761)
 * Handle missing RoleManager in config after upgrade to 2.2 (CASSANDRA-10209)
Merged from 2.1:
 * Bulk Loader API could not tolerate even node failure (CASSANDRA-10347)
 * Avoid misleading pushed notifications when multiple nodes
   share an rpc_address (CASSANDRA-10052)
 * Fix dropping undroppable when message queue is full (CASSANDRA-10113)
 * Fix potential ClassCastException during paging (CASSANDRA-10352)
 * Prevent ALTER TYPE from creating circular references (CASSANDRA-10339)
 * Fix cache handling of 2i and base tables (CASSANDRA-10155, 10359)
 * Fix NPE in nodetool compactionhistory (CASSANDRA-9758)
 * (Pig) support BulkOutputFormat as a URL parameter (CASSANDRA-7410)
 * BATCH statement is broken in cqlsh (CASSANDRA-10272)
 * (cqlsh) Make cqlsh PEP8 Compliant (CASSANDRA-10066)
 * (cqlsh) Fix error when starting cqlsh with --debug (CASSANDRA-10282)
 * Scrub, Cleanup and Upgrade do not unmark compacting until all operations
   have completed, regardless of the occurence of exceptions (CASSANDRA-10274)


3.0.0-beta2
 * Fix columns returned by AbstractBtreePartitions (CASSANDRA-10220)
 * Fix backward compatibility issue due to AbstractBounds serialization bug (CASSANDRA-9857)
 * Fix startup error when upgrading nodes (CASSANDRA-10136)
 * Base table PRIMARY KEY can be assumed to be NOT NULL in MV creation (CASSANDRA-10147)
 * Improve batchlog write patch (CASSANDRA-9673)
 * Re-apply MaterializedView updates on commitlog replay (CASSANDRA-10164)
 * Require AbstractType.isByteOrderComparable declaration in constructor (CASSANDRA-9901)
 * Avoid digest mismatch on upgrade to 3.0 (CASSANDRA-9554)
 * Fix Materialized View builder when adding multiple MVs (CASSANDRA-10156)
 * Choose better poolingOptions for protocol v4 in cassandra-stress (CASSANDRA-10182)
 * Fix LWW bug affecting Materialized Views (CASSANDRA-10197)
 * Ensures frozen sets and maps are always sorted (CASSANDRA-10162)
 * Don't deadlock when flushing CFS backed custom indexes (CASSANDRA-10181)
 * Fix double flushing of secondary index tables (CASSANDRA-10180)
 * Fix incorrect handling of range tombstones in thrift (CASSANDRA-10046)
 * Only use batchlog when paired materialized view replica is remote (CASSANDRA-10061)
 * Reuse TemporalRow when updating multiple MaterializedViews (CASSANDRA-10060)
 * Validate gc_grace_seconds for batchlog writes and MVs (CASSANDRA-9917)
 * Fix sstablerepairedset (CASSANDRA-10132)
Merged from 2.2:
 * Cancel transaction for sstables we wont redistribute index summary
   for (CASSANDRA-10270)
 * Retry snapshot deletion after compaction and gc on Windows (CASSANDRA-10222)
 * Fix failure to start with space in directory path on Windows (CASSANDRA-10239)
 * Fix repair hang when snapshot failed (CASSANDRA-10057)
 * Fall back to 1/4 commitlog volume for commitlog_total_space on small disks
   (CASSANDRA-10199)
Merged from 2.1:
 * Added configurable warning threshold for GC duration (CASSANDRA-8907)
 * Fix handling of streaming EOF (CASSANDRA-10206)
 * Only check KeyCache when it is enabled
 * Change streaming_socket_timeout_in_ms default to 1 hour (CASSANDRA-8611)
 * (cqlsh) update list of CQL keywords (CASSANDRA-9232)
 * Add nodetool gettraceprobability command (CASSANDRA-10234)
Merged from 2.0:
 * Fix rare race where older gossip states can be shadowed (CASSANDRA-10366)
 * Fix consolidating racks violating the RF contract (CASSANDRA-10238)
 * Disallow decommission when node is in drained state (CASSANDRA-8741)


2.2.1
 * Fix race during construction of commit log (CASSANDRA-10049)
 * Fix LeveledCompactionStrategyTest (CASSANDRA-9757)
 * Fix broken UnbufferedDataOutputStreamPlus.writeUTF (CASSANDRA-10203)
 * (cqlsh) default load-from-file encoding to utf-8 (CASSANDRA-9898)
 * Avoid returning Permission.NONE when failing to query users table (CASSANDRA-10168)
 * (cqlsh) add CLEAR command (CASSANDRA-10086)
 * Support string literals as Role names for compatibility (CASSANDRA-10135)
Merged from 2.1:
 * Only check KeyCache when it is enabled
 * Change streaming_socket_timeout_in_ms default to 1 hour (CASSANDRA-8611)
 * (cqlsh) update list of CQL keywords (CASSANDRA-9232)


3.0.0-beta1
 * Redesign secondary index API (CASSANDRA-9459, 7771, 9041)
 * Fix throwing ReadFailure instead of ReadTimeout on range queries (CASSANDRA-10125)
 * Rewrite hinted handoff (CASSANDRA-6230)
 * Fix query on static compact tables (CASSANDRA-10093)
 * Fix race during construction of commit log (CASSANDRA-10049)
 * Add option to only purge repaired tombstones (CASSANDRA-6434)
 * Change authorization handling for MVs (CASSANDRA-9927)
 * Add custom JMX enabled executor for UDF sandbox (CASSANDRA-10026)
 * Fix row deletion bug for Materialized Views (CASSANDRA-10014)
 * Support mixed-version clusters with Cassandra 2.1 and 2.2 (CASSANDRA-9704)
 * Fix multiple slices on RowSearchers (CASSANDRA-10002)
 * Fix bug in merging of collections (CASSANDRA-10001)
 * Optimize batchlog replay to avoid full scans (CASSANDRA-7237)
 * Repair improvements when using vnodes (CASSANDRA-5220)
 * Disable scripted UDFs by default (CASSANDRA-9889)
 * Bytecode inspection for Java-UDFs (CASSANDRA-9890)
 * Use byte to serialize MT hash length (CASSANDRA-9792)
 * Replace usage of Adler32 with CRC32 (CASSANDRA-8684)
 * Fix migration to new format from 2.1 SSTable (CASSANDRA-10006)
 * SequentialWriter should extend BufferedDataOutputStreamPlus (CASSANDRA-9500)
 * Use the same repairedAt timestamp within incremental repair session (CASSANDRA-9111)
Merged from 2.2:
 * Allow count(*) and count(1) to be use as normal aggregation (CASSANDRA-10114)
 * An NPE is thrown if the column name is unknown for an IN relation (CASSANDRA-10043)
 * Apply commit_failure_policy to more errors on startup (CASSANDRA-9749)
 * Fix histogram overflow exception (CASSANDRA-9973)
 * Route gossip messages over dedicated socket (CASSANDRA-9237)
 * Add checksum to saved cache files (CASSANDRA-9265)
 * Log warning when using an aggregate without partition key (CASSANDRA-9737)
Merged from 2.1:
 * (cqlsh) Allow encoding to be set through command line (CASSANDRA-10004)
 * Add new JMX methods to change local compaction strategy (CASSANDRA-9965)
 * Write hints for paxos commits (CASSANDRA-7342)
 * (cqlsh) Fix timestamps before 1970 on Windows, always
   use UTC for timestamp display (CASSANDRA-10000)
 * (cqlsh) Avoid overwriting new config file with old config
   when both exist (CASSANDRA-9777)
 * Release snapshot selfRef when doing snapshot repair (CASSANDRA-9998)
 * Cannot replace token does not exist - DN node removed as Fat Client (CASSANDRA-9871)
Merged from 2.0:
 * Don't cast expected bf size to an int (CASSANDRA-9959)
 * Make getFullyExpiredSSTables less expensive (CASSANDRA-9882)


3.0.0-alpha1
 * Implement proper sandboxing for UDFs (CASSANDRA-9402)
 * Simplify (and unify) cleanup of compaction leftovers (CASSANDRA-7066)
 * Allow extra schema definitions in cassandra-stress yaml (CASSANDRA-9850)
 * Metrics should use up to date nomenclature (CASSANDRA-9448)
 * Change CREATE/ALTER TABLE syntax for compression (CASSANDRA-8384)
 * Cleanup crc and adler code for java 8 (CASSANDRA-9650)
 * Storage engine refactor (CASSANDRA-8099, 9743, 9746, 9759, 9781, 9808, 9825,
   9848, 9705, 9859, 9867, 9874, 9828, 9801)
 * Update Guava to 18.0 (CASSANDRA-9653)
 * Bloom filter false positive ratio is not honoured (CASSANDRA-8413)
 * New option for cassandra-stress to leave a ratio of columns null (CASSANDRA-9522)
 * Change hinted_handoff_enabled yaml setting, JMX (CASSANDRA-9035)
 * Add algorithmic token allocation (CASSANDRA-7032)
 * Add nodetool command to replay batchlog (CASSANDRA-9547)
 * Make file buffer cache independent of paths being read (CASSANDRA-8897)
 * Remove deprecated legacy Hadoop code (CASSANDRA-9353)
 * Decommissioned nodes will not rejoin the cluster (CASSANDRA-8801)
 * Change gossip stabilization to use endpoit size (CASSANDRA-9401)
 * Change default garbage collector to G1 (CASSANDRA-7486)
 * Populate TokenMetadata early during startup (CASSANDRA-9317)
 * Undeprecate cache recentHitRate (CASSANDRA-6591)
 * Add support for selectively varint encoding fields (CASSANDRA-9499, 9865)
 * Materialized Views (CASSANDRA-6477)
Merged from 2.2:
 * Avoid grouping sstables for anticompaction with DTCS (CASSANDRA-9900)
 * UDF / UDA execution time in trace (CASSANDRA-9723)
 * Fix broken internode SSL (CASSANDRA-9884)
Merged from 2.1:
 * Add new JMX methods to change local compaction strategy (CASSANDRA-9965)
 * Fix handling of enable/disable autocompaction (CASSANDRA-9899)
 * Add consistency level to tracing ouput (CASSANDRA-9827)
 * Remove repair snapshot leftover on startup (CASSANDRA-7357)
 * Use random nodes for batch log when only 2 racks (CASSANDRA-8735)
 * Ensure atomicity inside thrift and stream session (CASSANDRA-7757)
 * Fix nodetool info error when the node is not joined (CASSANDRA-9031)
Merged from 2.0:
 * Log when messages are dropped due to cross_node_timeout (CASSANDRA-9793)
 * Don't track hotness when opening from snapshot for validation (CASSANDRA-9382)


2.2.0
 * Allow the selection of columns together with aggregates (CASSANDRA-9767)
 * Fix cqlsh copy methods and other windows specific issues (CASSANDRA-9795)
 * Don't wrap byte arrays in SequentialWriter (CASSANDRA-9797)
 * sum() and avg() functions missing for smallint and tinyint types (CASSANDRA-9671)
 * Revert CASSANDRA-9542 (allow native functions in UDA) (CASSANDRA-9771)
Merged from 2.1:
 * Fix MarshalException when upgrading superColumn family (CASSANDRA-9582)
 * Fix broken logging for "empty" flushes in Memtable (CASSANDRA-9837)
 * Handle corrupt files on startup (CASSANDRA-9686)
 * Fix clientutil jar and tests (CASSANDRA-9760)
 * (cqlsh) Allow the SSL protocol version to be specified through the
    config file or environment variables (CASSANDRA-9544)
Merged from 2.0:
 * Add tool to find why expired sstables are not getting dropped (CASSANDRA-10015)
 * Remove erroneous pending HH tasks from tpstats/jmx (CASSANDRA-9129)
 * Don't cast expected bf size to an int (CASSANDRA-9959)
 * checkForEndpointCollision fails for legitimate collisions (CASSANDRA-9765)
 * Complete CASSANDRA-8448 fix (CASSANDRA-9519)
 * Don't include auth credentials in debug log (CASSANDRA-9682)
 * Can't transition from write survey to normal mode (CASSANDRA-9740)
 * Scrub (recover) sstables even when -Index.db is missing (CASSANDRA-9591)
 * Fix growing pending background compaction (CASSANDRA-9662)


2.2.0-rc2
 * Re-enable memory-mapped I/O on Windows (CASSANDRA-9658)
 * Warn when an extra-large partition is compacted (CASSANDRA-9643)
 * (cqlsh) Allow setting the initial connection timeout (CASSANDRA-9601)
 * BulkLoader has --transport-factory option but does not use it (CASSANDRA-9675)
 * Allow JMX over SSL directly from nodetool (CASSANDRA-9090)
 * Update cqlsh for UDFs (CASSANDRA-7556)
 * Change Windows kernel default timer resolution (CASSANDRA-9634)
 * Deprected sstable2json and json2sstable (CASSANDRA-9618)
 * Allow native functions in user-defined aggregates (CASSANDRA-9542)
 * Don't repair system_distributed by default (CASSANDRA-9621)
 * Fix mixing min, max, and count aggregates for blob type (CASSANRA-9622)
 * Rename class for DATE type in Java driver (CASSANDRA-9563)
 * Duplicate compilation of UDFs on coordinator (CASSANDRA-9475)
 * Fix connection leak in CqlRecordWriter (CASSANDRA-9576)
 * Mlockall before opening system sstables & remove boot_without_jna option (CASSANDRA-9573)
 * Add functions to convert timeuuid to date or time, deprecate dateOf and unixTimestampOf (CASSANDRA-9229)
 * Make sure we cancel non-compacting sstables from LifecycleTransaction (CASSANDRA-9566)
 * Fix deprecated repair JMX API (CASSANDRA-9570)
 * Add logback metrics (CASSANDRA-9378)
 * Update and refactor ant test/test-compression to run the tests in parallel (CASSANDRA-9583)
 * Fix upgrading to new directory for secondary index (CASSANDRA-9687)
Merged from 2.1:
 * (cqlsh) Fix bad check for CQL compatibility when DESCRIBE'ing
   COMPACT STORAGE tables with no clustering columns
 * Eliminate strong self-reference chains in sstable ref tidiers (CASSANDRA-9656)
 * Ensure StreamSession uses canonical sstable reader instances (CASSANDRA-9700) 
 * Ensure memtable book keeping is not corrupted in the event we shrink usage (CASSANDRA-9681)
 * Update internal python driver for cqlsh (CASSANDRA-9064)
 * Fix IndexOutOfBoundsException when inserting tuple with too many
   elements using the string literal notation (CASSANDRA-9559)
 * Enable describe on indices (CASSANDRA-7814)
 * Fix incorrect result for IN queries where column not found (CASSANDRA-9540)
 * ColumnFamilyStore.selectAndReference may block during compaction (CASSANDRA-9637)
 * Fix bug in cardinality check when compacting (CASSANDRA-9580)
 * Fix memory leak in Ref due to ConcurrentLinkedQueue.remove() behaviour (CASSANDRA-9549)
 * Make rebuild only run one at a time (CASSANDRA-9119)
Merged from 2.0:
 * Avoid NPE in AuthSuccess#decode (CASSANDRA-9727)
 * Add listen_address to system.local (CASSANDRA-9603)
 * Bug fixes to resultset metadata construction (CASSANDRA-9636)
 * Fix setting 'durable_writes' in ALTER KEYSPACE (CASSANDRA-9560)
 * Avoids ballot clash in Paxos (CASSANDRA-9649)
 * Improve trace messages for RR (CASSANDRA-9479)
 * Fix suboptimal secondary index selection when restricted
   clustering column is also indexed (CASSANDRA-9631)
 * (cqlsh) Add min_threshold to DTCS option autocomplete (CASSANDRA-9385)
 * Fix error message when attempting to create an index on a column
   in a COMPACT STORAGE table with clustering columns (CASSANDRA-9527)
 * 'WITH WITH' in alter keyspace statements causes NPE (CASSANDRA-9565)
 * Expose some internals of SelectStatement for inspection (CASSANDRA-9532)
 * ArrivalWindow should use primitives (CASSANDRA-9496)
 * Periodically submit background compaction tasks (CASSANDRA-9592)
 * Set HAS_MORE_PAGES flag to false when PagingState is null (CASSANDRA-9571)


2.2.0-rc1
 * Compressed commit log should measure compressed space used (CASSANDRA-9095)
 * Fix comparison bug in CassandraRoleManager#collectRoles (CASSANDRA-9551)
 * Add tinyint,smallint,time,date support for UDFs (CASSANDRA-9400)
 * Deprecates SSTableSimpleWriter and SSTableSimpleUnsortedWriter (CASSANDRA-9546)
 * Empty INITCOND treated as null in aggregate (CASSANDRA-9457)
 * Remove use of Cell in Thrift MapReduce classes (CASSANDRA-8609)
 * Integrate pre-release Java Driver 2.2-rc1, custom build (CASSANDRA-9493)
 * Clean up gossiper logic for old versions (CASSANDRA-9370)
 * Fix custom payload coding/decoding to match the spec (CASSANDRA-9515)
 * ant test-all results incomplete when parsed (CASSANDRA-9463)
 * Disallow frozen<> types in function arguments and return types for
   clarity (CASSANDRA-9411)
 * Static Analysis to warn on unsafe use of Autocloseable instances (CASSANDRA-9431)
 * Update commitlog archiving examples now that commitlog segments are
   not recycled (CASSANDRA-9350)
 * Extend Transactional API to sstable lifecycle management (CASSANDRA-8568)
 * (cqlsh) Add support for native protocol 4 (CASSANDRA-9399)
 * Ensure that UDF and UDAs are keyspace-isolated (CASSANDRA-9409)
 * Revert CASSANDRA-7807 (tracing completion client notifications) (CASSANDRA-9429)
 * Add ability to stop compaction by ID (CASSANDRA-7207)
 * Let CassandraVersion handle SNAPSHOT version (CASSANDRA-9438)
Merged from 2.1:
 * (cqlsh) Fix using COPY through SOURCE or -f (CASSANDRA-9083)
 * Fix occasional lack of `system` keyspace in schema tables (CASSANDRA-8487)
 * Use ProtocolError code instead of ServerError code for native protocol
   error responses to unsupported protocol versions (CASSANDRA-9451)
 * Default commitlog_sync_batch_window_in_ms changed to 2ms (CASSANDRA-9504)
 * Fix empty partition assertion in unsorted sstable writing tools (CASSANDRA-9071)
 * Ensure truncate without snapshot cannot produce corrupt responses (CASSANDRA-9388) 
 * Consistent error message when a table mixes counter and non-counter
   columns (CASSANDRA-9492)
 * Avoid getting unreadable keys during anticompaction (CASSANDRA-9508)
 * (cqlsh) Better float precision by default (CASSANDRA-9224)
 * Improve estimated row count (CASSANDRA-9107)
 * Optimize range tombstone memory footprint (CASSANDRA-8603)
 * Use configured gcgs in anticompaction (CASSANDRA-9397)
Merged from 2.0:
 * Don't accumulate more range than necessary in RangeTombstone.Tracker (CASSANDRA-9486)
 * Add broadcast and rpc addresses to system.local (CASSANDRA-9436)
 * Always mark sstable suspect when corrupted (CASSANDRA-9478)
 * Add database users and permissions to CQL3 documentation (CASSANDRA-7558)
 * Allow JVM_OPTS to be passed to standalone tools (CASSANDRA-5969)
 * Fix bad condition in RangeTombstoneList (CASSANDRA-9485)
 * Fix potential StackOverflow when setting CrcCheckChance over JMX (CASSANDRA-9488)
 * Fix null static columns in pages after the first, paged reversed
   queries (CASSANDRA-8502)
 * Fix counting cache serialization in request metrics (CASSANDRA-9466)
 * Add option not to validate atoms during scrub (CASSANDRA-9406)


2.2.0-beta1
 * Introduce Transactional API for internal state changes (CASSANDRA-8984)
 * Add a flag in cassandra.yaml to enable UDFs (CASSANDRA-9404)
 * Better support of null for UDF (CASSANDRA-8374)
 * Use ecj instead of javassist for UDFs (CASSANDRA-8241)
 * faster async logback configuration for tests (CASSANDRA-9376)
 * Add `smallint` and `tinyint` data types (CASSANDRA-8951)
 * Avoid thrift schema creation when native driver is used in stress tool (CASSANDRA-9374)
 * Make Functions.declared thread-safe
 * Add client warnings to native protocol v4 (CASSANDRA-8930)
 * Allow roles cache to be invalidated (CASSANDRA-8967)
 * Upgrade Snappy (CASSANDRA-9063)
 * Don't start Thrift rpc by default (CASSANDRA-9319)
 * Only stream from unrepaired sstables with incremental repair (CASSANDRA-8267)
 * Aggregate UDFs allow SFUNC return type to differ from STYPE if FFUNC specified (CASSANDRA-9321)
 * Remove Thrift dependencies in bundled tools (CASSANDRA-8358)
 * Disable memory mapping of hsperfdata file for JVM statistics (CASSANDRA-9242)
 * Add pre-startup checks to detect potential incompatibilities (CASSANDRA-8049)
 * Distinguish between null and unset in protocol v4 (CASSANDRA-7304)
 * Add user/role permissions for user-defined functions (CASSANDRA-7557)
 * Allow cassandra config to be updated to restart daemon without unloading classes (CASSANDRA-9046)
 * Don't initialize compaction writer before checking if iter is empty (CASSANDRA-9117)
 * Don't execute any functions at prepare-time (CASSANDRA-9037)
 * Share file handles between all instances of a SegmentedFile (CASSANDRA-8893)
 * Make it possible to major compact LCS (CASSANDRA-7272)
 * Make FunctionExecutionException extend RequestExecutionException
   (CASSANDRA-9055)
 * Add support for SELECT JSON, INSERT JSON syntax and new toJson(), fromJson()
   functions (CASSANDRA-7970)
 * Optimise max purgeable timestamp calculation in compaction (CASSANDRA-8920)
 * Constrain internode message buffer sizes, and improve IO class hierarchy (CASSANDRA-8670) 
 * New tool added to validate all sstables in a node (CASSANDRA-5791)
 * Push notification when tracing completes for an operation (CASSANDRA-7807)
 * Delay "node up" and "node added" notifications until native protocol server is started (CASSANDRA-8236)
 * Compressed Commit Log (CASSANDRA-6809)
 * Optimise IntervalTree (CASSANDRA-8988)
 * Add a key-value payload for third party usage (CASSANDRA-8553, 9212)
 * Bump metrics-reporter-config dependency for metrics 3.0 (CASSANDRA-8149)
 * Partition intra-cluster message streams by size, not type (CASSANDRA-8789)
 * Add WriteFailureException to native protocol, notify coordinator of
   write failures (CASSANDRA-8592)
 * Convert SequentialWriter to nio (CASSANDRA-8709)
 * Add role based access control (CASSANDRA-7653, 8650, 7216, 8760, 8849, 8761, 8850)
 * Record client ip address in tracing sessions (CASSANDRA-8162)
 * Indicate partition key columns in response metadata for prepared
   statements (CASSANDRA-7660)
 * Merge UUIDType and TimeUUIDType parse logic (CASSANDRA-8759)
 * Avoid memory allocation when searching index summary (CASSANDRA-8793)
 * Optimise (Time)?UUIDType Comparisons (CASSANDRA-8730)
 * Make CRC32Ex into a separate maven dependency (CASSANDRA-8836)
 * Use preloaded jemalloc w/ Unsafe (CASSANDRA-8714, 9197)
 * Avoid accessing partitioner through StorageProxy (CASSANDRA-8244, 8268)
 * Upgrade Metrics library and remove depricated metrics (CASSANDRA-5657)
 * Serializing Row cache alternative, fully off heap (CASSANDRA-7438)
 * Duplicate rows returned when in clause has repeated values (CASSANDRA-6707)
 * Make CassandraException unchecked, extend RuntimeException (CASSANDRA-8560)
 * Support direct buffer decompression for reads (CASSANDRA-8464)
 * DirectByteBuffer compatible LZ4 methods (CASSANDRA-7039)
 * Group sstables for anticompaction correctly (CASSANDRA-8578)
 * Add ReadFailureException to native protocol, respond
   immediately when replicas encounter errors while handling
   a read request (CASSANDRA-7886)
 * Switch CommitLogSegment from RandomAccessFile to nio (CASSANDRA-8308)
 * Allow mixing token and partition key restrictions (CASSANDRA-7016)
 * Support index key/value entries on map collections (CASSANDRA-8473)
 * Modernize schema tables (CASSANDRA-8261)
 * Support for user-defined aggregation functions (CASSANDRA-8053)
 * Fix NPE in SelectStatement with empty IN values (CASSANDRA-8419)
 * Refactor SelectStatement, return IN results in natural order instead
   of IN value list order and ignore duplicate values in partition key IN restrictions (CASSANDRA-7981)
 * Support UDTs, tuples, and collections in user-defined
   functions (CASSANDRA-7563)
 * Fix aggregate fn results on empty selection, result column name,
   and cqlsh parsing (CASSANDRA-8229)
 * Mark sstables as repaired after full repair (CASSANDRA-7586)
 * Extend Descriptor to include a format value and refactor reader/writer
   APIs (CASSANDRA-7443)
 * Integrate JMH for microbenchmarks (CASSANDRA-8151)
 * Keep sstable levels when bootstrapping (CASSANDRA-7460)
 * Add Sigar library and perform basic OS settings check on startup (CASSANDRA-7838)
 * Support for aggregation functions (CASSANDRA-4914)
 * Remove cassandra-cli (CASSANDRA-7920)
 * Accept dollar quoted strings in CQL (CASSANDRA-7769)
 * Make assassinate a first class command (CASSANDRA-7935)
 * Support IN clause on any partition key column (CASSANDRA-7855)
 * Support IN clause on any clustering column (CASSANDRA-4762)
 * Improve compaction logging (CASSANDRA-7818)
 * Remove YamlFileNetworkTopologySnitch (CASSANDRA-7917)
 * Do anticompaction in groups (CASSANDRA-6851)
 * Support user-defined functions (CASSANDRA-7395, 7526, 7562, 7740, 7781, 7929,
   7924, 7812, 8063, 7813, 7708)
 * Permit configurable timestamps with cassandra-stress (CASSANDRA-7416)
 * Move sstable RandomAccessReader to nio2, which allows using the
   FILE_SHARE_DELETE flag on Windows (CASSANDRA-4050)
 * Remove CQL2 (CASSANDRA-5918)
 * Optimize fetching multiple cells by name (CASSANDRA-6933)
 * Allow compilation in java 8 (CASSANDRA-7028)
 * Make incremental repair default (CASSANDRA-7250)
 * Enable code coverage thru JaCoCo (CASSANDRA-7226)
 * Switch external naming of 'column families' to 'tables' (CASSANDRA-4369) 
 * Shorten SSTable path (CASSANDRA-6962)
 * Use unsafe mutations for most unit tests (CASSANDRA-6969)
 * Fix race condition during calculation of pending ranges (CASSANDRA-7390)
 * Fail on very large batch sizes (CASSANDRA-8011)
 * Improve concurrency of repair (CASSANDRA-6455, 8208, 9145)
 * Select optimal CRC32 implementation at runtime (CASSANDRA-8614)
 * Evaluate MurmurHash of Token once per query (CASSANDRA-7096)
 * Generalize progress reporting (CASSANDRA-8901)
 * Resumable bootstrap streaming (CASSANDRA-8838, CASSANDRA-8942)
 * Allow scrub for secondary index (CASSANDRA-5174)
 * Save repair data to system table (CASSANDRA-5839)
 * fix nodetool names that reference column families (CASSANDRA-8872)
 Merged from 2.1:
 * Warn on misuse of unlogged batches (CASSANDRA-9282)
 * Failure detector detects and ignores local pauses (CASSANDRA-9183)
 * Add utility class to support for rate limiting a given log statement (CASSANDRA-9029)
 * Add missing consistency levels to cassandra-stess (CASSANDRA-9361)
 * Fix commitlog getCompletedTasks to not increment (CASSANDRA-9339)
 * Fix for harmless exceptions logged as ERROR (CASSANDRA-8564)
 * Delete processed sstables in sstablesplit/sstableupgrade (CASSANDRA-8606)
 * Improve sstable exclusion from partition tombstones (CASSANDRA-9298)
 * Validate the indexed column rather than the cell's contents for 2i (CASSANDRA-9057)
 * Add support for top-k custom 2i queries (CASSANDRA-8717)
 * Fix error when dropping table during compaction (CASSANDRA-9251)
 * cassandra-stress supports validation operations over user profiles (CASSANDRA-8773)
 * Add support for rate limiting log messages (CASSANDRA-9029)
 * Log the partition key with tombstone warnings (CASSANDRA-8561)
 * Reduce runWithCompactionsDisabled poll interval to 1ms (CASSANDRA-9271)
 * Fix PITR commitlog replay (CASSANDRA-9195)
 * GCInspector logs very different times (CASSANDRA-9124)
 * Fix deleting from an empty list (CASSANDRA-9198)
 * Update tuple and collection types that use a user-defined type when that UDT
   is modified (CASSANDRA-9148, CASSANDRA-9192)
 * Use higher timeout for prepair and snapshot in repair (CASSANDRA-9261)
 * Fix anticompaction blocking ANTI_ENTROPY stage (CASSANDRA-9151)
 * Repair waits for anticompaction to finish (CASSANDRA-9097)
 * Fix streaming not holding ref when stream error (CASSANDRA-9295)
 * Fix canonical view returning early opened SSTables (CASSANDRA-9396)
Merged from 2.0:
 * (cqlsh) Add LOGIN command to switch users (CASSANDRA-7212)
 * Clone SliceQueryFilter in AbstractReadCommand implementations (CASSANDRA-8940)
 * Push correct protocol notification for DROP INDEX (CASSANDRA-9310)
 * token-generator - generated tokens too long (CASSANDRA-9300)
 * Fix counting of tombstones for TombstoneOverwhelmingException (CASSANDRA-9299)
 * Fix ReconnectableSnitch reconnecting to peers during upgrade (CASSANDRA-6702)
 * Include keyspace and table name in error log for collections over the size
   limit (CASSANDRA-9286)
 * Avoid potential overlap in LCS with single-partition sstables (CASSANDRA-9322)
 * Log warning message when a table is queried before the schema has fully
   propagated (CASSANDRA-9136)
 * Overload SecondaryIndex#indexes to accept the column definition (CASSANDRA-9314)
 * (cqlsh) Add SERIAL and LOCAL_SERIAL consistency levels (CASSANDRA-8051)
 * Fix index selection during rebuild with certain table layouts (CASSANDRA-9281)
 * Fix partition-level-delete-only workload accounting (CASSANDRA-9194)
 * Allow scrub to handle corrupted compressed chunks (CASSANDRA-9140)
 * Fix assertion error when resetlocalschema is run during repair (CASSANDRA-9249)
 * Disable single sstable tombstone compactions for DTCS by default (CASSANDRA-9234)
 * IncomingTcpConnection thread is not named (CASSANDRA-9262)
 * Close incoming connections when MessagingService is stopped (CASSANDRA-9238)
 * Fix streaming hang when retrying (CASSANDRA-9132)


2.1.5
 * Re-add deprecated cold_reads_to_omit param for backwards compat (CASSANDRA-9203)
 * Make anticompaction visible in compactionstats (CASSANDRA-9098)
 * Improve nodetool getendpoints documentation about the partition
   key parameter (CASSANDRA-6458)
 * Don't check other keyspaces for schema changes when an user-defined
   type is altered (CASSANDRA-9187)
 * Add generate-idea-files target to build.xml (CASSANDRA-9123)
 * Allow takeColumnFamilySnapshot to take a list of tables (CASSANDRA-8348)
 * Limit major sstable operations to their canonical representation (CASSANDRA-8669)
 * cqlsh: Add tests for INSERT and UPDATE tab completion (CASSANDRA-9125)
 * cqlsh: quote column names when needed in COPY FROM inserts (CASSANDRA-9080)
 * Do not load read meter for offline operations (CASSANDRA-9082)
 * cqlsh: Make CompositeType data readable (CASSANDRA-8919)
 * cqlsh: Fix display of triggers (CASSANDRA-9081)
 * Fix NullPointerException when deleting or setting an element by index on
   a null list collection (CASSANDRA-9077)
 * Buffer bloom filter serialization (CASSANDRA-9066)
 * Fix anti-compaction target bloom filter size (CASSANDRA-9060)
 * Make FROZEN and TUPLE unreserved keywords in CQL (CASSANDRA-9047)
 * Prevent AssertionError from SizeEstimatesRecorder (CASSANDRA-9034)
 * Avoid overwriting index summaries for sstables with an older format that
   does not support downsampling; rebuild summaries on startup when this
   is detected (CASSANDRA-8993)
 * Fix potential data loss in CompressedSequentialWriter (CASSANDRA-8949)
 * Make PasswordAuthenticator number of hashing rounds configurable (CASSANDRA-8085)
 * Fix AssertionError when binding nested collections in DELETE (CASSANDRA-8900)
 * Check for overlap with non-early sstables in LCS (CASSANDRA-8739)
 * Only calculate max purgable timestamp if we have to (CASSANDRA-8914)
 * (cqlsh) Greatly improve performance of COPY FROM (CASSANDRA-8225)
 * IndexSummary effectiveIndexInterval is now a guideline, not a rule (CASSANDRA-8993)
 * Use correct bounds for page cache eviction of compressed files (CASSANDRA-8746)
 * SSTableScanner enforces its bounds (CASSANDRA-8946)
 * Cleanup cell equality (CASSANDRA-8947)
 * Introduce intra-cluster message coalescing (CASSANDRA-8692)
 * DatabaseDescriptor throws NPE when rpc_interface is used (CASSANDRA-8839)
 * Don't check if an sstable is live for offline compactions (CASSANDRA-8841)
 * Don't set clientMode in SSTableLoader (CASSANDRA-8238)
 * Fix SSTableRewriter with disabled early open (CASSANDRA-8535)
 * Fix cassandra-stress so it respects the CL passed in user mode (CASSANDRA-8948)
 * Fix rare NPE in ColumnDefinition#hasIndexOption() (CASSANDRA-8786)
 * cassandra-stress reports per-operation statistics, plus misc (CASSANDRA-8769)
 * Add SimpleDate (cql date) and Time (cql time) types (CASSANDRA-7523)
 * Use long for key count in cfstats (CASSANDRA-8913)
 * Make SSTableRewriter.abort() more robust to failure (CASSANDRA-8832)
 * Remove cold_reads_to_omit from STCS (CASSANDRA-8860)
 * Make EstimatedHistogram#percentile() use ceil instead of floor (CASSANDRA-8883)
 * Fix top partitions reporting wrong cardinality (CASSANDRA-8834)
 * Fix rare NPE in KeyCacheSerializer (CASSANDRA-8067)
 * Pick sstables for validation as late as possible inc repairs (CASSANDRA-8366)
 * Fix commitlog getPendingTasks to not increment (CASSANDRA-8862)
 * Fix parallelism adjustment in range and secondary index queries
   when the first fetch does not satisfy the limit (CASSANDRA-8856)
 * Check if the filtered sstables is non-empty in STCS (CASSANDRA-8843)
 * Upgrade java-driver used for cassandra-stress (CASSANDRA-8842)
 * Fix CommitLog.forceRecycleAllSegments() memory access error (CASSANDRA-8812)
 * Improve assertions in Memory (CASSANDRA-8792)
 * Fix SSTableRewriter cleanup (CASSANDRA-8802)
 * Introduce SafeMemory for CompressionMetadata.Writer (CASSANDRA-8758)
 * 'nodetool info' prints exception against older node (CASSANDRA-8796)
 * Ensure SSTableReader.last corresponds exactly with the file end (CASSANDRA-8750)
 * Make SSTableWriter.openEarly more robust and obvious (CASSANDRA-8747)
 * Enforce SSTableReader.first/last (CASSANDRA-8744)
 * Cleanup SegmentedFile API (CASSANDRA-8749)
 * Avoid overlap with early compaction replacement (CASSANDRA-8683)
 * Safer Resource Management++ (CASSANDRA-8707)
 * Write partition size estimates into a system table (CASSANDRA-7688)
 * cqlsh: Fix keys() and full() collection indexes in DESCRIBE output
   (CASSANDRA-8154)
 * Show progress of streaming in nodetool netstats (CASSANDRA-8886)
 * IndexSummaryBuilder utilises offheap memory, and shares data between
   each IndexSummary opened from it (CASSANDRA-8757)
 * markCompacting only succeeds if the exact SSTableReader instances being 
   marked are in the live set (CASSANDRA-8689)
 * cassandra-stress support for varint (CASSANDRA-8882)
 * Fix Adler32 digest for compressed sstables (CASSANDRA-8778)
 * Add nodetool statushandoff/statusbackup (CASSANDRA-8912)
 * Use stdout for progress and stats in sstableloader (CASSANDRA-8982)
 * Correctly identify 2i datadir from older versions (CASSANDRA-9116)
Merged from 2.0:
 * Ignore gossip SYNs after shutdown (CASSANDRA-9238)
 * Avoid overflow when calculating max sstable size in LCS (CASSANDRA-9235)
 * Make sstable blacklisting work with compression (CASSANDRA-9138)
 * Do not attempt to rebuild indexes if no index accepts any column (CASSANDRA-9196)
 * Don't initiate snitch reconnection for dead states (CASSANDRA-7292)
 * Fix ArrayIndexOutOfBoundsException in CQLSSTableWriter (CASSANDRA-8978)
 * Add shutdown gossip state to prevent timeouts during rolling restarts (CASSANDRA-8336)
 * Fix running with java.net.preferIPv6Addresses=true (CASSANDRA-9137)
 * Fix failed bootstrap/replace attempts being persisted in system.peers (CASSANDRA-9180)
 * Flush system.IndexInfo after marking index built (CASSANDRA-9128)
 * Fix updates to min/max_compaction_threshold through cassandra-cli
   (CASSANDRA-8102)
 * Don't include tmp files when doing offline relevel (CASSANDRA-9088)
 * Use the proper CAS WriteType when finishing a previous round during Paxos
   preparation (CASSANDRA-8672)
 * Avoid race in cancelling compactions (CASSANDRA-9070)
 * More aggressive check for expired sstables in DTCS (CASSANDRA-8359)
 * Fix ignored index_interval change in ALTER TABLE statements (CASSANDRA-7976)
 * Do more aggressive compaction in old time windows in DTCS (CASSANDRA-8360)
 * java.lang.AssertionError when reading saved cache (CASSANDRA-8740)
 * "disk full" when running cleanup (CASSANDRA-9036)
 * Lower logging level from ERROR to DEBUG when a scheduled schema pull
   cannot be completed due to a node being down (CASSANDRA-9032)
 * Fix MOVED_NODE client event (CASSANDRA-8516)
 * Allow overriding MAX_OUTSTANDING_REPLAY_COUNT (CASSANDRA-7533)
 * Fix malformed JMX ObjectName containing IPv6 addresses (CASSANDRA-9027)
 * (cqlsh) Allow increasing CSV field size limit through
   cqlshrc config option (CASSANDRA-8934)
 * Stop logging range tombstones when exceeding the threshold
   (CASSANDRA-8559)
 * Fix NullPointerException when nodetool getendpoints is run
   against invalid keyspaces or tables (CASSANDRA-8950)
 * Allow specifying the tmp dir (CASSANDRA-7712)
 * Improve compaction estimated tasks estimation (CASSANDRA-8904)
 * Fix duplicate up/down messages sent to native clients (CASSANDRA-7816)
 * Expose commit log archive status via JMX (CASSANDRA-8734)
 * Provide better exceptions for invalid replication strategy parameters
   (CASSANDRA-8909)
 * Fix regression in mixed single and multi-column relation support for
   SELECT statements (CASSANDRA-8613)
 * Add ability to limit number of native connections (CASSANDRA-8086)
 * Fix CQLSSTableWriter throwing exception and spawning threads
   (CASSANDRA-8808)
 * Fix MT mismatch between empty and GC-able data (CASSANDRA-8979)
 * Fix incorrect validation when snapshotting single table (CASSANDRA-8056)
 * Add offline tool to relevel sstables (CASSANDRA-8301)
 * Preserve stream ID for more protocol errors (CASSANDRA-8848)
 * Fix combining token() function with multi-column relations on
   clustering columns (CASSANDRA-8797)
 * Make CFS.markReferenced() resistant to bad refcounting (CASSANDRA-8829)
 * Fix StreamTransferTask abort/complete bad refcounting (CASSANDRA-8815)
 * Fix AssertionError when querying a DESC clustering ordered
   table with ASC ordering and paging (CASSANDRA-8767)
 * AssertionError: "Memory was freed" when running cleanup (CASSANDRA-8716)
 * Make it possible to set max_sstable_age to fractional days (CASSANDRA-8406)
 * Fix some multi-column relations with indexes on some clustering
   columns (CASSANDRA-8275)
 * Fix memory leak in SSTableSimple*Writer and SSTableReader.validate()
   (CASSANDRA-8748)
 * Throw OOM if allocating memory fails to return a valid pointer (CASSANDRA-8726)
 * Fix SSTableSimpleUnsortedWriter ConcurrentModificationException (CASSANDRA-8619)
 * 'nodetool info' prints exception against older node (CASSANDRA-8796)
 * Ensure SSTableSimpleUnsortedWriter.close() terminates if
   disk writer has crashed (CASSANDRA-8807)


2.1.4
 * Bind JMX to localhost unless explicitly configured otherwise (CASSANDRA-9085)


2.1.3
 * Fix HSHA/offheap_objects corruption (CASSANDRA-8719)
 * Upgrade libthrift to 0.9.2 (CASSANDRA-8685)
 * Don't use the shared ref in sstableloader (CASSANDRA-8704)
 * Purge internal prepared statements if related tables or
   keyspaces are dropped (CASSANDRA-8693)
 * (cqlsh) Handle unicode BOM at start of files (CASSANDRA-8638)
 * Stop compactions before exiting offline tools (CASSANDRA-8623)
 * Update tools/stress/README.txt to match current behaviour (CASSANDRA-7933)
 * Fix schema from Thrift conversion with empty metadata (CASSANDRA-8695)
 * Safer Resource Management (CASSANDRA-7705)
 * Make sure we compact highly overlapping cold sstables with
   STCS (CASSANDRA-8635)
 * rpc_interface and listen_interface generate NPE on startup when specified
   interface doesn't exist (CASSANDRA-8677)
 * Fix ArrayIndexOutOfBoundsException in nodetool cfhistograms (CASSANDRA-8514)
 * Switch from yammer metrics for nodetool cf/proxy histograms (CASSANDRA-8662)
 * Make sure we don't add tmplink files to the compaction
   strategy (CASSANDRA-8580)
 * (cqlsh) Handle maps with blob keys (CASSANDRA-8372)
 * (cqlsh) Handle DynamicCompositeType schemas correctly (CASSANDRA-8563)
 * Duplicate rows returned when in clause has repeated values (CASSANDRA-6706)
 * Add tooling to detect hot partitions (CASSANDRA-7974)
 * Fix cassandra-stress user-mode truncation of partition generation (CASSANDRA-8608)
 * Only stream from unrepaired sstables during inc repair (CASSANDRA-8267)
 * Don't allow starting multiple inc repairs on the same sstables (CASSANDRA-8316)
 * Invalidate prepared BATCH statements when related tables
   or keyspaces are dropped (CASSANDRA-8652)
 * Fix missing results in secondary index queries on collections
   with ALLOW FILTERING (CASSANDRA-8421)
 * Expose EstimatedHistogram metrics for range slices (CASSANDRA-8627)
 * (cqlsh) Escape clqshrc passwords properly (CASSANDRA-8618)
 * Fix NPE when passing wrong argument in ALTER TABLE statement (CASSANDRA-8355)
 * Pig: Refactor and deprecate CqlStorage (CASSANDRA-8599)
 * Don't reuse the same cleanup strategy for all sstables (CASSANDRA-8537)
 * Fix case-sensitivity of index name on CREATE and DROP INDEX
   statements (CASSANDRA-8365)
 * Better detection/logging for corruption in compressed sstables (CASSANDRA-8192)
 * Use the correct repairedAt value when closing writer (CASSANDRA-8570)
 * (cqlsh) Handle a schema mismatch being detected on startup (CASSANDRA-8512)
 * Properly calculate expected write size during compaction (CASSANDRA-8532)
 * Invalidate affected prepared statements when a table's columns
   are altered (CASSANDRA-7910)
 * Stress - user defined writes should populate sequentally (CASSANDRA-8524)
 * Fix regression in SSTableRewriter causing some rows to become unreadable 
   during compaction (CASSANDRA-8429)
 * Run major compactions for repaired/unrepaired in parallel (CASSANDRA-8510)
 * (cqlsh) Fix compression options in DESCRIBE TABLE output when compression
   is disabled (CASSANDRA-8288)
 * (cqlsh) Fix DESCRIBE output after keyspaces are altered (CASSANDRA-7623)
 * Make sure we set lastCompactedKey correctly (CASSANDRA-8463)
 * (cqlsh) Fix output of CONSISTENCY command (CASSANDRA-8507)
 * (cqlsh) Fixed the handling of LIST statements (CASSANDRA-8370)
 * Make sstablescrub check leveled manifest again (CASSANDRA-8432)
 * Check first/last keys in sstable when giving out positions (CASSANDRA-8458)
 * Disable mmap on Windows (CASSANDRA-6993)
 * Add missing ConsistencyLevels to cassandra-stress (CASSANDRA-8253)
 * Add auth support to cassandra-stress (CASSANDRA-7985)
 * Fix ArrayIndexOutOfBoundsException when generating error message
   for some CQL syntax errors (CASSANDRA-8455)
 * Scale memtable slab allocation logarithmically (CASSANDRA-7882)
 * cassandra-stress simultaneous inserts over same seed (CASSANDRA-7964)
 * Reduce cassandra-stress sampling memory requirements (CASSANDRA-7926)
 * Ensure memtable flush cannot expire commit log entries from its future (CASSANDRA-8383)
 * Make read "defrag" async to reclaim memtables (CASSANDRA-8459)
 * Remove tmplink files for offline compactions (CASSANDRA-8321)
 * Reduce maxHintsInProgress (CASSANDRA-8415)
 * BTree updates may call provided update function twice (CASSANDRA-8018)
 * Release sstable references after anticompaction (CASSANDRA-8386)
 * Handle abort() in SSTableRewriter properly (CASSANDRA-8320)
 * Centralize shared executors (CASSANDRA-8055)
 * Fix filtering for CONTAINS (KEY) relations on frozen collection
   clustering columns when the query is restricted to a single
   partition (CASSANDRA-8203)
 * Do more aggressive entire-sstable TTL expiry checks (CASSANDRA-8243)
 * Add more log info if readMeter is null (CASSANDRA-8238)
 * add check of the system wall clock time at startup (CASSANDRA-8305)
 * Support for frozen collections (CASSANDRA-7859)
 * Fix overflow on histogram computation (CASSANDRA-8028)
 * Have paxos reuse the timestamp generation of normal queries (CASSANDRA-7801)
 * Fix incremental repair not remove parent session on remote (CASSANDRA-8291)
 * Improve JBOD disk utilization (CASSANDRA-7386)
 * Log failed host when preparing incremental repair (CASSANDRA-8228)
 * Force config client mode in CQLSSTableWriter (CASSANDRA-8281)
 * Fix sstableupgrade throws exception (CASSANDRA-8688)
 * Fix hang when repairing empty keyspace (CASSANDRA-8694)
Merged from 2.0:
 * Fix IllegalArgumentException in dynamic snitch (CASSANDRA-8448)
 * Add support for UPDATE ... IF EXISTS (CASSANDRA-8610)
 * Fix reversal of list prepends (CASSANDRA-8733)
 * Prevent non-zero default_time_to_live on tables with counters
   (CASSANDRA-8678)
 * Fix SSTableSimpleUnsortedWriter ConcurrentModificationException
   (CASSANDRA-8619)
 * Round up time deltas lower than 1ms in BulkLoader (CASSANDRA-8645)
 * Add batch remove iterator to ABSC (CASSANDRA-8414, 8666)
 * Round up time deltas lower than 1ms in BulkLoader (CASSANDRA-8645)
 * Fix isClientMode check in Keyspace (CASSANDRA-8687)
 * Use more efficient slice size for querying internal secondary
   index tables (CASSANDRA-8550)
 * Fix potentially returning deleted rows with range tombstone (CASSANDRA-8558)
 * Check for available disk space before starting a compaction (CASSANDRA-8562)
 * Fix DISTINCT queries with LIMITs or paging when some partitions
   contain only tombstones (CASSANDRA-8490)
 * Introduce background cache refreshing to permissions cache
   (CASSANDRA-8194)
 * Fix race condition in StreamTransferTask that could lead to
   infinite loops and premature sstable deletion (CASSANDRA-7704)
 * Add an extra version check to MigrationTask (CASSANDRA-8462)
 * Ensure SSTableWriter cleans up properly after failure (CASSANDRA-8499)
 * Increase bf true positive count on key cache hit (CASSANDRA-8525)
 * Move MeteredFlusher to its own thread (CASSANDRA-8485)
 * Fix non-distinct results in DISTNCT queries on static columns when
   paging is enabled (CASSANDRA-8087)
 * Move all hints related tasks to hints internal executor (CASSANDRA-8285)
 * Fix paging for multi-partition IN queries (CASSANDRA-8408)
 * Fix MOVED_NODE topology event never being emitted when a node
   moves its token (CASSANDRA-8373)
 * Fix validation of indexes in COMPACT tables (CASSANDRA-8156)
 * Avoid StackOverflowError when a large list of IN values
   is used for a clustering column (CASSANDRA-8410)
 * Fix NPE when writetime() or ttl() calls are wrapped by
   another function call (CASSANDRA-8451)
 * Fix NPE after dropping a keyspace (CASSANDRA-8332)
 * Fix error message on read repair timeouts (CASSANDRA-7947)
 * Default DTCS base_time_seconds changed to 60 (CASSANDRA-8417)
 * Refuse Paxos operation with more than one pending endpoint (CASSANDRA-8346, 8640)
 * Throw correct exception when trying to bind a keyspace or table
   name (CASSANDRA-6952)
 * Make HHOM.compact synchronized (CASSANDRA-8416)
 * cancel latency-sampling task when CF is dropped (CASSANDRA-8401)
 * don't block SocketThread for MessagingService (CASSANDRA-8188)
 * Increase quarantine delay on replacement (CASSANDRA-8260)
 * Expose off-heap memory usage stats (CASSANDRA-7897)
 * Ignore Paxos commits for truncated tables (CASSANDRA-7538)
 * Validate size of indexed column values (CASSANDRA-8280)
 * Make LCS split compaction results over all data directories (CASSANDRA-8329)
 * Fix some failing queries that use multi-column relations
   on COMPACT STORAGE tables (CASSANDRA-8264)
 * Fix InvalidRequestException with ORDER BY (CASSANDRA-8286)
 * Disable SSLv3 for POODLE (CASSANDRA-8265)
 * Fix millisecond timestamps in Tracing (CASSANDRA-8297)
 * Include keyspace name in error message when there are insufficient
   live nodes to stream from (CASSANDRA-8221)
 * Avoid overlap in L1 when L0 contains many nonoverlapping
   sstables (CASSANDRA-8211)
 * Improve PropertyFileSnitch logging (CASSANDRA-8183)
 * Add DC-aware sequential repair (CASSANDRA-8193)
 * Use live sstables in snapshot repair if possible (CASSANDRA-8312)
 * Fix hints serialized size calculation (CASSANDRA-8587)


2.1.2
 * (cqlsh) parse_for_table_meta errors out on queries with undefined
   grammars (CASSANDRA-8262)
 * (cqlsh) Fix SELECT ... TOKEN() function broken in C* 2.1.1 (CASSANDRA-8258)
 * Fix Cassandra crash when running on JDK8 update 40 (CASSANDRA-8209)
 * Optimize partitioner tokens (CASSANDRA-8230)
 * Improve compaction of repaired/unrepaired sstables (CASSANDRA-8004)
 * Make cache serializers pluggable (CASSANDRA-8096)
 * Fix issues with CONTAINS (KEY) queries on secondary indexes
   (CASSANDRA-8147)
 * Fix read-rate tracking of sstables for some queries (CASSANDRA-8239)
 * Fix default timestamp in QueryOptions (CASSANDRA-8246)
 * Set socket timeout when reading remote version (CASSANDRA-8188)
 * Refactor how we track live size (CASSANDRA-7852)
 * Make sure unfinished compaction files are removed (CASSANDRA-8124)
 * Fix shutdown when run as Windows service (CASSANDRA-8136)
 * Fix DESCRIBE TABLE with custom indexes (CASSANDRA-8031)
 * Fix race in RecoveryManagerTest (CASSANDRA-8176)
 * Avoid IllegalArgumentException while sorting sstables in
   IndexSummaryManager (CASSANDRA-8182)
 * Shutdown JVM on file descriptor exhaustion (CASSANDRA-7579)
 * Add 'die' policy for commit log and disk failure (CASSANDRA-7927)
 * Fix installing as service on Windows (CASSANDRA-8115)
 * Fix CREATE TABLE for CQL2 (CASSANDRA-8144)
 * Avoid boxing in ColumnStats min/max trackers (CASSANDRA-8109)
Merged from 2.0:
 * Correctly handle non-text column names in cql3 (CASSANDRA-8178)
 * Fix deletion for indexes on primary key columns (CASSANDRA-8206)
 * Add 'nodetool statusgossip' (CASSANDRA-8125)
 * Improve client notification that nodes are ready for requests (CASSANDRA-7510)
 * Handle negative timestamp in writetime method (CASSANDRA-8139)
 * Pig: Remove errant LIMIT clause in CqlNativeStorage (CASSANDRA-8166)
 * Throw ConfigurationException when hsha is used with the default
   rpc_max_threads setting of 'unlimited' (CASSANDRA-8116)
 * Allow concurrent writing of the same table in the same JVM using
   CQLSSTableWriter (CASSANDRA-7463)
 * Fix totalDiskSpaceUsed calculation (CASSANDRA-8205)


2.1.1
 * Fix spin loop in AtomicSortedColumns (CASSANDRA-7546)
 * Dont notify when replacing tmplink files (CASSANDRA-8157)
 * Fix validation with multiple CONTAINS clause (CASSANDRA-8131)
 * Fix validation of collections in TriggerExecutor (CASSANDRA-8146)
 * Fix IllegalArgumentException when a list of IN values containing tuples
   is passed as a single arg to a prepared statement with the v1 or v2
   protocol (CASSANDRA-8062)
 * Fix ClassCastException in DISTINCT query on static columns with
   query paging (CASSANDRA-8108)
 * Fix NPE on null nested UDT inside a set (CASSANDRA-8105)
 * Fix exception when querying secondary index on set items or map keys
   when some clustering columns are specified (CASSANDRA-8073)
 * Send proper error response when there is an error during native
   protocol message decode (CASSANDRA-8118)
 * Gossip should ignore generation numbers too far in the future (CASSANDRA-8113)
 * Fix NPE when creating a table with frozen sets, lists (CASSANDRA-8104)
 * Fix high memory use due to tracking reads on incrementally opened sstable
   readers (CASSANDRA-8066)
 * Fix EXECUTE request with skipMetadata=false returning no metadata
   (CASSANDRA-8054)
 * Allow concurrent use of CQLBulkOutputFormat (CASSANDRA-7776)
 * Shutdown JVM on OOM (CASSANDRA-7507)
 * Upgrade netty version and enable epoll event loop (CASSANDRA-7761)
 * Don't duplicate sstables smaller than split size when using
   the sstablesplitter tool (CASSANDRA-7616)
 * Avoid re-parsing already prepared statements (CASSANDRA-7923)
 * Fix some Thrift slice deletions and updates of COMPACT STORAGE
   tables with some clustering columns omitted (CASSANDRA-7990)
 * Fix filtering for CONTAINS on sets (CASSANDRA-8033)
 * Properly track added size (CASSANDRA-7239)
 * Allow compilation in java 8 (CASSANDRA-7208)
 * Fix Assertion error on RangeTombstoneList diff (CASSANDRA-8013)
 * Release references to overlapping sstables during compaction (CASSANDRA-7819)
 * Send notification when opening compaction results early (CASSANDRA-8034)
 * Make native server start block until properly bound (CASSANDRA-7885)
 * (cqlsh) Fix IPv6 support (CASSANDRA-7988)
 * Ignore fat clients when checking for endpoint collision (CASSANDRA-7939)
 * Make sstablerepairedset take a list of files (CASSANDRA-7995)
 * (cqlsh) Tab completeion for indexes on map keys (CASSANDRA-7972)
 * (cqlsh) Fix UDT field selection in select clause (CASSANDRA-7891)
 * Fix resource leak in event of corrupt sstable
 * (cqlsh) Add command line option for cqlshrc file path (CASSANDRA-7131)
 * Provide visibility into prepared statements churn (CASSANDRA-7921, CASSANDRA-7930)
 * Invalidate prepared statements when their keyspace or table is
   dropped (CASSANDRA-7566)
 * cassandra-stress: fix support for NetworkTopologyStrategy (CASSANDRA-7945)
 * Fix saving caches when a table is dropped (CASSANDRA-7784)
 * Add better error checking of new stress profile (CASSANDRA-7716)
 * Use ThreadLocalRandom and remove FBUtilities.threadLocalRandom (CASSANDRA-7934)
 * Prevent operator mistakes due to simultaneous bootstrap (CASSANDRA-7069)
 * cassandra-stress supports whitelist mode for node config (CASSANDRA-7658)
 * GCInspector more closely tracks GC; cassandra-stress and nodetool report it (CASSANDRA-7916)
 * nodetool won't output bogus ownership info without a keyspace (CASSANDRA-7173)
 * Add human readable option to nodetool commands (CASSANDRA-5433)
 * Don't try to set repairedAt on old sstables (CASSANDRA-7913)
 * Add metrics for tracking PreparedStatement use (CASSANDRA-7719)
 * (cqlsh) tab-completion for triggers (CASSANDRA-7824)
 * (cqlsh) Support for query paging (CASSANDRA-7514)
 * (cqlsh) Show progress of COPY operations (CASSANDRA-7789)
 * Add syntax to remove multiple elements from a map (CASSANDRA-6599)
 * Support non-equals conditions in lightweight transactions (CASSANDRA-6839)
 * Add IF [NOT] EXISTS to create/drop triggers (CASSANDRA-7606)
 * (cqlsh) Display the current logged-in user (CASSANDRA-7785)
 * (cqlsh) Don't ignore CTRL-C during COPY FROM execution (CASSANDRA-7815)
 * (cqlsh) Order UDTs according to cross-type dependencies in DESCRIBE
   output (CASSANDRA-7659)
 * (cqlsh) Fix handling of CAS statement results (CASSANDRA-7671)
 * (cqlsh) COPY TO/FROM improvements (CASSANDRA-7405)
 * Support list index operations with conditions (CASSANDRA-7499)
 * Add max live/tombstoned cells to nodetool cfstats output (CASSANDRA-7731)
 * Validate IPv6 wildcard addresses properly (CASSANDRA-7680)
 * (cqlsh) Error when tracing query (CASSANDRA-7613)
 * Avoid IOOBE when building SyntaxError message snippet (CASSANDRA-7569)
 * SSTableExport uses correct validator to create string representation of partition
   keys (CASSANDRA-7498)
 * Avoid NPEs when receiving type changes for an unknown keyspace (CASSANDRA-7689)
 * Add support for custom 2i validation (CASSANDRA-7575)
 * Pig support for hadoop CqlInputFormat (CASSANDRA-6454)
 * Add duration mode to cassandra-stress (CASSANDRA-7468)
 * Add listen_interface and rpc_interface options (CASSANDRA-7417)
 * Improve schema merge performance (CASSANDRA-7444)
 * Adjust MT depth based on # of partition validating (CASSANDRA-5263)
 * Optimise NativeCell comparisons (CASSANDRA-6755)
 * Configurable client timeout for cqlsh (CASSANDRA-7516)
 * Include snippet of CQL query near syntax error in messages (CASSANDRA-7111)
 * Make repair -pr work with -local (CASSANDRA-7450)
 * Fix error in sstableloader with -cph > 1 (CASSANDRA-8007)
 * Fix snapshot repair error on indexed tables (CASSANDRA-8020)
 * Do not exit nodetool repair when receiving JMX NOTIF_LOST (CASSANDRA-7909)
 * Stream to private IP when available (CASSANDRA-8084)
Merged from 2.0:
 * Reject conditions on DELETE unless full PK is given (CASSANDRA-6430)
 * Properly reject the token function DELETE (CASSANDRA-7747)
 * Force batchlog replay before decommissioning a node (CASSANDRA-7446)
 * Fix hint replay with many accumulated expired hints (CASSANDRA-6998)
 * Fix duplicate results in DISTINCT queries on static columns with query
   paging (CASSANDRA-8108)
 * Add DateTieredCompactionStrategy (CASSANDRA-6602)
 * Properly validate ascii and utf8 string literals in CQL queries (CASSANDRA-8101)
 * (cqlsh) Fix autocompletion for alter keyspace (CASSANDRA-8021)
 * Create backup directories for commitlog archiving during startup (CASSANDRA-8111)
 * Reduce totalBlockFor() for LOCAL_* consistency levels (CASSANDRA-8058)
 * Fix merging schemas with re-dropped keyspaces (CASSANDRA-7256)
 * Fix counters in supercolumns during live upgrades from 1.2 (CASSANDRA-7188)
 * Notify DT subscribers when a column family is truncated (CASSANDRA-8088)
 * Add sanity check of $JAVA on startup (CASSANDRA-7676)
 * Schedule fat client schema pull on join (CASSANDRA-7993)
 * Don't reset nodes' versions when closing IncomingTcpConnections
   (CASSANDRA-7734)
 * Record the real messaging version in all cases in OutboundTcpConnection
   (CASSANDRA-8057)
 * SSL does not work in cassandra-cli (CASSANDRA-7899)
 * Fix potential exception when using ReversedType in DynamicCompositeType
   (CASSANDRA-7898)
 * Better validation of collection values (CASSANDRA-7833)
 * Track min/max timestamps correctly (CASSANDRA-7969)
 * Fix possible overflow while sorting CL segments for replay (CASSANDRA-7992)
 * Increase nodetool Xmx (CASSANDRA-7956)
 * Archive any commitlog segments present at startup (CASSANDRA-6904)
 * CrcCheckChance should adjust based on live CFMetadata not 
   sstable metadata (CASSANDRA-7978)
 * token() should only accept columns in the partitioning
   key order (CASSANDRA-6075)
 * Add method to invalidate permission cache via JMX (CASSANDRA-7977)
 * Allow propagating multiple gossip states atomically (CASSANDRA-6125)
 * Log exceptions related to unclean native protocol client disconnects
   at DEBUG or INFO (CASSANDRA-7849)
 * Allow permissions cache to be set via JMX (CASSANDRA-7698)
 * Include schema_triggers CF in readable system resources (CASSANDRA-7967)
 * Fix RowIndexEntry to report correct serializedSize (CASSANDRA-7948)
 * Make CQLSSTableWriter sync within partitions (CASSANDRA-7360)
 * Potentially use non-local replicas in CqlConfigHelper (CASSANDRA-7906)
 * Explicitly disallow mixing multi-column and single-column
   relations on clustering columns (CASSANDRA-7711)
 * Better error message when condition is set on PK column (CASSANDRA-7804)
 * Don't send schema change responses and events for no-op DDL
   statements (CASSANDRA-7600)
 * (Hadoop) fix cluster initialisation for a split fetching (CASSANDRA-7774)
 * Throw InvalidRequestException when queries contain relations on entire
   collection columns (CASSANDRA-7506)
 * (cqlsh) enable CTRL-R history search with libedit (CASSANDRA-7577)
 * (Hadoop) allow ACFRW to limit nodes to local DC (CASSANDRA-7252)
 * (cqlsh) cqlsh should automatically disable tracing when selecting
   from system_traces (CASSANDRA-7641)
 * (Hadoop) Add CqlOutputFormat (CASSANDRA-6927)
 * Don't depend on cassandra config for nodetool ring (CASSANDRA-7508)
 * (cqlsh) Fix failing cqlsh formatting tests (CASSANDRA-7703)
 * Fix IncompatibleClassChangeError from hadoop2 (CASSANDRA-7229)
 * Add 'nodetool sethintedhandoffthrottlekb' (CASSANDRA-7635)
 * (cqlsh) Add tab-completion for CREATE/DROP USER IF [NOT] EXISTS (CASSANDRA-7611)
 * Catch errors when the JVM pulls the rug out from GCInspector (CASSANDRA-5345)
 * cqlsh fails when version number parts are not int (CASSANDRA-7524)
 * Fix NPE when table dropped during streaming (CASSANDRA-7946)
 * Fix wrong progress when streaming uncompressed (CASSANDRA-7878)
 * Fix possible infinite loop in creating repair range (CASSANDRA-7983)
 * Fix unit in nodetool for streaming throughput (CASSANDRA-7375)
Merged from 1.2:
 * Don't index tombstones (CASSANDRA-7828)
 * Improve PasswordAuthenticator default super user setup (CASSANDRA-7788)


2.1.0
 * (cqlsh) Removed "ALTER TYPE <name> RENAME TO <name>" from tab-completion
   (CASSANDRA-7895)
 * Fixed IllegalStateException in anticompaction (CASSANDRA-7892)
 * cqlsh: DESCRIBE support for frozen UDTs, tuples (CASSANDRA-7863)
 * Avoid exposing internal classes over JMX (CASSANDRA-7879)
 * Add null check for keys when freezing collection (CASSANDRA-7869)
 * Improve stress workload realism (CASSANDRA-7519)
Merged from 2.0:
 * Configure system.paxos with LeveledCompactionStrategy (CASSANDRA-7753)
 * Fix ALTER clustering column type from DateType to TimestampType when
   using DESC clustering order (CASSANRDA-7797)
 * Throw EOFException if we run out of chunks in compressed datafile
   (CASSANDRA-7664)
 * Fix PRSI handling of CQL3 row markers for row cleanup (CASSANDRA-7787)
 * Fix dropping collection when it's the last regular column (CASSANDRA-7744)
 * Make StreamReceiveTask thread safe and gc friendly (CASSANDRA-7795)
 * Validate empty cell names from counter updates (CASSANDRA-7798)
Merged from 1.2:
 * Don't allow compacted sstables to be marked as compacting (CASSANDRA-7145)
 * Track expired tombstones (CASSANDRA-7810)


2.1.0-rc7
 * Add frozen keyword and require UDT to be frozen (CASSANDRA-7857)
 * Track added sstable size correctly (CASSANDRA-7239)
 * (cqlsh) Fix case insensitivity (CASSANDRA-7834)
 * Fix failure to stream ranges when moving (CASSANDRA-7836)
 * Correctly remove tmplink files (CASSANDRA-7803)
 * (cqlsh) Fix column name formatting for functions, CAS operations,
   and UDT field selections (CASSANDRA-7806)
 * (cqlsh) Fix COPY FROM handling of null/empty primary key
   values (CASSANDRA-7792)
 * Fix ordering of static cells (CASSANDRA-7763)
Merged from 2.0:
 * Forbid re-adding dropped counter columns (CASSANDRA-7831)
 * Fix CFMetaData#isThriftCompatible() for PK-only tables (CASSANDRA-7832)
 * Always reject inequality on the partition key without token()
   (CASSANDRA-7722)
 * Always send Paxos commit to all replicas (CASSANDRA-7479)
 * Make disruptor_thrift_server invocation pool configurable (CASSANDRA-7594)
 * Make repair no-op when RF=1 (CASSANDRA-7864)


2.1.0-rc6
 * Fix OOM issue from netty caching over time (CASSANDRA-7743)
 * json2sstable couldn't import JSON for CQL table (CASSANDRA-7477)
 * Invalidate all caches on table drop (CASSANDRA-7561)
 * Skip strict endpoint selection for ranges if RF == nodes (CASSANRA-7765)
 * Fix Thrift range filtering without 2ary index lookups (CASSANDRA-7741)
 * Add tracing entries about concurrent range requests (CASSANDRA-7599)
 * (cqlsh) Fix DESCRIBE for NTS keyspaces (CASSANDRA-7729)
 * Remove netty buffer ref-counting (CASSANDRA-7735)
 * Pass mutated cf to index updater for use by PRSI (CASSANDRA-7742)
 * Include stress yaml example in release and deb (CASSANDRA-7717)
 * workaround for netty issue causing corrupted data off the wire (CASSANDRA-7695)
 * cqlsh DESC CLUSTER fails retrieving ring information (CASSANDRA-7687)
 * Fix binding null values inside UDT (CASSANDRA-7685)
 * Fix UDT field selection with empty fields (CASSANDRA-7670)
 * Bogus deserialization of static cells from sstable (CASSANDRA-7684)
 * Fix NPE on compaction leftover cleanup for dropped table (CASSANDRA-7770)
Merged from 2.0:
 * Fix race condition in StreamTransferTask that could lead to
   infinite loops and premature sstable deletion (CASSANDRA-7704)
 * (cqlsh) Wait up to 10 sec for a tracing session (CASSANDRA-7222)
 * Fix NPE in FileCacheService.sizeInBytes (CASSANDRA-7756)
 * Remove duplicates from StorageService.getJoiningNodes (CASSANDRA-7478)
 * Clone token map outside of hot gossip loops (CASSANDRA-7758)
 * Fix MS expiring map timeout for Paxos messages (CASSANDRA-7752)
 * Do not flush on truncate if durable_writes is false (CASSANDRA-7750)
 * Give CRR a default input_cql Statement (CASSANDRA-7226)
 * Better error message when adding a collection with the same name
   than a previously dropped one (CASSANDRA-6276)
 * Fix validation when adding static columns (CASSANDRA-7730)
 * (Thrift) fix range deletion of supercolumns (CASSANDRA-7733)
 * Fix potential AssertionError in RangeTombstoneList (CASSANDRA-7700)
 * Validate arguments of blobAs* functions (CASSANDRA-7707)
 * Fix potential AssertionError with 2ndary indexes (CASSANDRA-6612)
 * Avoid logging CompactionInterrupted at ERROR (CASSANDRA-7694)
 * Minor leak in sstable2jon (CASSANDRA-7709)
 * Add cassandra.auto_bootstrap system property (CASSANDRA-7650)
 * Update java driver (for hadoop) (CASSANDRA-7618)
 * Remove CqlPagingRecordReader/CqlPagingInputFormat (CASSANDRA-7570)
 * Support connecting to ipv6 jmx with nodetool (CASSANDRA-7669)


2.1.0-rc5
 * Reject counters inside user types (CASSANDRA-7672)
 * Switch to notification-based GCInspector (CASSANDRA-7638)
 * (cqlsh) Handle nulls in UDTs and tuples correctly (CASSANDRA-7656)
 * Don't use strict consistency when replacing (CASSANDRA-7568)
 * Fix min/max cell name collection on 2.0 SSTables with range
   tombstones (CASSANDRA-7593)
 * Tolerate min/max cell names of different lengths (CASSANDRA-7651)
 * Filter cached results correctly (CASSANDRA-7636)
 * Fix tracing on the new SEPExecutor (CASSANDRA-7644)
 * Remove shuffle and taketoken (CASSANDRA-7601)
 * Clean up Windows batch scripts (CASSANDRA-7619)
 * Fix native protocol drop user type notification (CASSANDRA-7571)
 * Give read access to system.schema_usertypes to all authenticated users
   (CASSANDRA-7578)
 * (cqlsh) Fix cqlsh display when zero rows are returned (CASSANDRA-7580)
 * Get java version correctly when JAVA_TOOL_OPTIONS is set (CASSANDRA-7572)
 * Fix NPE when dropping index from non-existent keyspace, AssertionError when
   dropping non-existent index with IF EXISTS (CASSANDRA-7590)
 * Fix sstablelevelresetter hang (CASSANDRA-7614)
 * (cqlsh) Fix deserialization of blobs (CASSANDRA-7603)
 * Use "keyspace updated" schema change message for UDT changes in v1 and
   v2 protocols (CASSANDRA-7617)
 * Fix tracing of range slices and secondary index lookups that are local
   to the coordinator (CASSANDRA-7599)
 * Set -Dcassandra.storagedir for all tool shell scripts (CASSANDRA-7587)
 * Don't swap max/min col names when mutating sstable metadata (CASSANDRA-7596)
 * (cqlsh) Correctly handle paged result sets (CASSANDRA-7625)
 * (cqlsh) Improve waiting for a trace to complete (CASSANDRA-7626)
 * Fix tracing of concurrent range slices and 2ary index queries (CASSANDRA-7626)
 * Fix scrub against collection type (CASSANDRA-7665)
Merged from 2.0:
 * Set gc_grace_seconds to seven days for system schema tables (CASSANDRA-7668)
 * SimpleSeedProvider no longer caches seeds forever (CASSANDRA-7663)
 * Always flush on truncate (CASSANDRA-7511)
 * Fix ReversedType(DateType) mapping to native protocol (CASSANDRA-7576)
 * Always merge ranges owned by a single node (CASSANDRA-6930)
 * Track max/min timestamps for range tombstones (CASSANDRA-7647)
 * Fix NPE when listing saved caches dir (CASSANDRA-7632)


2.1.0-rc4
 * Fix word count hadoop example (CASSANDRA-7200)
 * Updated memtable_cleanup_threshold and memtable_flush_writers defaults 
   (CASSANDRA-7551)
 * (Windows) fix startup when WMI memory query fails (CASSANDRA-7505)
 * Anti-compaction proceeds if any part of the repair failed (CASSANDRA-7521)
 * Add missing table name to DROP INDEX responses and notifications (CASSANDRA-7539)
 * Bump CQL version to 3.2.0 and update CQL documentation (CASSANDRA-7527)
 * Fix configuration error message when running nodetool ring (CASSANDRA-7508)
 * Support conditional updates, tuple type, and the v3 protocol in cqlsh (CASSANDRA-7509)
 * Handle queries on multiple secondary index types (CASSANDRA-7525)
 * Fix cqlsh authentication with v3 native protocol (CASSANDRA-7564)
 * Fix NPE when unknown prepared statement ID is used (CASSANDRA-7454)
Merged from 2.0:
 * (Windows) force range-based repair to non-sequential mode (CASSANDRA-7541)
 * Fix range merging when DES scores are zero (CASSANDRA-7535)
 * Warn when SSL certificates have expired (CASSANDRA-7528)
 * Fix error when doing reversed queries with static columns (CASSANDRA-7490)
Merged from 1.2:
 * Set correct stream ID on responses when non-Exception Throwables
   are thrown while handling native protocol messages (CASSANDRA-7470)


2.1.0-rc3
 * Consider expiry when reconciling otherwise equal cells (CASSANDRA-7403)
 * Introduce CQL support for stress tool (CASSANDRA-6146)
 * Fix ClassCastException processing expired messages (CASSANDRA-7496)
 * Fix prepared marker for collections inside UDT (CASSANDRA-7472)
 * Remove left-over populate_io_cache_on_flush and replicate_on_write
   uses (CASSANDRA-7493)
 * (Windows) handle spaces in path names (CASSANDRA-7451)
 * Ensure writes have completed after dropping a table, before recycling
   commit log segments (CASSANDRA-7437)
 * Remove left-over rows_per_partition_to_cache (CASSANDRA-7493)
 * Fix error when CONTAINS is used with a bind marker (CASSANDRA-7502)
 * Properly reject unknown UDT field (CASSANDRA-7484)
Merged from 2.0:
 * Fix CC#collectTimeOrderedData() tombstone optimisations (CASSANDRA-7394)
 * Support DISTINCT for static columns and fix behaviour when DISTINC is
   not use (CASSANDRA-7305).
 * Workaround JVM NPE on JMX bind failure (CASSANDRA-7254)
 * Fix race in FileCacheService RemovalListener (CASSANDRA-7278)
 * Fix inconsistent use of consistencyForCommit that allowed LOCAL_QUORUM
   operations to incorrect become full QUORUM (CASSANDRA-7345)
 * Properly handle unrecognized opcodes and flags (CASSANDRA-7440)
 * (Hadoop) close CqlRecordWriter clients when finished (CASSANDRA-7459)
 * Commit disk failure policy (CASSANDRA-7429)
 * Make sure high level sstables get compacted (CASSANDRA-7414)
 * Fix AssertionError when using empty clustering columns and static columns
   (CASSANDRA-7455)
 * Add option to disable STCS in L0 (CASSANDRA-6621)
 * Upgrade to snappy-java 1.0.5.2 (CASSANDRA-7476)


2.1.0-rc2
 * Fix heap size calculation for CompoundSparseCellName and 
   CompoundSparseCellName.WithCollection (CASSANDRA-7421)
 * Allow counter mutations in UNLOGGED batches (CASSANDRA-7351)
 * Modify reconcile logic to always pick a tombstone over a counter cell
   (CASSANDRA-7346)
 * Avoid incremental compaction on Windows (CASSANDRA-7365)
 * Fix exception when querying a composite-keyed table with a collection index
   (CASSANDRA-7372)
 * Use node's host id in place of counter ids (CASSANDRA-7366)
 * Fix error when doing reversed queries with static columns (CASSANDRA-7490)
 * Backport CASSANDRA-6747 (CASSANDRA-7560)
 * Track max/min timestamps for range tombstones (CASSANDRA-7647)
 * Fix NPE when listing saved caches dir (CASSANDRA-7632)
 * Fix sstableloader unable to connect encrypted node (CASSANDRA-7585)
Merged from 1.2:
 * Clone token map outside of hot gossip loops (CASSANDRA-7758)
 * Add stop method to EmbeddedCassandraService (CASSANDRA-7595)
 * Support connecting to ipv6 jmx with nodetool (CASSANDRA-7669)
 * Set gc_grace_seconds to seven days for system schema tables (CASSANDRA-7668)
 * SimpleSeedProvider no longer caches seeds forever (CASSANDRA-7663)
 * Set correct stream ID on responses when non-Exception Throwables
   are thrown while handling native protocol messages (CASSANDRA-7470)
 * Fix row size miscalculation in LazilyCompactedRow (CASSANDRA-7543)
 * Fix race in background compaction check (CASSANDRA-7745)
 * Don't clear out range tombstones during compaction (CASSANDRA-7808)


2.1.0-rc1
 * Revert flush directory (CASSANDRA-6357)
 * More efficient executor service for fast operations (CASSANDRA-4718)
 * Move less common tools into a new cassandra-tools package (CASSANDRA-7160)
 * Support more concurrent requests in native protocol (CASSANDRA-7231)
 * Add tab-completion to debian nodetool packaging (CASSANDRA-6421)
 * Change concurrent_compactors defaults (CASSANDRA-7139)
 * Add PowerShell Windows launch scripts (CASSANDRA-7001)
 * Make commitlog archive+restore more robust (CASSANDRA-6974)
 * Fix marking commitlogsegments clean (CASSANDRA-6959)
 * Add snapshot "manifest" describing files included (CASSANDRA-6326)
 * Parallel streaming for sstableloader (CASSANDRA-3668)
 * Fix bugs in supercolumns handling (CASSANDRA-7138)
 * Fix ClassClassException on composite dense tables (CASSANDRA-7112)
 * Cleanup and optimize collation and slice iterators (CASSANDRA-7107)
 * Upgrade NBHM lib (CASSANDRA-7128)
 * Optimize netty server (CASSANDRA-6861)
 * Fix repair hang when given CF does not exist (CASSANDRA-7189)
 * Allow c* to be shutdown in an embedded mode (CASSANDRA-5635)
 * Add server side batching to native transport (CASSANDRA-5663)
 * Make batchlog replay asynchronous (CASSANDRA-6134)
 * remove unused classes (CASSANDRA-7197)
 * Limit user types to the keyspace they are defined in (CASSANDRA-6643)
 * Add validate method to CollectionType (CASSANDRA-7208)
 * New serialization format for UDT values (CASSANDRA-7209, CASSANDRA-7261)
 * Fix nodetool netstats (CASSANDRA-7270)
 * Fix potential ClassCastException in HintedHandoffManager (CASSANDRA-7284)
 * Use prepared statements internally (CASSANDRA-6975)
 * Fix broken paging state with prepared statement (CASSANDRA-7120)
 * Fix IllegalArgumentException in CqlStorage (CASSANDRA-7287)
 * Allow nulls/non-existant fields in UDT (CASSANDRA-7206)
 * Add Thrift MultiSliceRequest (CASSANDRA-6757, CASSANDRA-7027)
 * Handle overlapping MultiSlices (CASSANDRA-7279)
 * Fix DataOutputTest on Windows (CASSANDRA-7265)
 * Embedded sets in user defined data-types are not updating (CASSANDRA-7267)
 * Add tuple type to CQL/native protocol (CASSANDRA-7248)
 * Fix CqlPagingRecordReader on tables with few rows (CASSANDRA-7322)
Merged from 2.0:
 * Copy compaction options to make sure they are reloaded (CASSANDRA-7290)
 * Add option to do more aggressive tombstone compactions (CASSANDRA-6563)
 * Don't try to compact already-compacting files in HHOM (CASSANDRA-7288)
 * Always reallocate buffers in HSHA (CASSANDRA-6285)
 * (Hadoop) support authentication in CqlRecordReader (CASSANDRA-7221)
 * (Hadoop) Close java driver Cluster in CQLRR.close (CASSANDRA-7228)
 * Warn when 'USING TIMESTAMP' is used on a CAS BATCH (CASSANDRA-7067)
 * return all cpu values from BackgroundActivityMonitor.readAndCompute (CASSANDRA-7183)
 * Correctly delete scheduled range xfers (CASSANDRA-7143)
 * return all cpu values from BackgroundActivityMonitor.readAndCompute (CASSANDRA-7183)  
 * reduce garbage creation in calculatePendingRanges (CASSANDRA-7191)
 * fix c* launch issues on Russian os's due to output of linux 'free' cmd (CASSANDRA-6162)
 * Fix disabling autocompaction (CASSANDRA-7187)
 * Fix potential NumberFormatException when deserializing IntegerType (CASSANDRA-7088)
 * cqlsh can't tab-complete disabling compaction (CASSANDRA-7185)
 * cqlsh: Accept and execute CQL statement(s) from command-line parameter (CASSANDRA-7172)
 * Fix IllegalStateException in CqlPagingRecordReader (CASSANDRA-7198)
 * Fix the InvertedIndex trigger example (CASSANDRA-7211)
 * Add --resolve-ip option to 'nodetool ring' (CASSANDRA-7210)
 * reduce garbage on codec flag deserialization (CASSANDRA-7244) 
 * Fix duplicated error messages on directory creation error at startup (CASSANDRA-5818)
 * Proper null handle for IF with map element access (CASSANDRA-7155)
 * Improve compaction visibility (CASSANDRA-7242)
 * Correctly delete scheduled range xfers (CASSANDRA-7143)
 * Make batchlog replica selection rack-aware (CASSANDRA-6551)
 * Fix CFMetaData#getColumnDefinitionFromColumnName() (CASSANDRA-7074)
 * Fix writetime/ttl functions for static columns (CASSANDRA-7081)
 * Suggest CTRL-C or semicolon after three blank lines in cqlsh (CASSANDRA-7142)
 * Fix 2ndary index queries with DESC clustering order (CASSANDRA-6950)
 * Invalid key cache entries on DROP (CASSANDRA-6525)
 * Fix flapping RecoveryManagerTest (CASSANDRA-7084)
 * Add missing iso8601 patterns for date strings (CASSANDRA-6973)
 * Support selecting multiple rows in a partition using IN (CASSANDRA-6875)
 * Add authentication support to shuffle (CASSANDRA-6484)
 * Swap local and global default read repair chances (CASSANDRA-7320)
 * Add conditional CREATE/DROP USER support (CASSANDRA-7264)
 * Cqlsh counts non-empty lines for "Blank lines" warning (CASSANDRA-7325)
Merged from 1.2:
 * Add Cloudstack snitch (CASSANDRA-7147)
 * Update system.peers correctly when relocating tokens (CASSANDRA-7126)
 * Add Google Compute Engine snitch (CASSANDRA-7132)
 * remove duplicate query for local tokens (CASSANDRA-7182)
 * exit CQLSH with error status code if script fails (CASSANDRA-6344)
 * Fix bug with some IN queries missig results (CASSANDRA-7105)
 * Fix availability validation for LOCAL_ONE CL (CASSANDRA-7319)
 * Hint streaming can cause decommission to fail (CASSANDRA-7219)


2.1.0-beta2
 * Increase default CL space to 8GB (CASSANDRA-7031)
 * Add range tombstones to read repair digests (CASSANDRA-6863)
 * Fix BTree.clear for large updates (CASSANDRA-6943)
 * Fail write instead of logging a warning when unable to append to CL
   (CASSANDRA-6764)
 * Eliminate possibility of CL segment appearing twice in active list 
   (CASSANDRA-6557)
 * Apply DONTNEED fadvise to commitlog segments (CASSANDRA-6759)
 * Switch CRC component to Adler and include it for compressed sstables 
   (CASSANDRA-4165)
 * Allow cassandra-stress to set compaction strategy options (CASSANDRA-6451)
 * Add broadcast_rpc_address option to cassandra.yaml (CASSANDRA-5899)
 * Auto reload GossipingPropertyFileSnitch config (CASSANDRA-5897)
 * Fix overflow of memtable_total_space_in_mb (CASSANDRA-6573)
 * Fix ABTC NPE and apply update function correctly (CASSANDRA-6692)
 * Allow nodetool to use a file or prompt for password (CASSANDRA-6660)
 * Fix AIOOBE when concurrently accessing ABSC (CASSANDRA-6742)
 * Fix assertion error in ALTER TYPE RENAME (CASSANDRA-6705)
 * Scrub should not always clear out repaired status (CASSANDRA-5351)
 * Improve handling of range tombstone for wide partitions (CASSANDRA-6446)
 * Fix ClassCastException for compact table with composites (CASSANDRA-6738)
 * Fix potentially repairing with wrong nodes (CASSANDRA-6808)
 * Change caching option syntax (CASSANDRA-6745)
 * Fix stress to do proper counter reads (CASSANDRA-6835)
 * Fix help message for stress counter_write (CASSANDRA-6824)
 * Fix stress smart Thrift client to pick servers correctly (CASSANDRA-6848)
 * Add logging levels (minimal, normal or verbose) to stress tool (CASSANDRA-6849)
 * Fix race condition in Batch CLE (CASSANDRA-6860)
 * Improve cleanup/scrub/upgradesstables failure handling (CASSANDRA-6774)
 * ByteBuffer write() methods for serializing sstables (CASSANDRA-6781)
 * Proper compare function for CollectionType (CASSANDRA-6783)
 * Update native server to Netty 4 (CASSANDRA-6236)
 * Fix off-by-one error in stress (CASSANDRA-6883)
 * Make OpOrder AutoCloseable (CASSANDRA-6901)
 * Remove sync repair JMX interface (CASSANDRA-6900)
 * Add multiple memory allocation options for memtables (CASSANDRA-6689, 6694)
 * Remove adjusted op rate from stress output (CASSANDRA-6921)
 * Add optimized CF.hasColumns() implementations (CASSANDRA-6941)
 * Serialize batchlog mutations with the version of the target node
   (CASSANDRA-6931)
 * Optimize CounterColumn#reconcile() (CASSANDRA-6953)
 * Properly remove 1.2 sstable support in 2.1 (CASSANDRA-6869)
 * Lock counter cells, not partitions (CASSANDRA-6880)
 * Track presence of legacy counter shards in sstables (CASSANDRA-6888)
 * Ensure safe resource cleanup when replacing sstables (CASSANDRA-6912)
 * Add failure handler to async callback (CASSANDRA-6747)
 * Fix AE when closing SSTable without releasing reference (CASSANDRA-7000)
 * Clean up IndexInfo on keyspace/table drops (CASSANDRA-6924)
 * Only snapshot relative SSTables when sequential repair (CASSANDRA-7024)
 * Require nodetool rebuild_index to specify index names (CASSANDRA-7038)
 * fix cassandra stress errors on reads with native protocol (CASSANDRA-7033)
 * Use OpOrder to guard sstable references for reads (CASSANDRA-6919)
 * Preemptive opening of compaction result (CASSANDRA-6916)
 * Multi-threaded scrub/cleanup/upgradesstables (CASSANDRA-5547)
 * Optimize cellname comparison (CASSANDRA-6934)
 * Native protocol v3 (CASSANDRA-6855)
 * Optimize Cell liveness checks and clean up Cell (CASSANDRA-7119)
 * Support consistent range movements (CASSANDRA-2434)
 * Display min timestamp in sstablemetadata viewer (CASSANDRA-6767)
Merged from 2.0:
 * Avoid race-prone second "scrub" of system keyspace (CASSANDRA-6797)
 * Pool CqlRecordWriter clients by inetaddress rather than Range
   (CASSANDRA-6665)
 * Fix compaction_history timestamps (CASSANDRA-6784)
 * Compare scores of full replica ordering in DES (CASSANDRA-6683)
 * fix CME in SessionInfo updateProgress affecting netstats (CASSANDRA-6577)
 * Allow repairing between specific replicas (CASSANDRA-6440)
 * Allow per-dc enabling of hints (CASSANDRA-6157)
 * Add compatibility for Hadoop 0.2.x (CASSANDRA-5201)
 * Fix EstimatedHistogram races (CASSANDRA-6682)
 * Failure detector correctly converts initial value to nanos (CASSANDRA-6658)
 * Add nodetool taketoken to relocate vnodes (CASSANDRA-4445)
 * Expose bulk loading progress over JMX (CASSANDRA-4757)
 * Correctly handle null with IF conditions and TTL (CASSANDRA-6623)
 * Account for range/row tombstones in tombstone drop
   time histogram (CASSANDRA-6522)
 * Stop CommitLogSegment.close() from calling sync() (CASSANDRA-6652)
 * Make commitlog failure handling configurable (CASSANDRA-6364)
 * Avoid overlaps in LCS (CASSANDRA-6688)
 * Improve support for paginating over composites (CASSANDRA-4851)
 * Fix count(*) queries in a mixed cluster (CASSANDRA-6707)
 * Improve repair tasks(snapshot, differencing) concurrency (CASSANDRA-6566)
 * Fix replaying pre-2.0 commit logs (CASSANDRA-6714)
 * Add static columns to CQL3 (CASSANDRA-6561)
 * Optimize single partition batch statements (CASSANDRA-6737)
 * Disallow post-query re-ordering when paging (CASSANDRA-6722)
 * Fix potential paging bug with deleted columns (CASSANDRA-6748)
 * Fix NPE on BulkLoader caused by losing StreamEvent (CASSANDRA-6636)
 * Fix truncating compression metadata (CASSANDRA-6791)
 * Add CMSClassUnloadingEnabled JVM option (CASSANDRA-6541)
 * Catch memtable flush exceptions during shutdown (CASSANDRA-6735)
 * Fix upgradesstables NPE for non-CF-based indexes (CASSANDRA-6645)
 * Fix UPDATE updating PRIMARY KEY columns implicitly (CASSANDRA-6782)
 * Fix IllegalArgumentException when updating from 1.2 with SuperColumns
   (CASSANDRA-6733)
 * FBUtilities.singleton() should use the CF comparator (CASSANDRA-6778)
 * Fix CQLSStableWriter.addRow(Map<String, Object>) (CASSANDRA-6526)
 * Fix HSHA server introducing corrupt data (CASSANDRA-6285)
 * Fix CAS conditions for COMPACT STORAGE tables (CASSANDRA-6813)
 * Starting threads in OutboundTcpConnectionPool constructor causes race conditions (CASSANDRA-7177)
 * Allow overriding cassandra-rackdc.properties file (CASSANDRA-7072)
 * Set JMX RMI port to 7199 (CASSANDRA-7087)
 * Use LOCAL_QUORUM for data reads at LOCAL_SERIAL (CASSANDRA-6939)
 * Log a warning for large batches (CASSANDRA-6487)
 * Put nodes in hibernate when join_ring is false (CASSANDRA-6961)
 * Avoid early loading of non-system keyspaces before compaction-leftovers 
   cleanup at startup (CASSANDRA-6913)
 * Restrict Windows to parallel repairs (CASSANDRA-6907)
 * (Hadoop) Allow manually specifying start/end tokens in CFIF (CASSANDRA-6436)
 * Fix NPE in MeteredFlusher (CASSANDRA-6820)
 * Fix race processing range scan responses (CASSANDRA-6820)
 * Allow deleting snapshots from dropped keyspaces (CASSANDRA-6821)
 * Add uuid() function (CASSANDRA-6473)
 * Omit tombstones from schema digests (CASSANDRA-6862)
 * Include correct consistencyLevel in LWT timeout (CASSANDRA-6884)
 * Lower chances for losing new SSTables during nodetool refresh and
   ColumnFamilyStore.loadNewSSTables (CASSANDRA-6514)
 * Add support for DELETE ... IF EXISTS to CQL3 (CASSANDRA-5708)
 * Update hadoop_cql3_word_count example (CASSANDRA-6793)
 * Fix handling of RejectedExecution in sync Thrift server (CASSANDRA-6788)
 * Log more information when exceeding tombstone_warn_threshold (CASSANDRA-6865)
 * Fix truncate to not abort due to unreachable fat clients (CASSANDRA-6864)
 * Fix schema concurrency exceptions (CASSANDRA-6841)
 * Fix leaking validator FH in StreamWriter (CASSANDRA-6832)
 * Fix saving triggers to schema (CASSANDRA-6789)
 * Fix trigger mutations when base mutation list is immutable (CASSANDRA-6790)
 * Fix accounting in FileCacheService to allow re-using RAR (CASSANDRA-6838)
 * Fix static counter columns (CASSANDRA-6827)
 * Restore expiring->deleted (cell) compaction optimization (CASSANDRA-6844)
 * Fix CompactionManager.needsCleanup (CASSANDRA-6845)
 * Correctly compare BooleanType values other than 0 and 1 (CASSANDRA-6779)
 * Read message id as string from earlier versions (CASSANDRA-6840)
 * Properly use the Paxos consistency for (non-protocol) batch (CASSANDRA-6837)
 * Add paranoid disk failure option (CASSANDRA-6646)
 * Improve PerRowSecondaryIndex performance (CASSANDRA-6876)
 * Extend triggers to support CAS updates (CASSANDRA-6882)
 * Static columns with IF NOT EXISTS don't always work as expected (CASSANDRA-6873)
 * Fix paging with SELECT DISTINCT (CASSANDRA-6857)
 * Fix UnsupportedOperationException on CAS timeout (CASSANDRA-6923)
 * Improve MeteredFlusher handling of MF-unaffected column families
   (CASSANDRA-6867)
 * Add CqlRecordReader using native pagination (CASSANDRA-6311)
 * Add QueryHandler interface (CASSANDRA-6659)
 * Track liveRatio per-memtable, not per-CF (CASSANDRA-6945)
 * Make sure upgradesstables keeps sstable level (CASSANDRA-6958)
 * Fix LIMIT with static columns (CASSANDRA-6956)
 * Fix clash with CQL column name in thrift validation (CASSANDRA-6892)
 * Fix error with super columns in mixed 1.2-2.0 clusters (CASSANDRA-6966)
 * Fix bad skip of sstables on slice query with composite start/finish (CASSANDRA-6825)
 * Fix unintended update with conditional statement (CASSANDRA-6893)
 * Fix map element access in IF (CASSANDRA-6914)
 * Avoid costly range calculations for range queries on system keyspaces
   (CASSANDRA-6906)
 * Fix SSTable not released if stream session fails (CASSANDRA-6818)
 * Avoid build failure due to ANTLR timeout (CASSANDRA-6991)
 * Queries on compact tables can return more rows that requested (CASSANDRA-7052)
 * USING TIMESTAMP for batches does not work (CASSANDRA-7053)
 * Fix performance regression from CASSANDRA-5614 (CASSANDRA-6949)
 * Ensure that batchlog and hint timeouts do not produce hints (CASSANDRA-7058)
 * Merge groupable mutations in TriggerExecutor#execute() (CASSANDRA-7047)
 * Plug holes in resource release when wiring up StreamSession (CASSANDRA-7073)
 * Re-add parameter columns to tracing session (CASSANDRA-6942)
 * Preserves CQL metadata when updating table from thrift (CASSANDRA-6831)
Merged from 1.2:
 * Fix nodetool display with vnodes (CASSANDRA-7082)
 * Add UNLOGGED, COUNTER options to BATCH documentation (CASSANDRA-6816)
 * add extra SSL cipher suites (CASSANDRA-6613)
 * fix nodetool getsstables for blob PK (CASSANDRA-6803)
 * Fix BatchlogManager#deleteBatch() use of millisecond timestamps
   (CASSANDRA-6822)
 * Continue assassinating even if the endpoint vanishes (CASSANDRA-6787)
 * Schedule schema pulls on change (CASSANDRA-6971)
 * Non-droppable verbs shouldn't be dropped from OTC (CASSANDRA-6980)
 * Shutdown batchlog executor in SS#drain() (CASSANDRA-7025)
 * Fix batchlog to account for CF truncation records (CASSANDRA-6999)
 * Fix CQLSH parsing of functions and BLOB literals (CASSANDRA-7018)
 * Properly load trustore in the native protocol (CASSANDRA-6847)
 * Always clean up references in SerializingCache (CASSANDRA-6994)
 * Don't shut MessagingService down when replacing a node (CASSANDRA-6476)
 * fix npe when doing -Dcassandra.fd_initial_value_ms (CASSANDRA-6751)


2.1.0-beta1
 * Add flush directory distinct from compaction directories (CASSANDRA-6357)
 * Require JNA by default (CASSANDRA-6575)
 * add listsnapshots command to nodetool (CASSANDRA-5742)
 * Introduce AtomicBTreeColumns (CASSANDRA-6271, 6692)
 * Multithreaded commitlog (CASSANDRA-3578)
 * allocate fixed index summary memory pool and resample cold index summaries 
   to use less memory (CASSANDRA-5519)
 * Removed multithreaded compaction (CASSANDRA-6142)
 * Parallelize fetching rows for low-cardinality indexes (CASSANDRA-1337)
 * change logging from log4j to logback (CASSANDRA-5883)
 * switch to LZ4 compression for internode communication (CASSANDRA-5887)
 * Stop using Thrift-generated Index* classes internally (CASSANDRA-5971)
 * Remove 1.2 network compatibility code (CASSANDRA-5960)
 * Remove leveled json manifest migration code (CASSANDRA-5996)
 * Remove CFDefinition (CASSANDRA-6253)
 * Use AtomicIntegerFieldUpdater in RefCountedMemory (CASSANDRA-6278)
 * User-defined types for CQL3 (CASSANDRA-5590)
 * Use of o.a.c.metrics in nodetool (CASSANDRA-5871, 6406)
 * Batch read from OTC's queue and cleanup (CASSANDRA-1632)
 * Secondary index support for collections (CASSANDRA-4511, 6383)
 * SSTable metadata(Stats.db) format change (CASSANDRA-6356)
 * Push composites support in the storage engine
   (CASSANDRA-5417, CASSANDRA-6520)
 * Add snapshot space used to cfstats (CASSANDRA-6231)
 * Add cardinality estimator for key count estimation (CASSANDRA-5906)
 * CF id is changed to be non-deterministic. Data dir/key cache are created
   uniquely for CF id (CASSANDRA-5202)
 * New counters implementation (CASSANDRA-6504)
 * Replace UnsortedColumns, EmptyColumns, TreeMapBackedSortedColumns with new
   ArrayBackedSortedColumns (CASSANDRA-6630, CASSANDRA-6662, CASSANDRA-6690)
 * Add option to use row cache with a given amount of rows (CASSANDRA-5357)
 * Avoid repairing already repaired data (CASSANDRA-5351)
 * Reject counter updates with USING TTL/TIMESTAMP (CASSANDRA-6649)
 * Replace index_interval with min/max_index_interval (CASSANDRA-6379)
 * Lift limitation that order by columns must be selected for IN queries (CASSANDRA-4911)


2.0.5
 * Reduce garbage generated by bloom filter lookups (CASSANDRA-6609)
 * Add ks.cf names to tombstone logging (CASSANDRA-6597)
 * Use LOCAL_QUORUM for LWT operations at LOCAL_SERIAL (CASSANDRA-6495)
 * Wait for gossip to settle before accepting client connections (CASSANDRA-4288)
 * Delete unfinished compaction incrementally (CASSANDRA-6086)
 * Allow specifying custom secondary index options in CQL3 (CASSANDRA-6480)
 * Improve replica pinning for cache efficiency in DES (CASSANDRA-6485)
 * Fix LOCAL_SERIAL from thrift (CASSANDRA-6584)
 * Don't special case received counts in CAS timeout exceptions (CASSANDRA-6595)
 * Add support for 2.1 global counter shards (CASSANDRA-6505)
 * Fix NPE when streaming connection is not yet established (CASSANDRA-6210)
 * Avoid rare duplicate read repair triggering (CASSANDRA-6606)
 * Fix paging discardFirst (CASSANDRA-6555)
 * Fix ArrayIndexOutOfBoundsException in 2ndary index query (CASSANDRA-6470)
 * Release sstables upon rebuilding 2i (CASSANDRA-6635)
 * Add AbstractCompactionStrategy.startup() method (CASSANDRA-6637)
 * SSTableScanner may skip rows during cleanup (CASSANDRA-6638)
 * sstables from stalled repair sessions can resurrect deleted data (CASSANDRA-6503)
 * Switch stress to use ITransportFactory (CASSANDRA-6641)
 * Fix IllegalArgumentException during prepare (CASSANDRA-6592)
 * Fix possible loss of 2ndary index entries during compaction (CASSANDRA-6517)
 * Fix direct Memory on architectures that do not support unaligned long access
   (CASSANDRA-6628)
 * Let scrub optionally skip broken counter partitions (CASSANDRA-5930)
Merged from 1.2:
 * fsync compression metadata (CASSANDRA-6531)
 * Validate CF existence on execution for prepared statement (CASSANDRA-6535)
 * Add ability to throttle batchlog replay (CASSANDRA-6550)
 * Fix executing LOCAL_QUORUM with SimpleStrategy (CASSANDRA-6545)
 * Avoid StackOverflow when using large IN queries (CASSANDRA-6567)
 * Nodetool upgradesstables includes secondary indexes (CASSANDRA-6598)
 * Paginate batchlog replay (CASSANDRA-6569)
 * skip blocking on streaming during drain (CASSANDRA-6603)
 * Improve error message when schema doesn't match loaded sstable (CASSANDRA-6262)
 * Add properties to adjust FD initial value and max interval (CASSANDRA-4375)
 * Fix preparing with batch and delete from collection (CASSANDRA-6607)
 * Fix ABSC reverse iterator's remove() method (CASSANDRA-6629)
 * Handle host ID conflicts properly (CASSANDRA-6615)
 * Move handling of migration event source to solve bootstrap race. (CASSANDRA-6648)
 * Make sure compaction throughput value doesn't overflow with int math (CASSANDRA-6647)


2.0.4
 * Allow removing snapshots of no-longer-existing CFs (CASSANDRA-6418)
 * add StorageService.stopDaemon() (CASSANDRA-4268)
 * add IRE for invalid CF supplied to get_count (CASSANDRA-5701)
 * add client encryption support to sstableloader (CASSANDRA-6378)
 * Fix accept() loop for SSL sockets post-shutdown (CASSANDRA-6468)
 * Fix size-tiered compaction in LCS L0 (CASSANDRA-6496)
 * Fix assertion failure in filterColdSSTables (CASSANDRA-6483)
 * Fix row tombstones in larger-than-memory compactions (CASSANDRA-6008)
 * Fix cleanup ClassCastException (CASSANDRA-6462)
 * Reduce gossip memory use by interning VersionedValue strings (CASSANDRA-6410)
 * Allow specifying datacenters to participate in a repair (CASSANDRA-6218)
 * Fix divide-by-zero in PCI (CASSANDRA-6403)
 * Fix setting last compacted key in the wrong level for LCS (CASSANDRA-6284)
 * Add millisecond precision formats to the timestamp parser (CASSANDRA-6395)
 * Expose a total memtable size metric for a CF (CASSANDRA-6391)
 * cqlsh: handle symlinks properly (CASSANDRA-6425)
 * Fix potential infinite loop when paging query with IN (CASSANDRA-6464)
 * Fix assertion error in AbstractQueryPager.discardFirst (CASSANDRA-6447)
 * Fix streaming older SSTable yields unnecessary tombstones (CASSANDRA-6527)
Merged from 1.2:
 * Improved error message on bad properties in DDL queries (CASSANDRA-6453)
 * Randomize batchlog candidates selection (CASSANDRA-6481)
 * Fix thundering herd on endpoint cache invalidation (CASSANDRA-6345, 6485)
 * Improve batchlog write performance with vnodes (CASSANDRA-6488)
 * cqlsh: quote single quotes in strings inside collections (CASSANDRA-6172)
 * Improve gossip performance for typical messages (CASSANDRA-6409)
 * Throw IRE if a prepared statement has more markers than supported 
   (CASSANDRA-5598)
 * Expose Thread metrics for the native protocol server (CASSANDRA-6234)
 * Change snapshot response message verb to INTERNAL to avoid dropping it 
   (CASSANDRA-6415)
 * Warn when collection read has > 65K elements (CASSANDRA-5428)
 * Fix cache persistence when both row and key cache are enabled 
   (CASSANDRA-6413)
 * (Hadoop) add describe_local_ring (CASSANDRA-6268)
 * Fix handling of concurrent directory creation failure (CASSANDRA-6459)
 * Allow executing CREATE statements multiple times (CASSANDRA-6471)
 * Don't send confusing info with timeouts (CASSANDRA-6491)
 * Don't resubmit counter mutation runnables internally (CASSANDRA-6427)
 * Don't drop local mutations without a hint (CASSANDRA-6510)
 * Don't allow null max_hint_window_in_ms (CASSANDRA-6419)
 * Validate SliceRange start and finish lengths (CASSANDRA-6521)


2.0.3
 * Fix FD leak on slice read path (CASSANDRA-6275)
 * Cancel read meter task when closing SSTR (CASSANDRA-6358)
 * free off-heap IndexSummary during bulk (CASSANDRA-6359)
 * Recover from IOException in accept() thread (CASSANDRA-6349)
 * Improve Gossip tolerance of abnormally slow tasks (CASSANDRA-6338)
 * Fix trying to hint timed out counter writes (CASSANDRA-6322)
 * Allow restoring specific columnfamilies from archived CL (CASSANDRA-4809)
 * Avoid flushing compaction_history after each operation (CASSANDRA-6287)
 * Fix repair assertion error when tombstones expire (CASSANDRA-6277)
 * Skip loading corrupt key cache (CASSANDRA-6260)
 * Fixes for compacting larger-than-memory rows (CASSANDRA-6274)
 * Compact hottest sstables first and optionally omit coldest from
   compaction entirely (CASSANDRA-6109)
 * Fix modifying column_metadata from thrift (CASSANDRA-6182)
 * cqlsh: fix LIST USERS output (CASSANDRA-6242)
 * Add IRequestSink interface (CASSANDRA-6248)
 * Update memtable size while flushing (CASSANDRA-6249)
 * Provide hooks around CQL2/CQL3 statement execution (CASSANDRA-6252)
 * Require Permission.SELECT for CAS updates (CASSANDRA-6247)
 * New CQL-aware SSTableWriter (CASSANDRA-5894)
 * Reject CAS operation when the protocol v1 is used (CASSANDRA-6270)
 * Correctly throw error when frame too large (CASSANDRA-5981)
 * Fix serialization bug in PagedRange with 2ndary indexes (CASSANDRA-6299)
 * Fix CQL3 table validation in Thrift (CASSANDRA-6140)
 * Fix bug missing results with IN clauses (CASSANDRA-6327)
 * Fix paging with reversed slices (CASSANDRA-6343)
 * Set minTimestamp correctly to be able to drop expired sstables (CASSANDRA-6337)
 * Support NaN and Infinity as float literals (CASSANDRA-6003)
 * Remove RF from nodetool ring output (CASSANDRA-6289)
 * Fix attempting to flush empty rows (CASSANDRA-6374)
 * Fix potential out of bounds exception when paging (CASSANDRA-6333)
Merged from 1.2:
 * Optimize FD phi calculation (CASSANDRA-6386)
 * Improve initial FD phi estimate when starting up (CASSANDRA-6385)
 * Don't list CQL3 table in CLI describe even if named explicitely 
   (CASSANDRA-5750)
 * Invalidate row cache when dropping CF (CASSANDRA-6351)
 * add non-jamm path for cached statements (CASSANDRA-6293)
 * add windows bat files for shell commands (CASSANDRA-6145)
 * Require logging in for Thrift CQL2/3 statement preparation (CASSANDRA-6254)
 * restrict max_num_tokens to 1536 (CASSANDRA-6267)
 * Nodetool gets default JMX port from cassandra-env.sh (CASSANDRA-6273)
 * make calculatePendingRanges asynchronous (CASSANDRA-6244)
 * Remove blocking flushes in gossip thread (CASSANDRA-6297)
 * Fix potential socket leak in connectionpool creation (CASSANDRA-6308)
 * Allow LOCAL_ONE/LOCAL_QUORUM to work with SimpleStrategy (CASSANDRA-6238)
 * cqlsh: handle 'null' as session duration (CASSANDRA-6317)
 * Fix json2sstable handling of range tombstones (CASSANDRA-6316)
 * Fix missing one row in reverse query (CASSANDRA-6330)
 * Fix reading expired row value from row cache (CASSANDRA-6325)
 * Fix AssertionError when doing set element deletion (CASSANDRA-6341)
 * Make CL code for the native protocol match the one in C* 2.0
   (CASSANDRA-6347)
 * Disallow altering CQL3 table from thrift (CASSANDRA-6370)
 * Fix size computation of prepared statement (CASSANDRA-6369)


2.0.2
 * Update FailureDetector to use nanontime (CASSANDRA-4925)
 * Fix FileCacheService regressions (CASSANDRA-6149)
 * Never return WriteTimeout for CL.ANY (CASSANDRA-6132)
 * Fix race conditions in bulk loader (CASSANDRA-6129)
 * Add configurable metrics reporting (CASSANDRA-4430)
 * drop queries exceeding a configurable number of tombstones (CASSANDRA-6117)
 * Track and persist sstable read activity (CASSANDRA-5515)
 * Fixes for speculative retry (CASSANDRA-5932, CASSANDRA-6194)
 * Improve memory usage of metadata min/max column names (CASSANDRA-6077)
 * Fix thrift validation refusing row markers on CQL3 tables (CASSANDRA-6081)
 * Fix insertion of collections with CAS (CASSANDRA-6069)
 * Correctly send metadata on SELECT COUNT (CASSANDRA-6080)
 * Track clients' remote addresses in ClientState (CASSANDRA-6070)
 * Create snapshot dir if it does not exist when migrating
   leveled manifest (CASSANDRA-6093)
 * make sequential nodetool repair the default (CASSANDRA-5950)
 * Add more hooks for compaction strategy implementations (CASSANDRA-6111)
 * Fix potential NPE on composite 2ndary indexes (CASSANDRA-6098)
 * Delete can potentially be skipped in batch (CASSANDRA-6115)
 * Allow alter keyspace on system_traces (CASSANDRA-6016)
 * Disallow empty column names in cql (CASSANDRA-6136)
 * Use Java7 file-handling APIs and fix file moving on Windows (CASSANDRA-5383)
 * Save compaction history to system keyspace (CASSANDRA-5078)
 * Fix NPE if StorageService.getOperationMode() is executed before full startup (CASSANDRA-6166)
 * CQL3: support pre-epoch longs for TimestampType (CASSANDRA-6212)
 * Add reloadtriggers command to nodetool (CASSANDRA-4949)
 * cqlsh: ignore empty 'value alias' in DESCRIBE (CASSANDRA-6139)
 * Fix sstable loader (CASSANDRA-6205)
 * Reject bootstrapping if the node already exists in gossip (CASSANDRA-5571)
 * Fix NPE while loading paxos state (CASSANDRA-6211)
 * cqlsh: add SHOW SESSION <tracing-session> command (CASSANDRA-6228)
Merged from 1.2:
 * (Hadoop) Require CFRR batchSize to be at least 2 (CASSANDRA-6114)
 * Add a warning for small LCS sstable size (CASSANDRA-6191)
 * Add ability to list specific KS/CF combinations in nodetool cfstats (CASSANDRA-4191)
 * Mark CF clean if a mutation raced the drop and got it marked dirty (CASSANDRA-5946)
 * Add a LOCAL_ONE consistency level (CASSANDRA-6202)
 * Limit CQL prepared statement cache by size instead of count (CASSANDRA-6107)
 * Tracing should log write failure rather than raw exceptions (CASSANDRA-6133)
 * lock access to TM.endpointToHostIdMap (CASSANDRA-6103)
 * Allow estimated memtable size to exceed slab allocator size (CASSANDRA-6078)
 * Start MeteredFlusher earlier to prevent OOM during CL replay (CASSANDRA-6087)
 * Avoid sending Truncate command to fat clients (CASSANDRA-6088)
 * Allow where clause conditions to be in parenthesis (CASSANDRA-6037)
 * Do not open non-ssl storage port if encryption option is all (CASSANDRA-3916)
 * Move batchlog replay to its own executor (CASSANDRA-6079)
 * Add tombstone debug threshold and histogram (CASSANDRA-6042, 6057)
 * Enable tcp keepalive on incoming connections (CASSANDRA-4053)
 * Fix fat client schema pull NPE (CASSANDRA-6089)
 * Fix memtable flushing for indexed tables (CASSANDRA-6112)
 * Fix skipping columns with multiple slices (CASSANDRA-6119)
 * Expose connected thrift + native client counts (CASSANDRA-5084)
 * Optimize auth setup (CASSANDRA-6122)
 * Trace index selection (CASSANDRA-6001)
 * Update sstablesPerReadHistogram to use biased sampling (CASSANDRA-6164)
 * Log UnknownColumnfamilyException when closing socket (CASSANDRA-5725)
 * Properly error out on CREATE INDEX for counters table (CASSANDRA-6160)
 * Handle JMX notification failure for repair (CASSANDRA-6097)
 * (Hadoop) Fetch no more than 128 splits in parallel (CASSANDRA-6169)
 * stress: add username/password authentication support (CASSANDRA-6068)
 * Fix indexed queries with row cache enabled on parent table (CASSANDRA-5732)
 * Fix compaction race during columnfamily drop (CASSANDRA-5957)
 * Fix validation of empty column names for compact tables (CASSANDRA-6152)
 * Skip replaying mutations that pass CRC but fail to deserialize (CASSANDRA-6183)
 * Rework token replacement to use replace_address (CASSANDRA-5916)
 * Fix altering column types (CASSANDRA-6185)
 * cqlsh: fix CREATE/ALTER WITH completion (CASSANDRA-6196)
 * add windows bat files for shell commands (CASSANDRA-6145)
 * Fix potential stack overflow during range tombstones insertion (CASSANDRA-6181)
 * (Hadoop) Make LOCAL_ONE the default consistency level (CASSANDRA-6214)


2.0.1
 * Fix bug that could allow reading deleted data temporarily (CASSANDRA-6025)
 * Improve memory use defaults (CASSANDRA-6059)
 * Make ThriftServer more easlly extensible (CASSANDRA-6058)
 * Remove Hadoop dependency from ITransportFactory (CASSANDRA-6062)
 * add file_cache_size_in_mb setting (CASSANDRA-5661)
 * Improve error message when yaml contains invalid properties (CASSANDRA-5958)
 * Improve leveled compaction's ability to find non-overlapping L0 compactions
   to work on concurrently (CASSANDRA-5921)
 * Notify indexer of columns shadowed by range tombstones (CASSANDRA-5614)
 * Log Merkle tree stats (CASSANDRA-2698)
 * Switch from crc32 to adler32 for compressed sstable checksums (CASSANDRA-5862)
 * Improve offheap memcpy performance (CASSANDRA-5884)
 * Use a range aware scanner for cleanup (CASSANDRA-2524)
 * Cleanup doesn't need to inspect sstables that contain only local data
   (CASSANDRA-5722)
 * Add ability for CQL3 to list partition keys (CASSANDRA-4536)
 * Improve native protocol serialization (CASSANDRA-5664)
 * Upgrade Thrift to 0.9.1 (CASSANDRA-5923)
 * Require superuser status for adding triggers (CASSANDRA-5963)
 * Make standalone scrubber handle old and new style leveled manifest
   (CASSANDRA-6005)
 * Fix paxos bugs (CASSANDRA-6012, 6013, 6023)
 * Fix paged ranges with multiple replicas (CASSANDRA-6004)
 * Fix potential AssertionError during tracing (CASSANDRA-6041)
 * Fix NPE in sstablesplit (CASSANDRA-6027)
 * Migrate pre-2.0 key/value/column aliases to system.schema_columns
   (CASSANDRA-6009)
 * Paging filter empty rows too agressively (CASSANDRA-6040)
 * Support variadic parameters for IN clauses (CASSANDRA-4210)
 * cqlsh: return the result of CAS writes (CASSANDRA-5796)
 * Fix validation of IN clauses with 2ndary indexes (CASSANDRA-6050)
 * Support named bind variables in CQL (CASSANDRA-6033)
Merged from 1.2:
 * Allow cache-keys-to-save to be set at runtime (CASSANDRA-5980)
 * Avoid second-guessing out-of-space state (CASSANDRA-5605)
 * Tuning knobs for dealing with large blobs and many CFs (CASSANDRA-5982)
 * (Hadoop) Fix CQLRW for thrift tables (CASSANDRA-6002)
 * Fix possible divide-by-zero in HHOM (CASSANDRA-5990)
 * Allow local batchlog writes for CL.ANY (CASSANDRA-5967)
 * Upgrade metrics-core to version 2.2.0 (CASSANDRA-5947)
 * Fix CqlRecordWriter with composite keys (CASSANDRA-5949)
 * Add snitch, schema version, cluster, partitioner to JMX (CASSANDRA-5881)
 * Allow disabling SlabAllocator (CASSANDRA-5935)
 * Make user-defined compaction JMX blocking (CASSANDRA-4952)
 * Fix streaming does not transfer wrapped range (CASSANDRA-5948)
 * Fix loading index summary containing empty key (CASSANDRA-5965)
 * Correctly handle limits in CompositesSearcher (CASSANDRA-5975)
 * Pig: handle CQL collections (CASSANDRA-5867)
 * Pass the updated cf to the PRSI index() method (CASSANDRA-5999)
 * Allow empty CQL3 batches (as no-op) (CASSANDRA-5994)
 * Support null in CQL3 functions (CASSANDRA-5910)
 * Replace the deprecated MapMaker with CacheLoader (CASSANDRA-6007)
 * Add SSTableDeletingNotification to DataTracker (CASSANDRA-6010)
 * Fix snapshots in use get deleted during snapshot repair (CASSANDRA-6011)
 * Move hints and exception count to o.a.c.metrics (CASSANDRA-6017)
 * Fix memory leak in snapshot repair (CASSANDRA-6047)
 * Fix sstable2sjon for CQL3 tables (CASSANDRA-5852)


2.0.0
 * Fix thrift validation when inserting into CQL3 tables (CASSANDRA-5138)
 * Fix periodic memtable flushing behavior with clean memtables (CASSANDRA-5931)
 * Fix dateOf() function for pre-2.0 timestamp columns (CASSANDRA-5928)
 * Fix SSTable unintentionally loads BF when opened for batch (CASSANDRA-5938)
 * Add stream session progress to JMX (CASSANDRA-4757)
 * Fix NPE during CAS operation (CASSANDRA-5925)
Merged from 1.2:
 * Fix getBloomFilterDiskSpaceUsed for AlwaysPresentFilter (CASSANDRA-5900)
 * Don't announce schema version until we've loaded the changes locally
   (CASSANDRA-5904)
 * Fix to support off heap bloom filters size greater than 2 GB (CASSANDRA-5903)
 * Properly handle parsing huge map and set literals (CASSANDRA-5893)


2.0.0-rc2
 * enable vnodes by default (CASSANDRA-5869)
 * fix CAS contention timeout (CASSANDRA-5830)
 * fix HsHa to respect max frame size (CASSANDRA-4573)
 * Fix (some) 2i on composite components omissions (CASSANDRA-5851)
 * cqlsh: add DESCRIBE FULL SCHEMA variant (CASSANDRA-5880)
Merged from 1.2:
 * Correctly validate sparse composite cells in scrub (CASSANDRA-5855)
 * Add KeyCacheHitRate metric to CF metrics (CASSANDRA-5868)
 * cqlsh: add support for multiline comments (CASSANDRA-5798)
 * Handle CQL3 SELECT duplicate IN restrictions on clustering columns
   (CASSANDRA-5856)


2.0.0-rc1
 * improve DecimalSerializer performance (CASSANDRA-5837)
 * fix potential spurious wakeup in AsyncOneResponse (CASSANDRA-5690)
 * fix schema-related trigger issues (CASSANDRA-5774)
 * Better validation when accessing CQL3 table from thrift (CASSANDRA-5138)
 * Fix assertion error during repair (CASSANDRA-5801)
 * Fix range tombstone bug (CASSANDRA-5805)
 * DC-local CAS (CASSANDRA-5797)
 * Add a native_protocol_version column to the system.local table (CASSANRDA-5819)
 * Use index_interval from cassandra.yaml when upgraded (CASSANDRA-5822)
 * Fix buffer underflow on socket close (CASSANDRA-5792)
Merged from 1.2:
 * Fix reading DeletionTime from 1.1-format sstables (CASSANDRA-5814)
 * cqlsh: add collections support to COPY (CASSANDRA-5698)
 * retry important messages for any IOException (CASSANDRA-5804)
 * Allow empty IN relations in SELECT/UPDATE/DELETE statements (CASSANDRA-5626)
 * cqlsh: fix crashing on Windows due to libedit detection (CASSANDRA-5812)
 * fix bulk-loading compressed sstables (CASSANDRA-5820)
 * (Hadoop) fix quoting in CqlPagingRecordReader and CqlRecordWriter 
   (CASSANDRA-5824)
 * update default LCS sstable size to 160MB (CASSANDRA-5727)
 * Allow compacting 2Is via nodetool (CASSANDRA-5670)
 * Hex-encode non-String keys in OPP (CASSANDRA-5793)
 * nodetool history logging (CASSANDRA-5823)
 * (Hadoop) fix support for Thrift tables in CqlPagingRecordReader 
   (CASSANDRA-5752)
 * add "all time blocked" to StatusLogger output (CASSANDRA-5825)
 * Future-proof inter-major-version schema migrations (CASSANDRA-5845)
 * (Hadoop) add CqlPagingRecordReader support for ReversedType in Thrift table
   (CASSANDRA-5718)
 * Add -no-snapshot option to scrub (CASSANDRA-5891)
 * Fix to support off heap bloom filters size greater than 2 GB (CASSANDRA-5903)
 * Properly handle parsing huge map and set literals (CASSANDRA-5893)
 * Fix LCS L0 compaction may overlap in L1 (CASSANDRA-5907)
 * New sstablesplit tool to split large sstables offline (CASSANDRA-4766)
 * Fix potential deadlock in native protocol server (CASSANDRA-5926)
 * Disallow incompatible type change in CQL3 (CASSANDRA-5882)
Merged from 1.1:
 * Correctly validate sparse composite cells in scrub (CASSANDRA-5855)


2.0.0-beta2
 * Replace countPendingHints with Hints Created metric (CASSANDRA-5746)
 * Allow nodetool with no args, and with help to run without a server (CASSANDRA-5734)
 * Cleanup AbstractType/TypeSerializer classes (CASSANDRA-5744)
 * Remove unimplemented cli option schema-mwt (CASSANDRA-5754)
 * Support range tombstones in thrift (CASSANDRA-5435)
 * Normalize table-manipulating CQL3 statements' class names (CASSANDRA-5759)
 * cqlsh: add missing table options to DESCRIBE output (CASSANDRA-5749)
 * Fix assertion error during repair (CASSANDRA-5757)
 * Fix bulkloader (CASSANDRA-5542)
 * Add LZ4 compression to the native protocol (CASSANDRA-5765)
 * Fix bugs in the native protocol v2 (CASSANDRA-5770)
 * CAS on 'primary key only' table (CASSANDRA-5715)
 * Support streaming SSTables of old versions (CASSANDRA-5772)
 * Always respect protocol version in native protocol (CASSANDRA-5778)
 * Fix ConcurrentModificationException during streaming (CASSANDRA-5782)
 * Update deletion timestamp in Commit#updatesWithPaxosTime (CASSANDRA-5787)
 * Thrift cas() method crashes if input columns are not sorted (CASSANDRA-5786)
 * Order columns names correctly when querying for CAS (CASSANDRA-5788)
 * Fix streaming retry (CASSANDRA-5775)
Merged from 1.2:
 * if no seeds can be a reached a node won't start in a ring by itself (CASSANDRA-5768)
 * add cassandra.unsafesystem property (CASSANDRA-5704)
 * (Hadoop) quote identifiers in CqlPagingRecordReader (CASSANDRA-5763)
 * Add replace_node functionality for vnodes (CASSANDRA-5337)
 * Add timeout events to query traces (CASSANDRA-5520)
 * Fix serialization of the LEFT gossip value (CASSANDRA-5696)
 * Pig: support for cql3 tables (CASSANDRA-5234)
 * Fix skipping range tombstones with reverse queries (CASSANDRA-5712)
 * Expire entries out of ThriftSessionManager (CASSANDRA-5719)
 * Don't keep ancestor information in memory (CASSANDRA-5342)
 * Expose native protocol server status in nodetool info (CASSANDRA-5735)
 * Fix pathetic performance of range tombstones (CASSANDRA-5677)
 * Fix querying with an empty (impossible) range (CASSANDRA-5573)
 * cqlsh: handle CUSTOM 2i in DESCRIBE output (CASSANDRA-5760)
 * Fix minor bug in Range.intersects(Bound) (CASSANDRA-5771)
 * cqlsh: handle disabled compression in DESCRIBE output (CASSANDRA-5766)
 * Ensure all UP events are notified on the native protocol (CASSANDRA-5769)
 * Fix formatting of sstable2json with multiple -k arguments (CASSANDRA-5781)
 * Don't rely on row marker for queries in general to hide lost markers
   after TTL expires (CASSANDRA-5762)
 * Sort nodetool help output (CASSANDRA-5776)
 * Fix column expiring during 2 phases compaction (CASSANDRA-5799)
 * now() is being rejected in INSERTs when inside collections (CASSANDRA-5795)


2.0.0-beta1
 * Add support for indexing clustered columns (CASSANDRA-5125)
 * Removed on-heap row cache (CASSANDRA-5348)
 * use nanotime consistently for node-local timeouts (CASSANDRA-5581)
 * Avoid unnecessary second pass on name-based queries (CASSANDRA-5577)
 * Experimental triggers (CASSANDRA-1311)
 * JEMalloc support for off-heap allocation (CASSANDRA-3997)
 * Single-pass compaction (CASSANDRA-4180)
 * Removed token range bisection (CASSANDRA-5518)
 * Removed compatibility with pre-1.2.5 sstables and network messages
   (CASSANDRA-5511)
 * removed PBSPredictor (CASSANDRA-5455)
 * CAS support (CASSANDRA-5062, 5441, 5442, 5443, 5619, 5667)
 * Leveled compaction performs size-tiered compactions in L0 
   (CASSANDRA-5371, 5439)
 * Add yaml network topology snitch for mixed ec2/other envs (CASSANDRA-5339)
 * Log when a node is down longer than the hint window (CASSANDRA-4554)
 * Optimize tombstone creation for ExpiringColumns (CASSANDRA-4917)
 * Improve LeveledScanner work estimation (CASSANDRA-5250, 5407)
 * Replace compaction lock with runWithCompactionsDisabled (CASSANDRA-3430)
 * Change Message IDs to ints (CASSANDRA-5307)
 * Move sstable level information into the Stats component, removing the
   need for a separate Manifest file (CASSANDRA-4872)
 * avoid serializing to byte[] on commitlog append (CASSANDRA-5199)
 * make index_interval configurable per columnfamily (CASSANDRA-3961, CASSANDRA-5650)
 * add default_time_to_live (CASSANDRA-3974)
 * add memtable_flush_period_in_ms (CASSANDRA-4237)
 * replace supercolumns internally by composites (CASSANDRA-3237, 5123)
 * upgrade thrift to 0.9.0 (CASSANDRA-3719)
 * drop unnecessary keyspace parameter from user-defined compaction API 
   (CASSANDRA-5139)
 * more robust solution to incomplete compactions + counters (CASSANDRA-5151)
 * Change order of directory searching for c*.in.sh (CASSANDRA-3983)
 * Add tool to reset SSTable compaction level for LCS (CASSANDRA-5271)
 * Allow custom configuration loader (CASSANDRA-5045)
 * Remove memory emergency pressure valve logic (CASSANDRA-3534)
 * Reduce request latency with eager retry (CASSANDRA-4705)
 * cqlsh: Remove ASSUME command (CASSANDRA-5331)
 * Rebuild BF when loading sstables if bloom_filter_fp_chance
   has changed since compaction (CASSANDRA-5015)
 * remove row-level bloom filters (CASSANDRA-4885)
 * Change Kernel Page Cache skipping into row preheating (disabled by default)
   (CASSANDRA-4937)
 * Improve repair by deciding on a gcBefore before sending
   out TreeRequests (CASSANDRA-4932)
 * Add an official way to disable compactions (CASSANDRA-5074)
 * Reenable ALTER TABLE DROP with new semantics (CASSANDRA-3919)
 * Add binary protocol versioning (CASSANDRA-5436)
 * Swap THshaServer for TThreadedSelectorServer (CASSANDRA-5530)
 * Add alias support to SELECT statement (CASSANDRA-5075)
 * Don't create empty RowMutations in CommitLogReplayer (CASSANDRA-5541)
 * Use range tombstones when dropping cfs/columns from schema (CASSANDRA-5579)
 * cqlsh: drop CQL2/CQL3-beta support (CASSANDRA-5585)
 * Track max/min column names in sstables to be able to optimize slice
   queries (CASSANDRA-5514, CASSANDRA-5595, CASSANDRA-5600)
 * Binary protocol: allow batching already prepared statements (CASSANDRA-4693)
 * Allow preparing timestamp, ttl and limit in CQL3 queries (CASSANDRA-4450)
 * Support native link w/o JNA in Java7 (CASSANDRA-3734)
 * Use SASL authentication in binary protocol v2 (CASSANDRA-5545)
 * Replace Thrift HsHa with LMAX Disruptor based implementation (CASSANDRA-5582)
 * cqlsh: Add row count to SELECT output (CASSANDRA-5636)
 * Include a timestamp with all read commands to determine column expiration
   (CASSANDRA-5149)
 * Streaming 2.0 (CASSANDRA-5286, 5699)
 * Conditional create/drop ks/table/index statements in CQL3 (CASSANDRA-2737)
 * more pre-table creation property validation (CASSANDRA-5693)
 * Redesign repair messages (CASSANDRA-5426)
 * Fix ALTER RENAME post-5125 (CASSANDRA-5702)
 * Disallow renaming a 2ndary indexed column (CASSANDRA-5705)
 * Rename Table to Keyspace (CASSANDRA-5613)
 * Ensure changing column_index_size_in_kb on different nodes don't corrupt the
   sstable (CASSANDRA-5454)
 * Move resultset type information into prepare, not execute (CASSANDRA-5649)
 * Auto paging in binary protocol (CASSANDRA-4415, 5714)
 * Don't tie client side use of AbstractType to JDBC (CASSANDRA-4495)
 * Adds new TimestampType to replace DateType (CASSANDRA-5723, CASSANDRA-5729)
Merged from 1.2:
 * make starting native protocol server idempotent (CASSANDRA-5728)
 * Fix loading key cache when a saved entry is no longer valid (CASSANDRA-5706)
 * Fix serialization of the LEFT gossip value (CASSANDRA-5696)
 * cqlsh: Don't show 'null' in place of empty values (CASSANDRA-5675)
 * Race condition in detecting version on a mixed 1.1/1.2 cluster
   (CASSANDRA-5692)
 * Fix skipping range tombstones with reverse queries (CASSANDRA-5712)
 * Expire entries out of ThriftSessionManager (CASSANRDA-5719)
 * Don't keep ancestor information in memory (CASSANDRA-5342)
 * cqlsh: fix handling of semicolons inside BATCH queries (CASSANDRA-5697)


1.2.6
 * Fix tracing when operation completes before all responses arrive 
   (CASSANDRA-5668)
 * Fix cross-DC mutation forwarding (CASSANDRA-5632)
 * Reduce SSTableLoader memory usage (CASSANDRA-5555)
 * Scale hinted_handoff_throttle_in_kb to cluster size (CASSANDRA-5272)
 * (Hadoop) Add CQL3 input/output formats (CASSANDRA-4421, 5622)
 * (Hadoop) Fix InputKeyRange in CFIF (CASSANDRA-5536)
 * Fix dealing with ridiculously large max sstable sizes in LCS (CASSANDRA-5589)
 * Ignore pre-truncate hints (CASSANDRA-4655)
 * Move System.exit on OOM into a separate thread (CASSANDRA-5273)
 * Write row markers when serializing schema (CASSANDRA-5572)
 * Check only SSTables for the requested range when streaming (CASSANDRA-5569)
 * Improve batchlog replay behavior and hint ttl handling (CASSANDRA-5314)
 * Exclude localTimestamp from validation for tombstones (CASSANDRA-5398)
 * cqlsh: add custom prompt support (CASSANDRA-5539)
 * Reuse prepared statements in hot auth queries (CASSANDRA-5594)
 * cqlsh: add vertical output option (see EXPAND) (CASSANDRA-5597)
 * Add a rate limit option to stress (CASSANDRA-5004)
 * have BulkLoader ignore snapshots directories (CASSANDRA-5587) 
 * fix SnitchProperties logging context (CASSANDRA-5602)
 * Expose whether jna is enabled and memory is locked via JMX (CASSANDRA-5508)
 * cqlsh: fix COPY FROM with ReversedType (CASSANDRA-5610)
 * Allow creating CUSTOM indexes on collections (CASSANDRA-5615)
 * Evaluate now() function at execution time (CASSANDRA-5616)
 * Expose detailed read repair metrics (CASSANDRA-5618)
 * Correct blob literal + ReversedType parsing (CASSANDRA-5629)
 * Allow GPFS to prefer the internal IP like EC2MRS (CASSANDRA-5630)
 * fix help text for -tspw cassandra-cli (CASSANDRA-5643)
 * don't throw away initial causes exceptions for internode encryption issues 
   (CASSANDRA-5644)
 * Fix message spelling errors for cql select statements (CASSANDRA-5647)
 * Suppress custom exceptions thru jmx (CASSANDRA-5652)
 * Update CREATE CUSTOM INDEX syntax (CASSANDRA-5639)
 * Fix PermissionDetails.equals() method (CASSANDRA-5655)
 * Never allow partition key ranges in CQL3 without token() (CASSANDRA-5666)
 * Gossiper incorrectly drops AppState for an upgrading node (CASSANDRA-5660)
 * Connection thrashing during multi-region ec2 during upgrade, due to 
   messaging version (CASSANDRA-5669)
 * Avoid over reconnecting in EC2MRS (CASSANDRA-5678)
 * Fix ReadResponseSerializer.serializedSize() for digest reads (CASSANDRA-5476)
 * allow sstable2json on 2i CFs (CASSANDRA-5694)
Merged from 1.1:
 * Remove buggy thrift max message length option (CASSANDRA-5529)
 * Fix NPE in Pig's widerow mode (CASSANDRA-5488)
 * Add split size parameter to Pig and disable split combination (CASSANDRA-5544)


1.2.5
 * make BytesToken.toString only return hex bytes (CASSANDRA-5566)
 * Ensure that submitBackground enqueues at least one task (CASSANDRA-5554)
 * fix 2i updates with identical values and timestamps (CASSANDRA-5540)
 * fix compaction throttling bursty-ness (CASSANDRA-4316)
 * reduce memory consumption of IndexSummary (CASSANDRA-5506)
 * remove per-row column name bloom filters (CASSANDRA-5492)
 * Include fatal errors in trace events (CASSANDRA-5447)
 * Ensure that PerRowSecondaryIndex is notified of row-level deletes
   (CASSANDRA-5445)
 * Allow empty blob literals in CQL3 (CASSANDRA-5452)
 * Fix streaming RangeTombstones at column index boundary (CASSANDRA-5418)
 * Fix preparing statements when current keyspace is not set (CASSANDRA-5468)
 * Fix SemanticVersion.isSupportedBy minor/patch handling (CASSANDRA-5496)
 * Don't provide oldCfId for post-1.1 system cfs (CASSANDRA-5490)
 * Fix primary range ignores replication strategy (CASSANDRA-5424)
 * Fix shutdown of binary protocol server (CASSANDRA-5507)
 * Fix repair -snapshot not working (CASSANDRA-5512)
 * Set isRunning flag later in binary protocol server (CASSANDRA-5467)
 * Fix use of CQL3 functions with descending clustering order (CASSANDRA-5472)
 * Disallow renaming columns one at a time for thrift table in CQL3
   (CASSANDRA-5531)
 * cqlsh: add CLUSTERING ORDER BY support to DESCRIBE (CASSANDRA-5528)
 * Add custom secondary index support to CQL3 (CASSANDRA-5484)
 * Fix repair hanging silently on unexpected error (CASSANDRA-5229)
 * Fix Ec2Snitch regression introduced by CASSANDRA-5171 (CASSANDRA-5432)
 * Add nodetool enablebackup/disablebackup (CASSANDRA-5556)
 * cqlsh: fix DESCRIBE after case insensitive USE (CASSANDRA-5567)
Merged from 1.1
 * Add retry mechanism to OTC for non-droppable_verbs (CASSANDRA-5393)
 * Use allocator information to improve memtable memory usage estimate
   (CASSANDRA-5497)
 * Fix trying to load deleted row into row cache on startup (CASSANDRA-4463)
 * fsync leveled manifest to avoid corruption (CASSANDRA-5535)
 * Fix Bound intersection computation (CASSANDRA-5551)
 * sstablescrub now respects max memory size in cassandra.in.sh (CASSANDRA-5562)


1.2.4
 * Ensure that PerRowSecondaryIndex updates see the most recent values
   (CASSANDRA-5397)
 * avoid duplicate index entries ind PrecompactedRow and 
   ParallelCompactionIterable (CASSANDRA-5395)
 * remove the index entry on oldColumn when new column is a tombstone 
   (CASSANDRA-5395)
 * Change default stream throughput from 400 to 200 mbps (CASSANDRA-5036)
 * Gossiper logs DOWN for symmetry with UP (CASSANDRA-5187)
 * Fix mixing prepared statements between keyspaces (CASSANDRA-5352)
 * Fix consistency level during bootstrap - strike 3 (CASSANDRA-5354)
 * Fix transposed arguments in AlreadyExistsException (CASSANDRA-5362)
 * Improve asynchronous hint delivery (CASSANDRA-5179)
 * Fix Guava dependency version (12.0 -> 13.0.1) for Maven (CASSANDRA-5364)
 * Validate that provided CQL3 collection value are < 64K (CASSANDRA-5355)
 * Make upgradeSSTable skip current version sstables by default (CASSANDRA-5366)
 * Optimize min/max timestamp collection (CASSANDRA-5373)
 * Invalid streamId in cql binary protocol when using invalid CL 
   (CASSANDRA-5164)
 * Fix validation for IN where clauses with collections (CASSANDRA-5376)
 * Copy resultSet on count query to avoid ConcurrentModificationException 
   (CASSANDRA-5382)
 * Correctly typecheck in CQL3 even with ReversedType (CASSANDRA-5386)
 * Fix streaming compressed files when using encryption (CASSANDRA-5391)
 * cassandra-all 1.2.0 pom missing netty dependency (CASSANDRA-5392)
 * Fix writetime/ttl functions on null values (CASSANDRA-5341)
 * Fix NPE during cql3 select with token() (CASSANDRA-5404)
 * IndexHelper.skipBloomFilters won't skip non-SHA filters (CASSANDRA-5385)
 * cqlsh: Print maps ordered by key, sort sets (CASSANDRA-5413)
 * Add null syntax support in CQL3 for inserts (CASSANDRA-3783)
 * Allow unauthenticated set_keyspace() calls (CASSANDRA-5423)
 * Fix potential incremental backups race (CASSANDRA-5410)
 * Fix prepared BATCH statements with batch-level timestamps (CASSANDRA-5415)
 * Allow overriding superuser setup delay (CASSANDRA-5430)
 * cassandra-shuffle with JMX usernames and passwords (CASSANDRA-5431)
Merged from 1.1:
 * cli: Quote ks and cf names in schema output when needed (CASSANDRA-5052)
 * Fix bad default for min/max timestamp in SSTableMetadata (CASSANDRA-5372)
 * Fix cf name extraction from manifest in Directories.migrateFile() 
   (CASSANDRA-5242)
 * Support pluggable internode authentication (CASSANDRA-5401)


1.2.3
 * add check for sstable overlap within a level on startup (CASSANDRA-5327)
 * replace ipv6 colons in jmx object names (CASSANDRA-5298, 5328)
 * Avoid allocating SSTableBoundedScanner during repair when the range does 
   not intersect the sstable (CASSANDRA-5249)
 * Don't lowercase property map keys (this breaks NTS) (CASSANDRA-5292)
 * Fix composite comparator with super columns (CASSANDRA-5287)
 * Fix insufficient validation of UPDATE queries against counter cfs
   (CASSANDRA-5300)
 * Fix PropertyFileSnitch default DC/Rack behavior (CASSANDRA-5285)
 * Handle null values when executing prepared statement (CASSANDRA-5081)
 * Add netty to pom dependencies (CASSANDRA-5181)
 * Include type arguments in Thrift CQLPreparedResult (CASSANDRA-5311)
 * Fix compaction not removing columns when bf_fp_ratio is 1 (CASSANDRA-5182)
 * cli: Warn about missing CQL3 tables in schema descriptions (CASSANDRA-5309)
 * Re-enable unknown option in replication/compaction strategies option for
   backward compatibility (CASSANDRA-4795)
 * Add binary protocol support to stress (CASSANDRA-4993)
 * cqlsh: Fix COPY FROM value quoting and null handling (CASSANDRA-5305)
 * Fix repair -pr for vnodes (CASSANDRA-5329)
 * Relax CL for auth queries for non-default users (CASSANDRA-5310)
 * Fix AssertionError during repair (CASSANDRA-5245)
 * Don't announce migrations to pre-1.2 nodes (CASSANDRA-5334)
Merged from 1.1:
 * Update offline scrub for 1.0 -> 1.1 directory structure (CASSANDRA-5195)
 * add tmp flag to Descriptor hashcode (CASSANDRA-4021)
 * fix logging of "Found table data in data directories" when only system tables
   are present (CASSANDRA-5289)
 * cli: Add JMX authentication support (CASSANDRA-5080)
 * nodetool: ability to repair specific range (CASSANDRA-5280)
 * Fix possible assertion triggered in SliceFromReadCommand (CASSANDRA-5284)
 * cqlsh: Add inet type support on Windows (ipv4-only) (CASSANDRA-4801)
 * Fix race when initializing ColumnFamilyStore (CASSANDRA-5350)
 * Add UseTLAB JVM flag (CASSANDRA-5361)


1.2.2
 * fix potential for multiple concurrent compactions of the same sstables
   (CASSANDRA-5256)
 * avoid no-op caching of byte[] on commitlog append (CASSANDRA-5199)
 * fix symlinks under data dir not working (CASSANDRA-5185)
 * fix bug in compact storage metadata handling (CASSANDRA-5189)
 * Validate login for USE queries (CASSANDRA-5207)
 * cli: remove default username and password (CASSANDRA-5208)
 * configure populate_io_cache_on_flush per-CF (CASSANDRA-4694)
 * allow configuration of internode socket buffer (CASSANDRA-3378)
 * Make sstable directory picking blacklist-aware again (CASSANDRA-5193)
 * Correctly expire gossip states for edge cases (CASSANDRA-5216)
 * Improve handling of directory creation failures (CASSANDRA-5196)
 * Expose secondary indicies to the rest of nodetool (CASSANDRA-4464)
 * Binary protocol: avoid sending notification for 0.0.0.0 (CASSANDRA-5227)
 * add UseCondCardMark XX jvm settings on jdk 1.7 (CASSANDRA-4366)
 * CQL3 refactor to allow conversion function (CASSANDRA-5226)
 * Fix drop of sstables in some circumstance (CASSANDRA-5232)
 * Implement caching of authorization results (CASSANDRA-4295)
 * Add support for LZ4 compression (CASSANDRA-5038)
 * Fix missing columns in wide rows queries (CASSANDRA-5225)
 * Simplify auth setup and make system_auth ks alterable (CASSANDRA-5112)
 * Stop compactions from hanging during bootstrap (CASSANDRA-5244)
 * fix compressed streaming sending extra chunk (CASSANDRA-5105)
 * Add CQL3-based implementations of IAuthenticator and IAuthorizer
   (CASSANDRA-4898)
 * Fix timestamp-based tomstone removal logic (CASSANDRA-5248)
 * cli: Add JMX authentication support (CASSANDRA-5080)
 * Fix forceFlush behavior (CASSANDRA-5241)
 * cqlsh: Add username autocompletion (CASSANDRA-5231)
 * Fix CQL3 composite partition key error (CASSANDRA-5240)
 * Allow IN clause on last clustering key (CASSANDRA-5230)
Merged from 1.1:
 * fix start key/end token validation for wide row iteration (CASSANDRA-5168)
 * add ConfigHelper support for Thrift frame and max message sizes (CASSANDRA-5188)
 * fix nodetool repair not fail on node down (CASSANDRA-5203)
 * always collect tombstone hints (CASSANDRA-5068)
 * Fix error when sourcing file in cqlsh (CASSANDRA-5235)


1.2.1
 * stream undelivered hints on decommission (CASSANDRA-5128)
 * GossipingPropertyFileSnitch loads saved dc/rack info if needed (CASSANDRA-5133)
 * drain should flush system CFs too (CASSANDRA-4446)
 * add inter_dc_tcp_nodelay setting (CASSANDRA-5148)
 * re-allow wrapping ranges for start_token/end_token range pairitspwng (CASSANDRA-5106)
 * fix validation compaction of empty rows (CASSANDRA-5136)
 * nodetool methods to enable/disable hint storage/delivery (CASSANDRA-4750)
 * disallow bloom filter false positive chance of 0 (CASSANDRA-5013)
 * add threadpool size adjustment methods to JMXEnabledThreadPoolExecutor and 
   CompactionManagerMBean (CASSANDRA-5044)
 * fix hinting for dropped local writes (CASSANDRA-4753)
 * off-heap cache doesn't need mutable column container (CASSANDRA-5057)
 * apply disk_failure_policy to bad disks on initial directory creation 
   (CASSANDRA-4847)
 * Optimize name-based queries to use ArrayBackedSortedColumns (CASSANDRA-5043)
 * Fall back to old manifest if most recent is unparseable (CASSANDRA-5041)
 * pool [Compressed]RandomAccessReader objects on the partitioned read path
   (CASSANDRA-4942)
 * Add debug logging to list filenames processed by Directories.migrateFile 
   method (CASSANDRA-4939)
 * Expose black-listed directories via JMX (CASSANDRA-4848)
 * Log compaction merge counts (CASSANDRA-4894)
 * Minimize byte array allocation by AbstractData{Input,Output} (CASSANDRA-5090)
 * Add SSL support for the binary protocol (CASSANDRA-5031)
 * Allow non-schema system ks modification for shuffle to work (CASSANDRA-5097)
 * cqlsh: Add default limit to SELECT statements (CASSANDRA-4972)
 * cqlsh: fix DESCRIBE for 1.1 cfs in CQL3 (CASSANDRA-5101)
 * Correctly gossip with nodes >= 1.1.7 (CASSANDRA-5102)
 * Ensure CL guarantees on digest mismatch (CASSANDRA-5113)
 * Validate correctly selects on composite partition key (CASSANDRA-5122)
 * Fix exception when adding collection (CASSANDRA-5117)
 * Handle states for non-vnode clusters correctly (CASSANDRA-5127)
 * Refuse unrecognized replication and compaction strategy options (CASSANDRA-4795)
 * Pick the correct value validator in sstable2json for cql3 tables (CASSANDRA-5134)
 * Validate login for describe_keyspace, describe_keyspaces and set_keyspace
   (CASSANDRA-5144)
 * Fix inserting empty maps (CASSANDRA-5141)
 * Don't remove tokens from System table for node we know (CASSANDRA-5121)
 * fix streaming progress report for compresed files (CASSANDRA-5130)
 * Coverage analysis for low-CL queries (CASSANDRA-4858)
 * Stop interpreting dates as valid timeUUID value (CASSANDRA-4936)
 * Adds E notation for floating point numbers (CASSANDRA-4927)
 * Detect (and warn) unintentional use of the cql2 thrift methods when cql3 was
   intended (CASSANDRA-5172)
 * cli: Quote ks and cf names in schema output when needed (CASSANDRA-5052)
 * Fix cf name extraction from manifest in Directories.migrateFile() (CASSANDRA-5242)
 * Replace mistaken usage of commons-logging with slf4j (CASSANDRA-5464)
 * Ensure Jackson dependency matches lib (CASSANDRA-5126)
 * Expose droppable tombstone ratio stats over JMX (CASSANDRA-5159)
Merged from 1.1:
 * Simplify CompressedRandomAccessReader to work around JDK FD bug (CASSANDRA-5088)
 * Improve handling a changing target throttle rate mid-compaction (CASSANDRA-5087)
 * Pig: correctly decode row keys in widerow mode (CASSANDRA-5098)
 * nodetool repair command now prints progress (CASSANDRA-4767)
 * fix user defined compaction to run against 1.1 data directory (CASSANDRA-5118)
 * Fix CQL3 BATCH authorization caching (CASSANDRA-5145)
 * fix get_count returns incorrect value with TTL (CASSANDRA-5099)
 * better handling for mid-compaction failure (CASSANDRA-5137)
 * convert default marshallers list to map for better readability (CASSANDRA-5109)
 * fix ConcurrentModificationException in getBootstrapSource (CASSANDRA-5170)
 * fix sstable maxtimestamp for row deletes and pre-1.1.1 sstables (CASSANDRA-5153)
 * Fix thread growth on node removal (CASSANDRA-5175)
 * Make Ec2Region's datacenter name configurable (CASSANDRA-5155)


1.2.0
 * Disallow counters in collections (CASSANDRA-5082)
 * cqlsh: add unit tests (CASSANDRA-3920)
 * fix default bloom_filter_fp_chance for LeveledCompactionStrategy (CASSANDRA-5093)
Merged from 1.1:
 * add validation for get_range_slices with start_key and end_token (CASSANDRA-5089)


1.2.0-rc2
 * fix nodetool ownership display with vnodes (CASSANDRA-5065)
 * cqlsh: add DESCRIBE KEYSPACES command (CASSANDRA-5060)
 * Fix potential infinite loop when reloading CFS (CASSANDRA-5064)
 * Fix SimpleAuthorizer example (CASSANDRA-5072)
 * cqlsh: force CL.ONE for tracing and system.schema* queries (CASSANDRA-5070)
 * Includes cassandra-shuffle in the debian package (CASSANDRA-5058)
Merged from 1.1:
 * fix multithreaded compaction deadlock (CASSANDRA-4492)
 * fix temporarily missing schema after upgrade from pre-1.1.5 (CASSANDRA-5061)
 * Fix ALTER TABLE overriding compression options with defaults
   (CASSANDRA-4996, 5066)
 * fix specifying and altering crc_check_chance (CASSANDRA-5053)
 * fix Murmur3Partitioner ownership% calculation (CASSANDRA-5076)
 * Don't expire columns sooner than they should in 2ndary indexes (CASSANDRA-5079)


1.2-rc1
 * rename rpc_timeout settings to request_timeout (CASSANDRA-5027)
 * add BF with 0.1 FP to LCS by default (CASSANDRA-5029)
 * Fix preparing insert queries (CASSANDRA-5016)
 * Fix preparing queries with counter increment (CASSANDRA-5022)
 * Fix preparing updates with collections (CASSANDRA-5017)
 * Don't generate UUID based on other node address (CASSANDRA-5002)
 * Fix message when trying to alter a clustering key type (CASSANDRA-5012)
 * Update IAuthenticator to match the new IAuthorizer (CASSANDRA-5003)
 * Fix inserting only a key in CQL3 (CASSANDRA-5040)
 * Fix CQL3 token() function when used with strings (CASSANDRA-5050)
Merged from 1.1:
 * reduce log spam from invalid counter shards (CASSANDRA-5026)
 * Improve schema propagation performance (CASSANDRA-5025)
 * Fix for IndexHelper.IndexFor throws OOB Exception (CASSANDRA-5030)
 * cqlsh: make it possible to describe thrift CFs (CASSANDRA-4827)
 * cqlsh: fix timestamp formatting on some platforms (CASSANDRA-5046)


1.2-beta3
 * make consistency level configurable in cqlsh (CASSANDRA-4829)
 * fix cqlsh rendering of blob fields (CASSANDRA-4970)
 * fix cqlsh DESCRIBE command (CASSANDRA-4913)
 * save truncation position in system table (CASSANDRA-4906)
 * Move CompressionMetadata off-heap (CASSANDRA-4937)
 * allow CLI to GET cql3 columnfamily data (CASSANDRA-4924)
 * Fix rare race condition in getExpireTimeForEndpoint (CASSANDRA-4402)
 * acquire references to overlapping sstables during compaction so bloom filter
   doesn't get free'd prematurely (CASSANDRA-4934)
 * Don't share slice query filter in CQL3 SelectStatement (CASSANDRA-4928)
 * Separate tracing from Log4J (CASSANDRA-4861)
 * Exclude gcable tombstones from merkle-tree computation (CASSANDRA-4905)
 * Better printing of AbstractBounds for tracing (CASSANDRA-4931)
 * Optimize mostRecentTombstone check in CC.collectAllData (CASSANDRA-4883)
 * Change stream session ID to UUID to avoid collision from same node (CASSANDRA-4813)
 * Use Stats.db when bulk loading if present (CASSANDRA-4957)
 * Skip repair on system_trace and keyspaces with RF=1 (CASSANDRA-4956)
 * (cql3) Remove arbitrary SELECT limit (CASSANDRA-4918)
 * Correctly handle prepared operation on collections (CASSANDRA-4945)
 * Fix CQL3 LIMIT (CASSANDRA-4877)
 * Fix Stress for CQL3 (CASSANDRA-4979)
 * Remove cassandra specific exceptions from JMX interface (CASSANDRA-4893)
 * (CQL3) Force using ALLOW FILTERING on potentially inefficient queries (CASSANDRA-4915)
 * (cql3) Fix adding column when the table has collections (CASSANDRA-4982)
 * (cql3) Fix allowing collections with compact storage (CASSANDRA-4990)
 * (cql3) Refuse ttl/writetime function on collections (CASSANDRA-4992)
 * Replace IAuthority with new IAuthorizer (CASSANDRA-4874)
 * clqsh: fix KEY pseudocolumn escaping when describing Thrift tables
   in CQL3 mode (CASSANDRA-4955)
 * add basic authentication support for Pig CassandraStorage (CASSANDRA-3042)
 * fix CQL2 ALTER TABLE compaction_strategy_class altering (CASSANDRA-4965)
Merged from 1.1:
 * Fall back to old describe_splits if d_s_ex is not available (CASSANDRA-4803)
 * Improve error reporting when streaming ranges fail (CASSANDRA-5009)
 * Fix cqlsh timestamp formatting of timezone info (CASSANDRA-4746)
 * Fix assertion failure with leveled compaction (CASSANDRA-4799)
 * Check for null end_token in get_range_slice (CASSANDRA-4804)
 * Remove all remnants of removed nodes (CASSANDRA-4840)
 * Add aut-reloading of the log4j file in debian package (CASSANDRA-4855)
 * Fix estimated row cache entry size (CASSANDRA-4860)
 * reset getRangeSlice filter after finishing a row for get_paged_slice
   (CASSANDRA-4919)
 * expunge row cache post-truncate (CASSANDRA-4940)
 * Allow static CF definition with compact storage (CASSANDRA-4910)
 * Fix endless loop/compaction of schema_* CFs due to broken timestamps (CASSANDRA-4880)
 * Fix 'wrong class type' assertion in CounterColumn (CASSANDRA-4976)


1.2-beta2
 * fp rate of 1.0 disables BF entirely; LCS defaults to 1.0 (CASSANDRA-4876)
 * off-heap bloom filters for row keys (CASSANDRA_4865)
 * add extension point for sstable components (CASSANDRA-4049)
 * improve tracing output (CASSANDRA-4852, 4862)
 * make TRACE verb droppable (CASSANDRA-4672)
 * fix BulkLoader recognition of CQL3 columnfamilies (CASSANDRA-4755)
 * Sort commitlog segments for replay by id instead of mtime (CASSANDRA-4793)
 * Make hint delivery asynchronous (CASSANDRA-4761)
 * Pluggable Thrift transport factories for CLI and cqlsh (CASSANDRA-4609, 4610)
 * cassandra-cli: allow Double value type to be inserted to a column (CASSANDRA-4661)
 * Add ability to use custom TServerFactory implementations (CASSANDRA-4608)
 * optimize batchlog flushing to skip successful batches (CASSANDRA-4667)
 * include metadata for system keyspace itself in schema tables (CASSANDRA-4416)
 * add check to PropertyFileSnitch to verify presence of location for
   local node (CASSANDRA-4728)
 * add PBSPredictor consistency modeler (CASSANDRA-4261)
 * remove vestiges of Thrift unframed mode (CASSANDRA-4729)
 * optimize single-row PK lookups (CASSANDRA-4710)
 * adjust blockFor calculation to account for pending ranges due to node 
   movement (CASSANDRA-833)
 * Change CQL version to 3.0.0 and stop accepting 3.0.0-beta1 (CASSANDRA-4649)
 * (CQL3) Make prepared statement global instead of per connection 
   (CASSANDRA-4449)
 * Fix scrubbing of CQL3 created tables (CASSANDRA-4685)
 * (CQL3) Fix validation when using counter and regular columns in the same 
   table (CASSANDRA-4706)
 * Fix bug starting Cassandra with simple authentication (CASSANDRA-4648)
 * Add support for batchlog in CQL3 (CASSANDRA-4545, 4738)
 * Add support for multiple column family outputs in CFOF (CASSANDRA-4208)
 * Support repairing only the local DC nodes (CASSANDRA-4747)
 * Use rpc_address for binary protocol and change default port (CASSANDRA-4751)
 * Fix use of collections in prepared statements (CASSANDRA-4739)
 * Store more information into peers table (CASSANDRA-4351, 4814)
 * Configurable bucket size for size tiered compaction (CASSANDRA-4704)
 * Run leveled compaction in parallel (CASSANDRA-4310)
 * Fix potential NPE during CFS reload (CASSANDRA-4786)
 * Composite indexes may miss results (CASSANDRA-4796)
 * Move consistency level to the protocol level (CASSANDRA-4734, 4824)
 * Fix Subcolumn slice ends not respected (CASSANDRA-4826)
 * Fix Assertion error in cql3 select (CASSANDRA-4783)
 * Fix list prepend logic (CQL3) (CASSANDRA-4835)
 * Add booleans as literals in CQL3 (CASSANDRA-4776)
 * Allow renaming PK columns in CQL3 (CASSANDRA-4822)
 * Fix binary protocol NEW_NODE event (CASSANDRA-4679)
 * Fix potential infinite loop in tombstone compaction (CASSANDRA-4781)
 * Remove system tables accounting from schema (CASSANDRA-4850)
 * (cql3) Force provided columns in clustering key order in 
   'CLUSTERING ORDER BY' (CASSANDRA-4881)
 * Fix composite index bug (CASSANDRA-4884)
 * Fix short read protection for CQL3 (CASSANDRA-4882)
 * Add tracing support to the binary protocol (CASSANDRA-4699)
 * (cql3) Don't allow prepared marker inside collections (CASSANDRA-4890)
 * Re-allow order by on non-selected columns (CASSANDRA-4645)
 * Bug when composite index is created in a table having collections (CASSANDRA-4909)
 * log index scan subject in CompositesSearcher (CASSANDRA-4904)
Merged from 1.1:
 * add get[Row|Key]CacheEntries to CacheServiceMBean (CASSANDRA-4859)
 * fix get_paged_slice to wrap to next row correctly (CASSANDRA-4816)
 * fix indexing empty column values (CASSANDRA-4832)
 * allow JdbcDate to compose null Date objects (CASSANDRA-4830)
 * fix possible stackoverflow when compacting 1000s of sstables
   (CASSANDRA-4765)
 * fix wrong leveled compaction progress calculation (CASSANDRA-4807)
 * add a close() method to CRAR to prevent leaking file descriptors (CASSANDRA-4820)
 * fix potential infinite loop in get_count (CASSANDRA-4833)
 * fix compositeType.{get/from}String methods (CASSANDRA-4842)
 * (CQL) fix CREATE COLUMNFAMILY permissions check (CASSANDRA-4864)
 * Fix DynamicCompositeType same type comparison (CASSANDRA-4711)
 * Fix duplicate SSTable reference when stream session failed (CASSANDRA-3306)
 * Allow static CF definition with compact storage (CASSANDRA-4910)
 * Fix endless loop/compaction of schema_* CFs due to broken timestamps (CASSANDRA-4880)
 * Fix 'wrong class type' assertion in CounterColumn (CASSANDRA-4976)


1.2-beta1
 * add atomic_batch_mutate (CASSANDRA-4542, -4635)
 * increase default max_hint_window_in_ms to 3h (CASSANDRA-4632)
 * include message initiation time to replicas so they can more
   accurately drop timed-out requests (CASSANDRA-2858)
 * fix clientutil.jar dependencies (CASSANDRA-4566)
 * optimize WriteResponse (CASSANDRA-4548)
 * new metrics (CASSANDRA-4009)
 * redesign KEYS indexes to avoid read-before-write (CASSANDRA-2897)
 * debug tracing (CASSANDRA-1123)
 * parallelize row cache loading (CASSANDRA-4282)
 * Make compaction, flush JBOD-aware (CASSANDRA-4292)
 * run local range scans on the read stage (CASSANDRA-3687)
 * clean up ioexceptions (CASSANDRA-2116)
 * add disk_failure_policy (CASSANDRA-2118)
 * Introduce new json format with row level deletion (CASSANDRA-4054)
 * remove redundant "name" column from schema_keyspaces (CASSANDRA-4433)
 * improve "nodetool ring" handling of multi-dc clusters (CASSANDRA-3047)
 * update NTS calculateNaturalEndpoints to be O(N log N) (CASSANDRA-3881)
 * split up rpc timeout by operation type (CASSANDRA-2819)
 * rewrite key cache save/load to use only sequential i/o (CASSANDRA-3762)
 * update MS protocol with a version handshake + broadcast address id
   (CASSANDRA-4311)
 * multithreaded hint replay (CASSANDRA-4189)
 * add inter-node message compression (CASSANDRA-3127)
 * remove COPP (CASSANDRA-2479)
 * Track tombstone expiration and compact when tombstone content is
   higher than a configurable threshold, default 20% (CASSANDRA-3442, 4234)
 * update MurmurHash to version 3 (CASSANDRA-2975)
 * (CLI) track elapsed time for `delete' operation (CASSANDRA-4060)
 * (CLI) jline version is bumped to 1.0 to properly  support
   'delete' key function (CASSANDRA-4132)
 * Save IndexSummary into new SSTable 'Summary' component (CASSANDRA-2392, 4289)
 * Add support for range tombstones (CASSANDRA-3708)
 * Improve MessagingService efficiency (CASSANDRA-3617)
 * Avoid ID conflicts from concurrent schema changes (CASSANDRA-3794)
 * Set thrift HSHA server thread limit to unlimited by default (CASSANDRA-4277)
 * Avoids double serialization of CF id in RowMutation messages
   (CASSANDRA-4293)
 * stream compressed sstables directly with java nio (CASSANDRA-4297)
 * Support multiple ranges in SliceQueryFilter (CASSANDRA-3885)
 * Add column metadata to system column families (CASSANDRA-4018)
 * (cql3) Always use composite types by default (CASSANDRA-4329)
 * (cql3) Add support for set, map and list (CASSANDRA-3647)
 * Validate date type correctly (CASSANDRA-4441)
 * (cql3) Allow definitions with only a PK (CASSANDRA-4361)
 * (cql3) Add support for row key composites (CASSANDRA-4179)
 * improve DynamicEndpointSnitch by using reservoir sampling (CASSANDRA-4038)
 * (cql3) Add support for 2ndary indexes (CASSANDRA-3680)
 * (cql3) fix defining more than one PK to be invalid (CASSANDRA-4477)
 * remove schema agreement checking from all external APIs (Thrift, CQL and CQL3) (CASSANDRA-4487)
 * add Murmur3Partitioner and make it default for new installations (CASSANDRA-3772, 4621)
 * (cql3) update pseudo-map syntax to use map syntax (CASSANDRA-4497)
 * Finer grained exceptions hierarchy and provides error code with exceptions (CASSANDRA-3979)
 * Adds events push to binary protocol (CASSANDRA-4480)
 * Rewrite nodetool help (CASSANDRA-2293)
 * Make CQL3 the default for CQL (CASSANDRA-4640)
 * update stress tool to be able to use CQL3 (CASSANDRA-4406)
 * Accept all thrift update on CQL3 cf but don't expose their metadata (CASSANDRA-4377)
 * Replace Throttle with Guava's RateLimiter for HintedHandOff (CASSANDRA-4541)
 * fix counter add/get using CQL2 and CQL3 in stress tool (CASSANDRA-4633)
 * Add sstable count per level to cfstats (CASSANDRA-4537)
 * (cql3) Add ALTER KEYSPACE statement (CASSANDRA-4611)
 * (cql3) Allow defining default consistency levels (CASSANDRA-4448)
 * (cql3) Fix queries using LIMIT missing results (CASSANDRA-4579)
 * fix cross-version gossip messaging (CASSANDRA-4576)
 * added inet data type (CASSANDRA-4627)


1.1.6
 * Wait for writes on synchronous read digest mismatch (CASSANDRA-4792)
 * fix commitlog replay for nanotime-infected sstables (CASSANDRA-4782)
 * preflight check ttl for maximum of 20 years (CASSANDRA-4771)
 * (Pig) fix widerow input with single column rows (CASSANDRA-4789)
 * Fix HH to compact with correct gcBefore, which avoids wiping out
   undelivered hints (CASSANDRA-4772)
 * LCS will merge up to 32 L0 sstables as intended (CASSANDRA-4778)
 * NTS will default unconfigured DC replicas to zero (CASSANDRA-4675)
 * use default consistency level in counter validation if none is
   explicitly provide (CASSANDRA-4700)
 * Improve IAuthority interface by introducing fine-grained
   access permissions and grant/revoke commands (CASSANDRA-4490, 4644)
 * fix assumption error in CLI when updating/describing keyspace 
   (CASSANDRA-4322)
 * Adds offline sstablescrub to debian packaging (CASSANDRA-4642)
 * Automatic fixing of overlapping leveled sstables (CASSANDRA-4644)
 * fix error when using ORDER BY with extended selections (CASSANDRA-4689)
 * (CQL3) Fix validation for IN queries for non-PK cols (CASSANDRA-4709)
 * fix re-created keyspace disappering after 1.1.5 upgrade 
   (CASSANDRA-4698, 4752)
 * (CLI) display elapsed time in 2 fraction digits (CASSANDRA-3460)
 * add authentication support to sstableloader (CASSANDRA-4712)
 * Fix CQL3 'is reversed' logic (CASSANDRA-4716, 4759)
 * (CQL3) Don't return ReversedType in result set metadata (CASSANDRA-4717)
 * Backport adding AlterKeyspace statement (CASSANDRA-4611)
 * (CQL3) Correcty accept upper-case data types (CASSANDRA-4770)
 * Add binary protocol events for schema changes (CASSANDRA-4684)
Merged from 1.0:
 * Switch from NBHM to CHM in MessagingService's callback map, which
   prevents OOM in long-running instances (CASSANDRA-4708)


1.1.5
 * add SecondaryIndex.reload API (CASSANDRA-4581)
 * use millis + atomicint for commitlog segment creation instead of
   nanotime, which has issues under some hypervisors (CASSANDRA-4601)
 * fix FD leak in slice queries (CASSANDRA-4571)
 * avoid recursion in leveled compaction (CASSANDRA-4587)
 * increase stack size under Java7 to 180K
 * Log(info) schema changes (CASSANDRA-4547)
 * Change nodetool setcachecapcity to manipulate global caches (CASSANDRA-4563)
 * (cql3) fix setting compaction strategy (CASSANDRA-4597)
 * fix broken system.schema_* timestamps on system startup (CASSANDRA-4561)
 * fix wrong skip of cache saving (CASSANDRA-4533)
 * Avoid NPE when lost+found is in data dir (CASSANDRA-4572)
 * Respect five-minute flush moratorium after initial CL replay (CASSANDRA-4474)
 * Adds ntp as recommended in debian packaging (CASSANDRA-4606)
 * Configurable transport in CF Record{Reader|Writer} (CASSANDRA-4558)
 * (cql3) fix potential NPE with both equal and unequal restriction (CASSANDRA-4532)
 * (cql3) improves ORDER BY validation (CASSANDRA-4624)
 * Fix potential deadlock during counter writes (CASSANDRA-4578)
 * Fix cql error with ORDER BY when using IN (CASSANDRA-4612)
Merged from 1.0:
 * increase Xss to 160k to accomodate latest 1.6 JVMs (CASSANDRA-4602)
 * fix toString of hint destination tokens (CASSANDRA-4568)
 * Fix multiple values for CurrentLocal NodeID (CASSANDRA-4626)


1.1.4
 * fix offline scrub to catch >= out of order rows (CASSANDRA-4411)
 * fix cassandra-env.sh on RHEL and other non-dash-based systems 
   (CASSANDRA-4494)
Merged from 1.0:
 * (Hadoop) fix setting key length for old-style mapred api (CASSANDRA-4534)
 * (Hadoop) fix iterating through a resultset consisting entirely
   of tombstoned rows (CASSANDRA-4466)


1.1.3
 * (cqlsh) add COPY TO (CASSANDRA-4434)
 * munmap commitlog segments before rename (CASSANDRA-4337)
 * (JMX) rename getRangeKeySample to sampleKeyRange to avoid returning
   multi-MB results as an attribute (CASSANDRA-4452)
 * flush based on data size, not throughput; overwritten columns no 
   longer artificially inflate liveRatio (CASSANDRA-4399)
 * update default commitlog segment size to 32MB and total commitlog
   size to 32/1024 MB for 32/64 bit JVMs, respectively (CASSANDRA-4422)
 * avoid using global partitioner to estimate ranges in index sstables
   (CASSANDRA-4403)
 * restore pre-CASSANDRA-3862 approach to removing expired tombstones
   from row cache during compaction (CASSANDRA-4364)
 * (stress) support for CQL prepared statements (CASSANDRA-3633)
 * Correctly catch exception when Snappy cannot be loaded (CASSANDRA-4400)
 * (cql3) Support ORDER BY when IN condition is given in WHERE clause (CASSANDRA-4327)
 * (cql3) delete "component_index" column on DROP TABLE call (CASSANDRA-4420)
 * change nanoTime() to currentTimeInMillis() in schema related code (CASSANDRA-4432)
 * add a token generation tool (CASSANDRA-3709)
 * Fix LCS bug with sstable containing only 1 row (CASSANDRA-4411)
 * fix "Can't Modify Index Name" problem on CF update (CASSANDRA-4439)
 * Fix assertion error in getOverlappingSSTables during repair (CASSANDRA-4456)
 * fix nodetool's setcompactionthreshold command (CASSANDRA-4455)
 * Ensure compacted files are never used, to avoid counter overcount (CASSANDRA-4436)
Merged from 1.0:
 * Push the validation of secondary index values to the SecondaryIndexManager (CASSANDRA-4240)
 * allow dropping columns shadowed by not-yet-expired supercolumn or row
   tombstones in PrecompactedRow (CASSANDRA-4396)


1.1.2
 * Fix cleanup not deleting index entries (CASSANDRA-4379)
 * Use correct partitioner when saving + loading caches (CASSANDRA-4331)
 * Check schema before trying to export sstable (CASSANDRA-2760)
 * Raise a meaningful exception instead of NPE when PFS encounters
   an unconfigured node + no default (CASSANDRA-4349)
 * fix bug in sstable blacklisting with LCS (CASSANDRA-4343)
 * LCS no longer promotes tiny sstables out of L0 (CASSANDRA-4341)
 * skip tombstones during hint replay (CASSANDRA-4320)
 * fix NPE in compactionstats (CASSANDRA-4318)
 * enforce 1m min keycache for auto (CASSANDRA-4306)
 * Have DeletedColumn.isMFD always return true (CASSANDRA-4307)
 * (cql3) exeption message for ORDER BY constraints said primary filter can be
    an IN clause, which is misleading (CASSANDRA-4319)
 * (cql3) Reject (not yet supported) creation of 2ndardy indexes on tables with
   composite primary keys (CASSANDRA-4328)
 * Set JVM stack size to 160k for java 7 (CASSANDRA-4275)
 * cqlsh: add COPY command to load data from CSV flat files (CASSANDRA-4012)
 * CFMetaData.fromThrift to throw ConfigurationException upon error (CASSANDRA-4353)
 * Use CF comparator to sort indexed columns in SecondaryIndexManager
   (CASSANDRA-4365)
 * add strategy_options to the KSMetaData.toString() output (CASSANDRA-4248)
 * (cql3) fix range queries containing unqueried results (CASSANDRA-4372)
 * (cql3) allow updating column_alias types (CASSANDRA-4041)
 * (cql3) Fix deletion bug (CASSANDRA-4193)
 * Fix computation of overlapping sstable for leveled compaction (CASSANDRA-4321)
 * Improve scrub and allow to run it offline (CASSANDRA-4321)
 * Fix assertionError in StorageService.bulkLoad (CASSANDRA-4368)
 * (cqlsh) add option to authenticate to a keyspace at startup (CASSANDRA-4108)
 * (cqlsh) fix ASSUME functionality (CASSANDRA-4352)
 * Fix ColumnFamilyRecordReader to not return progress > 100% (CASSANDRA-3942)
Merged from 1.0:
 * Set gc_grace on index CF to 0 (CASSANDRA-4314)


1.1.1
 * add populate_io_cache_on_flush option (CASSANDRA-2635)
 * allow larger cache capacities than 2GB (CASSANDRA-4150)
 * add getsstables command to nodetool (CASSANDRA-4199)
 * apply parent CF compaction settings to secondary index CFs (CASSANDRA-4280)
 * preserve commitlog size cap when recycling segments at startup
   (CASSANDRA-4201)
 * (Hadoop) fix split generation regression (CASSANDRA-4259)
 * ignore min/max compactions settings in LCS, while preserving
   behavior that min=max=0 disables autocompaction (CASSANDRA-4233)
 * log number of rows read from saved cache (CASSANDRA-4249)
 * calculate exact size required for cleanup operations (CASSANDRA-1404)
 * avoid blocking additional writes during flush when the commitlog
   gets behind temporarily (CASSANDRA-1991)
 * enable caching on index CFs based on data CF cache setting (CASSANDRA-4197)
 * warn on invalid replication strategy creation options (CASSANDRA-4046)
 * remove [Freeable]Memory finalizers (CASSANDRA-4222)
 * include tombstone size in ColumnFamily.size, which can prevent OOM
   during sudden mass delete operations by yielding a nonzero liveRatio
   (CASSANDRA-3741)
 * Open 1 sstableScanner per level for leveled compaction (CASSANDRA-4142)
 * Optimize reads when row deletion timestamps allow us to restrict
   the set of sstables we check (CASSANDRA-4116)
 * add support for commitlog archiving and point-in-time recovery
   (CASSANDRA-3690)
 * avoid generating redundant compaction tasks during streaming
   (CASSANDRA-4174)
 * add -cf option to nodetool snapshot, and takeColumnFamilySnapshot to
   StorageService mbean (CASSANDRA-556)
 * optimize cleanup to drop entire sstables where possible (CASSANDRA-4079)
 * optimize truncate when autosnapshot is disabled (CASSANDRA-4153)
 * update caches to use byte[] keys to reduce memory overhead (CASSANDRA-3966)
 * add column limit to cli (CASSANDRA-3012, 4098)
 * clean up and optimize DataOutputBuffer, used by CQL compression and
   CompositeType (CASSANDRA-4072)
 * optimize commitlog checksumming (CASSANDRA-3610)
 * identify and blacklist corrupted SSTables from future compactions 
   (CASSANDRA-2261)
 * Move CfDef and KsDef validation out of thrift (CASSANDRA-4037)
 * Expose API to repair a user provided range (CASSANDRA-3912)
 * Add way to force the cassandra-cli to refresh its schema (CASSANDRA-4052)
 * Avoid having replicate on write tasks stacking up at CL.ONE (CASSANDRA-2889)
 * (cql3) Backwards compatibility for composite comparators in non-cql3-aware
   clients (CASSANDRA-4093)
 * (cql3) Fix order by for reversed queries (CASSANDRA-4160)
 * (cql3) Add ReversedType support (CASSANDRA-4004)
 * (cql3) Add timeuuid type (CASSANDRA-4194)
 * (cql3) Minor fixes (CASSANDRA-4185)
 * (cql3) Fix prepared statement in BATCH (CASSANDRA-4202)
 * (cql3) Reduce the list of reserved keywords (CASSANDRA-4186)
 * (cql3) Move max/min compaction thresholds to compaction strategy options
   (CASSANDRA-4187)
 * Fix exception during move when localhost is the only source (CASSANDRA-4200)
 * (cql3) Allow paging through non-ordered partitioner results (CASSANDRA-3771)
 * (cql3) Fix drop index (CASSANDRA-4192)
 * (cql3) Don't return range ghosts anymore (CASSANDRA-3982)
 * fix re-creating Keyspaces/ColumnFamilies with the same name as dropped
   ones (CASSANDRA-4219)
 * fix SecondaryIndex LeveledManifest save upon snapshot (CASSANDRA-4230)
 * fix missing arrayOffset in FBUtilities.hash (CASSANDRA-4250)
 * (cql3) Add name of parameters in CqlResultSet (CASSANDRA-4242)
 * (cql3) Correctly validate order by queries (CASSANDRA-4246)
 * rename stress to cassandra-stress for saner packaging (CASSANDRA-4256)
 * Fix exception on colum metadata with non-string comparator (CASSANDRA-4269)
 * Check for unknown/invalid compression options (CASSANDRA-4266)
 * (cql3) Adds simple access to column timestamp and ttl (CASSANDRA-4217)
 * (cql3) Fix range queries with secondary indexes (CASSANDRA-4257)
 * Better error messages from improper input in cli (CASSANDRA-3865)
 * Try to stop all compaction upon Keyspace or ColumnFamily drop (CASSANDRA-4221)
 * (cql3) Allow keyspace properties to contain hyphens (CASSANDRA-4278)
 * (cql3) Correctly validate keyspace access in create table (CASSANDRA-4296)
 * Avoid deadlock in migration stage (CASSANDRA-3882)
 * Take supercolumn names and deletion info into account in memtable throughput
   (CASSANDRA-4264)
 * Add back backward compatibility for old style replication factor (CASSANDRA-4294)
 * Preserve compatibility with pre-1.1 index queries (CASSANDRA-4262)
Merged from 1.0:
 * Fix super columns bug where cache is not updated (CASSANDRA-4190)
 * fix maxTimestamp to include row tombstones (CASSANDRA-4116)
 * (CLI) properly handle quotes in create/update keyspace commands (CASSANDRA-4129)
 * Avoids possible deadlock during bootstrap (CASSANDRA-4159)
 * fix stress tool that hangs forever on timeout or error (CASSANDRA-4128)
 * stress tool to return appropriate exit code on failure (CASSANDRA-4188)
 * fix compaction NPE when out of disk space and assertions disabled
   (CASSANDRA-3985)
 * synchronize LCS getEstimatedTasks to avoid CME (CASSANDRA-4255)
 * ensure unique streaming session id's (CASSANDRA-4223)
 * kick off background compaction when min/max thresholds change 
   (CASSANDRA-4279)
 * improve ability of STCS.getBuckets to deal with 100s of 1000s of
   sstables, such as when convertinb back from LCS (CASSANDRA-4287)
 * Oversize integer in CQL throws NumberFormatException (CASSANDRA-4291)
 * fix 1.0.x node join to mixed version cluster, other nodes >= 1.1 (CASSANDRA-4195)
 * Fix LCS splitting sstable base on uncompressed size (CASSANDRA-4419)
 * Push the validation of secondary index values to the SecondaryIndexManager (CASSANDRA-4240)
 * Don't purge columns during upgradesstables (CASSANDRA-4462)
 * Make cqlsh work with piping (CASSANDRA-4113)
 * Validate arguments for nodetool decommission (CASSANDRA-4061)
 * Report thrift status in nodetool info (CASSANDRA-4010)


1.1.0-final
 * average a reduced liveRatio estimate with the previous one (CASSANDRA-4065)
 * Allow KS and CF names up to 48 characters (CASSANDRA-4157)
 * fix stress build (CASSANDRA-4140)
 * add time remaining estimate to nodetool compactionstats (CASSANDRA-4167)
 * (cql) fix NPE in cql3 ALTER TABLE (CASSANDRA-4163)
 * (cql) Add support for CL.TWO and CL.THREE in CQL (CASSANDRA-4156)
 * (cql) Fix type in CQL3 ALTER TABLE preventing update (CASSANDRA-4170)
 * (cql) Throw invalid exception from CQL3 on obsolete options (CASSANDRA-4171)
 * (cqlsh) fix recognizing uppercase SELECT keyword (CASSANDRA-4161)
 * Pig: wide row support (CASSANDRA-3909)
Merged from 1.0:
 * avoid streaming empty files with bulk loader if sstablewriter errors out
   (CASSANDRA-3946)


1.1-rc1
 * Include stress tool in binary builds (CASSANDRA-4103)
 * (Hadoop) fix wide row iteration when last row read was deleted
   (CASSANDRA-4154)
 * fix read_repair_chance to really default to 0.1 in the cli (CASSANDRA-4114)
 * Adds caching and bloomFilterFpChange to CQL options (CASSANDRA-4042)
 * Adds posibility to autoconfigure size of the KeyCache (CASSANDRA-4087)
 * fix KEYS index from skipping results (CASSANDRA-3996)
 * Remove sliced_buffer_size_in_kb dead option (CASSANDRA-4076)
 * make loadNewSStable preserve sstable version (CASSANDRA-4077)
 * Respect 1.0 cache settings as much as possible when upgrading 
   (CASSANDRA-4088)
 * relax path length requirement for sstable files when upgrading on 
   non-Windows platforms (CASSANDRA-4110)
 * fix terminination of the stress.java when errors were encountered
   (CASSANDRA-4128)
 * Move CfDef and KsDef validation out of thrift (CASSANDRA-4037)
 * Fix get_paged_slice (CASSANDRA-4136)
 * CQL3: Support slice with exclusive start and stop (CASSANDRA-3785)
Merged from 1.0:
 * support PropertyFileSnitch in bulk loader (CASSANDRA-4145)
 * add auto_snapshot option allowing disabling snapshot before drop/truncate
   (CASSANDRA-3710)
 * allow short snitch names (CASSANDRA-4130)


1.1-beta2
 * rename loaded sstables to avoid conflicts with local snapshots
   (CASSANDRA-3967)
 * start hint replay as soon as FD notifies that the target is back up
   (CASSANDRA-3958)
 * avoid unproductive deserializing of cached rows during compaction
   (CASSANDRA-3921)
 * fix concurrency issues with CQL keyspace creation (CASSANDRA-3903)
 * Show Effective Owership via Nodetool ring <keyspace> (CASSANDRA-3412)
 * Update ORDER BY syntax for CQL3 (CASSANDRA-3925)
 * Fix BulkRecordWriter to not throw NPE if reducer gets no map data from Hadoop (CASSANDRA-3944)
 * Fix bug with counters in super columns (CASSANDRA-3821)
 * Remove deprecated merge_shard_chance (CASSANDRA-3940)
 * add a convenient way to reset a node's schema (CASSANDRA-2963)
 * fix for intermittent SchemaDisagreementException (CASSANDRA-3884)
 * CLI `list <CF>` to limit number of columns and their order (CASSANDRA-3012)
 * ignore deprecated KsDef/CfDef/ColumnDef fields in native schema (CASSANDRA-3963)
 * CLI to report when unsupported column_metadata pair was given (CASSANDRA-3959)
 * reincarnate removed and deprecated KsDef/CfDef attributes (CASSANDRA-3953)
 * Fix race between writes and read for cache (CASSANDRA-3862)
 * perform static initialization of StorageProxy on start-up (CASSANDRA-3797)
 * support trickling fsync() on writes (CASSANDRA-3950)
 * expose counters for unavailable/timeout exceptions given to thrift clients (CASSANDRA-3671)
 * avoid quadratic startup time in LeveledManifest (CASSANDRA-3952)
 * Add type information to new schema_ columnfamilies and remove thrift
   serialization for schema (CASSANDRA-3792)
 * add missing column validator options to the CLI help (CASSANDRA-3926)
 * skip reading saved key cache if CF's caching strategy is NONE or ROWS_ONLY (CASSANDRA-3954)
 * Unify migration code (CASSANDRA-4017)
Merged from 1.0:
 * cqlsh: guess correct version of Python for Arch Linux (CASSANDRA-4090)
 * (CLI) properly handle quotes in create/update keyspace commands (CASSANDRA-4129)
 * Avoids possible deadlock during bootstrap (CASSANDRA-4159)
 * fix stress tool that hangs forever on timeout or error (CASSANDRA-4128)
 * Fix super columns bug where cache is not updated (CASSANDRA-4190)
 * stress tool to return appropriate exit code on failure (CASSANDRA-4188)


1.0.9
 * improve index sampling performance (CASSANDRA-4023)
 * always compact away deleted hints immediately after handoff (CASSANDRA-3955)
 * delete hints from dropped ColumnFamilies on handoff instead of
   erroring out (CASSANDRA-3975)
 * add CompositeType ref to the CLI doc for create/update column family (CASSANDRA-3980)
 * Pig: support Counter ColumnFamilies (CASSANDRA-3973)
 * Pig: Composite column support (CASSANDRA-3684)
 * Avoid NPE during repair when a keyspace has no CFs (CASSANDRA-3988)
 * Fix division-by-zero error on get_slice (CASSANDRA-4000)
 * don't change manifest level for cleanup, scrub, and upgradesstables
   operations under LeveledCompactionStrategy (CASSANDRA-3989, 4112)
 * fix race leading to super columns assertion failure (CASSANDRA-3957)
 * fix NPE on invalid CQL delete command (CASSANDRA-3755)
 * allow custom types in CLI's assume command (CASSANDRA-4081)
 * fix totalBytes count for parallel compactions (CASSANDRA-3758)
 * fix intermittent NPE in get_slice (CASSANDRA-4095)
 * remove unnecessary asserts in native code interfaces (CASSANDRA-4096)
 * Validate blank keys in CQL to avoid assertion errors (CASSANDRA-3612)
 * cqlsh: fix bad decoding of some column names (CASSANDRA-4003)
 * cqlsh: fix incorrect padding with unicode chars (CASSANDRA-4033)
 * Fix EC2 snitch incorrectly reporting region (CASSANDRA-4026)
 * Shut down thrift during decommission (CASSANDRA-4086)
 * Expose nodetool cfhistograms for 2ndary indexes (CASSANDRA-4063)
Merged from 0.8:
 * Fix ConcurrentModificationException in gossiper (CASSANDRA-4019)


1.1-beta1
 * (cqlsh)
   + add SOURCE and CAPTURE commands, and --file option (CASSANDRA-3479)
   + add ALTER COLUMNFAMILY WITH (CASSANDRA-3523)
   + bundle Python dependencies with Cassandra (CASSANDRA-3507)
   + added to Debian package (CASSANDRA-3458)
   + display byte data instead of erroring out on decode failure 
     (CASSANDRA-3874)
 * add nodetool rebuild_index (CASSANDRA-3583)
 * add nodetool rangekeysample (CASSANDRA-2917)
 * Fix streaming too much data during move operations (CASSANDRA-3639)
 * Nodetool and CLI connect to localhost by default (CASSANDRA-3568)
 * Reduce memory used by primary index sample (CASSANDRA-3743)
 * (Hadoop) separate input/output configurations (CASSANDRA-3197, 3765)
 * avoid returning internal Cassandra classes over JMX (CASSANDRA-2805)
 * add row-level isolation via SnapTree (CASSANDRA-2893)
 * Optimize key count estimation when opening sstable on startup
   (CASSANDRA-2988)
 * multi-dc replication optimization supporting CL > ONE (CASSANDRA-3577)
 * add command to stop compactions (CASSANDRA-1740, 3566, 3582)
 * multithreaded streaming (CASSANDRA-3494)
 * removed in-tree redhat spec (CASSANDRA-3567)
 * "defragment" rows for name-based queries under STCS, again (CASSANDRA-2503)
 * Recycle commitlog segments for improved performance 
   (CASSANDRA-3411, 3543, 3557, 3615)
 * update size-tiered compaction to prioritize small tiers (CASSANDRA-2407)
 * add message expiration logic to OutboundTcpConnection (CASSANDRA-3005)
 * off-heap cache to use sun.misc.Unsafe instead of JNA (CASSANDRA-3271)
 * EACH_QUORUM is only supported for writes (CASSANDRA-3272)
 * replace compactionlock use in schema migration by checking CFS.isValid
   (CASSANDRA-3116)
 * recognize that "SELECT first ... *" isn't really "SELECT *" (CASSANDRA-3445)
 * Use faster bytes comparison (CASSANDRA-3434)
 * Bulk loader is no longer a fat client, (HADOOP) bulk load output format
   (CASSANDRA-3045)
 * (Hadoop) add support for KeyRange.filter
 * remove assumption that keys and token are in bijection
   (CASSANDRA-1034, 3574, 3604)
 * always remove endpoints from delevery queue in HH (CASSANDRA-3546)
 * fix race between cf flush and its 2ndary indexes flush (CASSANDRA-3547)
 * fix potential race in AES when a repair fails (CASSANDRA-3548)
 * Remove columns shadowed by a deleted container even when we cannot purge
   (CASSANDRA-3538)
 * Improve memtable slice iteration performance (CASSANDRA-3545)
 * more efficient allocation of small bloom filters (CASSANDRA-3618)
 * Use separate writer thread in SSTableSimpleUnsortedWriter (CASSANDRA-3619)
 * fsync the directory after new sstable or commitlog segment are created (CASSANDRA-3250)
 * fix minor issues reported by FindBugs (CASSANDRA-3658)
 * global key/row caches (CASSANDRA-3143, 3849)
 * optimize memtable iteration during range scan (CASSANDRA-3638)
 * introduce 'crc_check_chance' in CompressionParameters to support
   a checksum percentage checking chance similarly to read-repair (CASSANDRA-3611)
 * a way to deactivate global key/row cache on per-CF basis (CASSANDRA-3667)
 * fix LeveledCompactionStrategy broken because of generation pre-allocation
   in LeveledManifest (CASSANDRA-3691)
 * finer-grained control over data directories (CASSANDRA-2749)
 * Fix ClassCastException during hinted handoff (CASSANDRA-3694)
 * Upgrade Thrift to 0.7 (CASSANDRA-3213)
 * Make stress.java insert operation to use microseconds (CASSANDRA-3725)
 * Allows (internally) doing a range query with a limit of columns instead of
   rows (CASSANDRA-3742)
 * Allow rangeSlice queries to be start/end inclusive/exclusive (CASSANDRA-3749)
 * Fix BulkLoader to support new SSTable layout and add stream
   throttling to prevent an NPE when there is no yaml config (CASSANDRA-3752)
 * Allow concurrent schema migrations (CASSANDRA-1391, 3832)
 * Add SnapshotCommand to trigger snapshot on remote node (CASSANDRA-3721)
 * Make CFMetaData conversions to/from thrift/native schema inverses
   (CASSANDRA_3559)
 * Add initial code for CQL 3.0-beta (CASSANDRA-2474, 3781, 3753)
 * Add wide row support for ColumnFamilyInputFormat (CASSANDRA-3264)
 * Allow extending CompositeType comparator (CASSANDRA-3657)
 * Avoids over-paging during get_count (CASSANDRA-3798)
 * Add new command to rebuild a node without (repair) merkle tree calculations
   (CASSANDRA-3483, 3922)
 * respect not only row cache capacity but caching mode when
   trying to read data (CASSANDRA-3812)
 * fix system tests (CASSANDRA-3827)
 * CQL support for altering row key type in ALTER TABLE (CASSANDRA-3781)
 * turn compression on by default (CASSANDRA-3871)
 * make hexToBytes refuse invalid input (CASSANDRA-2851)
 * Make secondary indexes CF inherit compression and compaction from their
   parent CF (CASSANDRA-3877)
 * Finish cleanup up tombstone purge code (CASSANDRA-3872)
 * Avoid NPE on aboarted stream-out sessions (CASSANDRA-3904)
 * BulkRecordWriter throws NPE for counter columns (CASSANDRA-3906)
 * Support compression using BulkWriter (CASSANDRA-3907)


1.0.8
 * fix race between cleanup and flush on secondary index CFSes (CASSANDRA-3712)
 * avoid including non-queried nodes in rangeslice read repair
   (CASSANDRA-3843)
 * Only snapshot CF being compacted for snapshot_before_compaction 
   (CASSANDRA-3803)
 * Log active compactions in StatusLogger (CASSANDRA-3703)
 * Compute more accurate compaction score per level (CASSANDRA-3790)
 * Return InvalidRequest when using a keyspace that doesn't exist
   (CASSANDRA-3764)
 * disallow user modification of System keyspace (CASSANDRA-3738)
 * allow using sstable2json on secondary index data (CASSANDRA-3738)
 * (cqlsh) add DESCRIBE COLUMNFAMILIES (CASSANDRA-3586)
 * (cqlsh) format blobs correctly and use colors to improve output
   readability (CASSANDRA-3726)
 * synchronize BiMap of bootstrapping tokens (CASSANDRA-3417)
 * show index options in CLI (CASSANDRA-3809)
 * add optional socket timeout for streaming (CASSANDRA-3838)
 * fix truncate not to leave behind non-CFS backed secondary indexes
   (CASSANDRA-3844)
 * make CLI `show schema` to use output stream directly instead
   of StringBuilder (CASSANDRA-3842)
 * remove the wait on hint future during write (CASSANDRA-3870)
 * (cqlsh) ignore missing CfDef opts (CASSANDRA-3933)
 * (cqlsh) look for cqlshlib relative to realpath (CASSANDRA-3767)
 * Fix short read protection (CASSANDRA-3934)
 * Make sure infered and actual schema match (CASSANDRA-3371)
 * Fix NPE during HH delivery (CASSANDRA-3677)
 * Don't put boostrapping node in 'hibernate' status (CASSANDRA-3737)
 * Fix double quotes in windows bat files (CASSANDRA-3744)
 * Fix bad validator lookup (CASSANDRA-3789)
 * Fix soft reset in EC2MultiRegionSnitch (CASSANDRA-3835)
 * Don't leave zombie connections with THSHA thrift server (CASSANDRA-3867)
 * (cqlsh) fix deserialization of data (CASSANDRA-3874)
 * Fix removetoken force causing an inconsistent state (CASSANDRA-3876)
 * Fix ahndling of some types with Pig (CASSANDRA-3886)
 * Don't allow to drop the system keyspace (CASSANDRA-3759)
 * Make Pig deletes disabled by default and configurable (CASSANDRA-3628)
Merged from 0.8:
 * (Pig) fix CassandraStorage to use correct comparator in Super ColumnFamily
   case (CASSANDRA-3251)
 * fix thread safety issues in commitlog replay, primarily affecting
   systems with many (100s) of CF definitions (CASSANDRA-3751)
 * Fix relevant tombstone ignored with super columns (CASSANDRA-3875)


1.0.7
 * fix regression in HH page size calculation (CASSANDRA-3624)
 * retry failed stream on IOException (CASSANDRA-3686)
 * allow configuring bloom_filter_fp_chance (CASSANDRA-3497)
 * attempt hint delivery every ten minutes, or when failure detector
   notifies us that a node is back up, whichever comes first.  hint
   handoff throttle delay default changed to 1ms, from 50 (CASSANDRA-3554)
 * add nodetool setstreamthroughput (CASSANDRA-3571)
 * fix assertion when dropping a columnfamily with no sstables (CASSANDRA-3614)
 * more efficient allocation of small bloom filters (CASSANDRA-3618)
 * CLibrary.createHardLinkWithExec() to check for errors (CASSANDRA-3101)
 * Avoid creating empty and non cleaned writer during compaction (CASSANDRA-3616)
 * stop thrift service in shutdown hook so we can quiesce MessagingService
   (CASSANDRA-3335)
 * (CQL) compaction_strategy_options and compression_parameters for
   CREATE COLUMNFAMILY statement (CASSANDRA-3374)
 * Reset min/max compaction threshold when creating size tiered compaction
   strategy (CASSANDRA-3666)
 * Don't ignore IOException during compaction (CASSANDRA-3655)
 * Fix assertion error for CF with gc_grace=0 (CASSANDRA-3579)
 * Shutdown ParallelCompaction reducer executor after use (CASSANDRA-3711)
 * Avoid < 0 value for pending tasks in leveled compaction (CASSANDRA-3693)
 * (Hadoop) Support TimeUUID in Pig CassandraStorage (CASSANDRA-3327)
 * Check schema is ready before continuing boostrapping (CASSANDRA-3629)
 * Catch overflows during parsing of chunk_length_kb (CASSANDRA-3644)
 * Improve stream protocol mismatch errors (CASSANDRA-3652)
 * Avoid multiple thread doing HH to the same target (CASSANDRA-3681)
 * Add JMX property for rp_timeout_in_ms (CASSANDRA-2940)
 * Allow DynamicCompositeType to compare component of different types
   (CASSANDRA-3625)
 * Flush non-cfs backed secondary indexes (CASSANDRA-3659)
 * Secondary Indexes should report memory consumption (CASSANDRA-3155)
 * fix for SelectStatement start/end key are not set correctly
   when a key alias is involved (CASSANDRA-3700)
 * fix CLI `show schema` command insert of an extra comma in
   column_metadata (CASSANDRA-3714)
Merged from 0.8:
 * avoid logging (harmless) exception when GC takes < 1ms (CASSANDRA-3656)
 * prevent new nodes from thinking down nodes are up forever (CASSANDRA-3626)
 * use correct list of replicas for LOCAL_QUORUM reads when read repair
   is disabled (CASSANDRA-3696)
 * block on flush before compacting hints (may prevent OOM) (CASSANDRA-3733)


1.0.6
 * (CQL) fix cqlsh support for replicate_on_write (CASSANDRA-3596)
 * fix adding to leveled manifest after streaming (CASSANDRA-3536)
 * filter out unavailable cipher suites when using encryption (CASSANDRA-3178)
 * (HADOOP) add old-style api support for CFIF and CFRR (CASSANDRA-2799)
 * Support TimeUUIDType column names in Stress.java tool (CASSANDRA-3541)
 * (CQL) INSERT/UPDATE/DELETE/TRUNCATE commands should allow CF names to
   be qualified by keyspace (CASSANDRA-3419)
 * always remove endpoints from delevery queue in HH (CASSANDRA-3546)
 * fix race between cf flush and its 2ndary indexes flush (CASSANDRA-3547)
 * fix potential race in AES when a repair fails (CASSANDRA-3548)
 * fix default value validation usage in CLI SET command (CASSANDRA-3553)
 * Optimize componentsFor method for compaction and startup time
   (CASSANDRA-3532)
 * (CQL) Proper ColumnFamily metadata validation on CREATE COLUMNFAMILY 
   (CASSANDRA-3565)
 * fix compression "chunk_length_kb" option to set correct kb value for 
   thrift/avro (CASSANDRA-3558)
 * fix missing response during range slice repair (CASSANDRA-3551)
 * 'describe ring' moved from CLI to nodetool and available through JMX (CASSANDRA-3220)
 * add back partitioner to sstable metadata (CASSANDRA-3540)
 * fix NPE in get_count for counters (CASSANDRA-3601)
Merged from 0.8:
 * remove invalid assertion that table was opened before dropping it
   (CASSANDRA-3580)
 * range and index scans now only send requests to enough replicas to
   satisfy requested CL + RR (CASSANDRA-3598)
 * use cannonical host for local node in nodetool info (CASSANDRA-3556)
 * remove nonlocal DC write optimization since it only worked with
   CL.ONE or CL.LOCAL_QUORUM (CASSANDRA-3577, 3585)
 * detect misuses of CounterColumnType (CASSANDRA-3422)
 * turn off string interning in json2sstable, take 2 (CASSANDRA-2189)
 * validate compression parameters on add/update of the ColumnFamily 
   (CASSANDRA-3573)
 * Check for 0.0.0.0 is incorrect in CFIF (CASSANDRA-3584)
 * Increase vm.max_map_count in debian packaging (CASSANDRA-3563)
 * gossiper will never add itself to saved endpoints (CASSANDRA-3485)


1.0.5
 * revert CASSANDRA-3407 (see CASSANDRA-3540)
 * fix assertion error while forwarding writes to local nodes (CASSANDRA-3539)


1.0.4
 * fix self-hinting of timed out read repair updates and make hinted handoff
   less prone to OOMing a coordinator (CASSANDRA-3440)
 * expose bloom filter sizes via JMX (CASSANDRA-3495)
 * enforce RP tokens 0..2**127 (CASSANDRA-3501)
 * canonicalize paths exposed through JMX (CASSANDRA-3504)
 * fix "liveSize" stat when sstables are removed (CASSANDRA-3496)
 * add bloom filter FP rates to nodetool cfstats (CASSANDRA-3347)
 * record partitioner in sstable metadata component (CASSANDRA-3407)
 * add new upgradesstables nodetool command (CASSANDRA-3406)
 * skip --debug requirement to see common exceptions in CLI (CASSANDRA-3508)
 * fix incorrect query results due to invalid max timestamp (CASSANDRA-3510)
 * make sstableloader recognize compressed sstables (CASSANDRA-3521)
 * avoids race in OutboundTcpConnection in multi-DC setups (CASSANDRA-3530)
 * use SETLOCAL in cassandra.bat (CASSANDRA-3506)
 * fix ConcurrentModificationException in Table.all() (CASSANDRA-3529)
Merged from 0.8:
 * fix concurrence issue in the FailureDetector (CASSANDRA-3519)
 * fix array out of bounds error in counter shard removal (CASSANDRA-3514)
 * avoid dropping tombstones when they might still be needed to shadow
   data in a different sstable (CASSANDRA-2786)


1.0.3
 * revert name-based query defragmentation aka CASSANDRA-2503 (CASSANDRA-3491)
 * fix invalidate-related test failures (CASSANDRA-3437)
 * add next-gen cqlsh to bin/ (CASSANDRA-3188, 3131, 3493)
 * (CQL) fix handling of rows with no columns (CASSANDRA-3424, 3473)
 * fix querying supercolumns by name returning only a subset of
   subcolumns or old subcolumn versions (CASSANDRA-3446)
 * automatically compute sha1 sum for uncompressed data files (CASSANDRA-3456)
 * fix reading metadata/statistics component for version < h (CASSANDRA-3474)
 * add sstable forward-compatibility (CASSANDRA-3478)
 * report compression ratio in CFSMBean (CASSANDRA-3393)
 * fix incorrect size exception during streaming of counters (CASSANDRA-3481)
 * (CQL) fix for counter decrement syntax (CASSANDRA-3418)
 * Fix race introduced by CASSANDRA-2503 (CASSANDRA-3482)
 * Fix incomplete deletion of delivered hints (CASSANDRA-3466)
 * Avoid rescheduling compactions when no compaction was executed 
   (CASSANDRA-3484)
 * fix handling of the chunk_length_kb compression options (CASSANDRA-3492)
Merged from 0.8:
 * fix updating CF row_cache_provider (CASSANDRA-3414)
 * CFMetaData.convertToThrift method to set RowCacheProvider (CASSANDRA-3405)
 * acquire compactionlock during truncate (CASSANDRA-3399)
 * fix displaying cfdef entries for super columnfamilies (CASSANDRA-3415)
 * Make counter shard merging thread safe (CASSANDRA-3178)
 * Revert CASSANDRA-2855
 * Fix bug preventing the use of efficient cross-DC writes (CASSANDRA-3472)
 * `describe ring` command for CLI (CASSANDRA-3220)
 * (Hadoop) skip empty rows when entire row is requested, redux (CASSANDRA-2855)


1.0.2
 * "defragment" rows for name-based queries under STCS (CASSANDRA-2503)
 * Add timing information to cassandra-cli GET/SET/LIST queries (CASSANDRA-3326)
 * Only create one CompressionMetadata object per sstable (CASSANDRA-3427)
 * cleanup usage of StorageService.setMode() (CASSANDRA-3388)
 * Avoid large array allocation for compressed chunk offsets (CASSANDRA-3432)
 * fix DecimalType bytebuffer marshalling (CASSANDRA-3421)
 * fix bug that caused first column in per row indexes to be ignored 
   (CASSANDRA-3441)
 * add JMX call to clean (failed) repair sessions (CASSANDRA-3316)
 * fix sstableloader reference acquisition bug (CASSANDRA-3438)
 * fix estimated row size regression (CASSANDRA-3451)
 * make sure we don't return more columns than asked (CASSANDRA-3303, 3395)
Merged from 0.8:
 * acquire compactionlock during truncate (CASSANDRA-3399)
 * fix displaying cfdef entries for super columnfamilies (CASSANDRA-3415)


1.0.1
 * acquire references during index build to prevent delete problems
   on Windows (CASSANDRA-3314)
 * describe_ring should include datacenter/topology information (CASSANDRA-2882)
 * Thrift sockets are not properly buffered (CASSANDRA-3261)
 * performance improvement for bytebufferutil compare function (CASSANDRA-3286)
 * add system.versions ColumnFamily (CASSANDRA-3140)
 * reduce network copies (CASSANDRA-3333, 3373)
 * limit nodetool to 32MB of heap (CASSANDRA-3124)
 * (CQL) update parser to accept "timestamp" instead of "date" (CASSANDRA-3149)
 * Fix CLI `show schema` to include "compression_options" (CASSANDRA-3368)
 * Snapshot to include manifest under LeveledCompactionStrategy (CASSANDRA-3359)
 * (CQL) SELECT query should allow CF name to be qualified by keyspace (CASSANDRA-3130)
 * (CQL) Fix internal application error specifying 'using consistency ...'
   in lower case (CASSANDRA-3366)
 * fix Deflate compression when compression actually makes the data bigger
   (CASSANDRA-3370)
 * optimize UUIDGen to avoid lock contention on InetAddress.getLocalHost 
   (CASSANDRA-3387)
 * tolerate index being dropped mid-mutation (CASSANDRA-3334, 3313)
 * CompactionManager is now responsible for checking for new candidates
   post-task execution, enabling more consistent leveled compaction 
   (CASSANDRA-3391)
 * Cache HSHA threads (CASSANDRA-3372)
 * use CF/KS names as snapshot prefix for drop + truncate operations
   (CASSANDRA-2997)
 * Break bloom filters up to avoid heap fragmentation (CASSANDRA-2466)
 * fix cassandra hanging on jsvc stop (CASSANDRA-3302)
 * Avoid leveled compaction getting blocked on errors (CASSANDRA-3408)
 * Make reloading the compaction strategy safe (CASSANDRA-3409)
 * ignore 0.8 hints even if compaction begins before we try to purge
   them (CASSANDRA-3385)
 * remove procrun (bin\daemon) from Cassandra source tree and 
   artifacts (CASSANDRA-3331)
 * make cassandra compile under JDK7 (CASSANDRA-3275)
 * remove dependency of clientutil.jar to FBUtilities (CASSANDRA-3299)
 * avoid truncation errors by using long math on long values (CASSANDRA-3364)
 * avoid clock drift on some Windows machine (CASSANDRA-3375)
 * display cache provider in cli 'describe keyspace' command (CASSANDRA-3384)
 * fix incomplete topology information in describe_ring (CASSANDRA-3403)
 * expire dead gossip states based on time (CASSANDRA-2961)
 * improve CompactionTask extensibility (CASSANDRA-3330)
 * Allow one leveled compaction task to kick off another (CASSANDRA-3363)
 * allow encryption only between datacenters (CASSANDRA-2802)
Merged from 0.8:
 * fix truncate allowing data to be replayed post-restart (CASSANDRA-3297)
 * make iwriter final in IndexWriter to avoid NPE (CASSANDRA-2863)
 * (CQL) update grammar to require key clause in DELETE statement
   (CASSANDRA-3349)
 * (CQL) allow numeric keyspace names in USE statement (CASSANDRA-3350)
 * (Hadoop) skip empty rows when slicing the entire row (CASSANDRA-2855)
 * Fix handling of tombstone by SSTableExport/Import (CASSANDRA-3357)
 * fix ColumnIndexer to use long offsets (CASSANDRA-3358)
 * Improved CLI exceptions (CASSANDRA-3312)
 * Fix handling of tombstone by SSTableExport/Import (CASSANDRA-3357)
 * Only count compaction as active (for throttling) when they have
   successfully acquired the compaction lock (CASSANDRA-3344)
 * Display CLI version string on startup (CASSANDRA-3196)
 * (Hadoop) make CFIF try rpc_address or fallback to listen_address
   (CASSANDRA-3214)
 * (Hadoop) accept comma delimited lists of initial thrift connections
   (CASSANDRA-3185)
 * ColumnFamily min_compaction_threshold should be >= 2 (CASSANDRA-3342)
 * (Pig) add 0.8+ types and key validation type in schema (CASSANDRA-3280)
 * Fix completely removing column metadata using CLI (CASSANDRA-3126)
 * CLI `describe cluster;` output should be on separate lines for separate versions
   (CASSANDRA-3170)
 * fix changing durable_writes keyspace option during CF creation
   (CASSANDRA-3292)
 * avoid locking on update when no indexes are involved (CASSANDRA-3386)
 * fix assertionError during repair with ordered partitioners (CASSANDRA-3369)
 * correctly serialize key_validation_class for avro (CASSANDRA-3391)
 * don't expire counter tombstone after streaming (CASSANDRA-3394)
 * prevent nodes that failed to join from hanging around forever 
   (CASSANDRA-3351)
 * remove incorrect optimization from slice read path (CASSANDRA-3390)
 * Fix race in AntiEntropyService (CASSANDRA-3400)


1.0.0-final
 * close scrubbed sstable fd before deleting it (CASSANDRA-3318)
 * fix bug preventing obsolete commitlog segments from being removed
   (CASSANDRA-3269)
 * tolerate whitespace in seed CDL (CASSANDRA-3263)
 * Change default heap thresholds to max(min(1/2 ram, 1G), min(1/4 ram, 8GB))
   (CASSANDRA-3295)
 * Fix broken CompressedRandomAccessReaderTest (CASSANDRA-3298)
 * (CQL) fix type information returned for wildcard queries (CASSANDRA-3311)
 * add estimated tasks to LeveledCompactionStrategy (CASSANDRA-3322)
 * avoid including compaction cache-warming in keycache stats (CASSANDRA-3325)
 * run compaction and hinted handoff threads at MIN_PRIORITY (CASSANDRA-3308)
 * default hsha thrift server to cpu core count in rpc pool (CASSANDRA-3329)
 * add bin\daemon to binary tarball for Windows service (CASSANDRA-3331)
 * Fix places where uncompressed size of sstables was use in place of the
   compressed one (CASSANDRA-3338)
 * Fix hsha thrift server (CASSANDRA-3346)
 * Make sure repair only stream needed sstables (CASSANDRA-3345)


1.0.0-rc2
 * Log a meaningful warning when a node receives a message for a repair session
   that doesn't exist anymore (CASSANDRA-3256)
 * test for NUMA policy support as well as numactl presence (CASSANDRA-3245)
 * Fix FD leak when internode encryption is enabled (CASSANDRA-3257)
 * Remove incorrect assertion in mergeIterator (CASSANDRA-3260)
 * FBUtilities.hexToBytes(String) to throw NumberFormatException when string
   contains non-hex characters (CASSANDRA-3231)
 * Keep SimpleSnitch proximity ordering unchanged from what the Strategy
   generates, as intended (CASSANDRA-3262)
 * remove Scrub from compactionstats when finished (CASSANDRA-3255)
 * fix counter entry in jdbc TypesMap (CASSANDRA-3268)
 * fix full queue scenario for ParallelCompactionIterator (CASSANDRA-3270)
 * fix bootstrap process (CASSANDRA-3285)
 * don't try delivering hints if when there isn't any (CASSANDRA-3176)
 * CLI documentation change for ColumnFamily `compression_options` (CASSANDRA-3282)
 * ignore any CF ids sent by client for adding CF/KS (CASSANDRA-3288)
 * remove obsolete hints on first startup (CASSANDRA-3291)
 * use correct ISortedColumns for time-optimized reads (CASSANDRA-3289)
 * Evict gossip state immediately when a token is taken over by a new IP 
   (CASSANDRA-3259)


1.0.0-rc1
 * Update CQL to generate microsecond timestamps by default (CASSANDRA-3227)
 * Fix counting CFMetadata towards Memtable liveRatio (CASSANDRA-3023)
 * Kill server on wrapped OOME such as from FileChannel.map (CASSANDRA-3201)
 * remove unnecessary copy when adding to row cache (CASSANDRA-3223)
 * Log message when a full repair operation completes (CASSANDRA-3207)
 * Fix streamOutSession keeping sstables references forever if the remote end
   dies (CASSANDRA-3216)
 * Remove dynamic_snitch boolean from example configuration (defaulting to 
   true) and set default badness threshold to 0.1 (CASSANDRA-3229)
 * Base choice of random or "balanced" token on bootstrap on whether
   schema definitions were found (CASSANDRA-3219)
 * Fixes for LeveledCompactionStrategy score computation, prioritization,
   scheduling, and performance (CASSANDRA-3224, 3234)
 * parallelize sstable open at server startup (CASSANDRA-2988)
 * fix handling of exceptions writing to OutboundTcpConnection (CASSANDRA-3235)
 * Allow using quotes in "USE <keyspace>;" CLI command (CASSANDRA-3208)
 * Don't allow any cache loading exceptions to halt startup (CASSANDRA-3218)
 * Fix sstableloader --ignores option (CASSANDRA-3247)
 * File descriptor limit increased in packaging (CASSANDRA-3206)
 * Fix deadlock in commit log during flush (CASSANDRA-3253) 


1.0.0-beta1
 * removed binarymemtable (CASSANDRA-2692)
 * add commitlog_total_space_in_mb to prevent fragmented logs (CASSANDRA-2427)
 * removed commitlog_rotation_threshold_in_mb configuration (CASSANDRA-2771)
 * make AbstractBounds.normalize de-overlapp overlapping ranges (CASSANDRA-2641)
 * replace CollatingIterator, ReducingIterator with MergeIterator 
   (CASSANDRA-2062)
 * Fixed the ability to set compaction strategy in cli using create column 
   family command (CASSANDRA-2778)
 * clean up tmp files after failed compaction (CASSANDRA-2468)
 * restrict repair streaming to specific columnfamilies (CASSANDRA-2280)
 * don't bother persisting columns shadowed by a row tombstone (CASSANDRA-2589)
 * reset CF and SC deletion times after gc_grace (CASSANDRA-2317)
 * optimize away seek when compacting wide rows (CASSANDRA-2879)
 * single-pass streaming (CASSANDRA-2677, 2906, 2916, 3003)
 * use reference counting for deleting sstables instead of relying on GC
   (CASSANDRA-2521, 3179)
 * store hints as serialized mutations instead of pointers to data row
   (CASSANDRA-2045)
 * store hints in the coordinator node instead of in the closest replica 
   (CASSANDRA-2914)
 * add row_cache_keys_to_save CF option (CASSANDRA-1966)
 * check column family validity in nodetool repair (CASSANDRA-2933)
 * use lazy initialization instead of class initialization in NodeId
   (CASSANDRA-2953)
 * add paging to get_count (CASSANDRA-2894)
 * fix "short reads" in [multi]get (CASSANDRA-2643, 3157, 3192)
 * add optional compression for sstables (CASSANDRA-47, 2994, 3001, 3128)
 * add scheduler JMX metrics (CASSANDRA-2962)
 * add block level checksum for compressed data (CASSANDRA-1717)
 * make column family backed column map pluggable and introduce unsynchronized
   ArrayList backed one to speedup reads (CASSANDRA-2843, 3165, 3205)
 * refactoring of the secondary index api (CASSANDRA-2982)
 * make CL > ONE reads wait for digest reconciliation before returning
   (CASSANDRA-2494)
 * fix missing logging for some exceptions (CASSANDRA-2061)
 * refactor and optimize ColumnFamilyStore.files(...) and Descriptor.fromFilename(String)
   and few other places responsible for work with SSTable files (CASSANDRA-3040)
 * Stop reading from sstables once we know we have the most recent columns,
   for query-by-name requests (CASSANDRA-2498)
 * Add query-by-column mode to stress.java (CASSANDRA-3064)
 * Add "install" command to cassandra.bat (CASSANDRA-292)
 * clean up KSMetadata, CFMetadata from unnecessary
   Thrift<->Avro conversion methods (CASSANDRA-3032)
 * Add timeouts to client request schedulers (CASSANDRA-3079, 3096)
 * Cli to use hashes rather than array of hashes for strategy options (CASSANDRA-3081)
 * LeveledCompactionStrategy (CASSANDRA-1608, 3085, 3110, 3087, 3145, 3154, 3182)
 * Improvements of the CLI `describe` command (CASSANDRA-2630)
 * reduce window where dropped CF sstables may not be deleted (CASSANDRA-2942)
 * Expose gossip/FD info to JMX (CASSANDRA-2806)
 * Fix streaming over SSL when compressed SSTable involved (CASSANDRA-3051)
 * Add support for pluggable secondary index implementations (CASSANDRA-3078)
 * remove compaction_thread_priority setting (CASSANDRA-3104)
 * generate hints for replicas that timeout, not just replicas that are known
   to be down before starting (CASSANDRA-2034)
 * Add throttling for internode streaming (CASSANDRA-3080)
 * make the repair of a range repair all replica (CASSANDRA-2610, 3194)
 * expose the ability to repair the first range (as returned by the
   partitioner) of a node (CASSANDRA-2606)
 * Streams Compression (CASSANDRA-3015)
 * add ability to use multiple threads during a single compaction
   (CASSANDRA-2901)
 * make AbstractBounds.normalize support overlapping ranges (CASSANDRA-2641)
 * fix of the CQL count() behavior (CASSANDRA-3068)
 * use TreeMap backed column families for the SSTable simple writers
   (CASSANDRA-3148)
 * fix inconsistency of the CLI syntax when {} should be used instead of [{}]
   (CASSANDRA-3119)
 * rename CQL type names to match expected SQL behavior (CASSANDRA-3149, 3031)
 * Arena-based allocation for memtables (CASSANDRA-2252, 3162, 3163, 3168)
 * Default RR chance to 0.1 (CASSANDRA-3169)
 * Add RowLevel support to secondary index API (CASSANDRA-3147)
 * Make SerializingCacheProvider the default if JNA is available (CASSANDRA-3183)
 * Fix backwards compatibilty for CQL memtable properties (CASSANDRA-3190)
 * Add five-minute delay before starting compactions on a restarted server
   (CASSANDRA-3181)
 * Reduce copies done for intra-host messages (CASSANDRA-1788, 3144)
 * support of compaction strategy option for stress.java (CASSANDRA-3204)
 * make memtable throughput and column count thresholds no-ops (CASSANDRA-2449)
 * Return schema information along with the resultSet in CQL (CASSANDRA-2734)
 * Add new DecimalType (CASSANDRA-2883)
 * Fix assertion error in RowRepairResolver (CASSANDRA-3156)
 * Reduce unnecessary high buffer sizes (CASSANDRA-3171)
 * Pluggable compaction strategy (CASSANDRA-1610)
 * Add new broadcast_address config option (CASSANDRA-2491)


0.8.7
 * Kill server on wrapped OOME such as from FileChannel.map (CASSANDRA-3201)
 * Allow using quotes in "USE <keyspace>;" CLI command (CASSANDRA-3208)
 * Log message when a full repair operation completes (CASSANDRA-3207)
 * Don't allow any cache loading exceptions to halt startup (CASSANDRA-3218)
 * Fix sstableloader --ignores option (CASSANDRA-3247)
 * File descriptor limit increased in packaging (CASSANDRA-3206)
 * Log a meaningfull warning when a node receive a message for a repair session
   that doesn't exist anymore (CASSANDRA-3256)
 * Fix FD leak when internode encryption is enabled (CASSANDRA-3257)
 * FBUtilities.hexToBytes(String) to throw NumberFormatException when string
   contains non-hex characters (CASSANDRA-3231)
 * Keep SimpleSnitch proximity ordering unchanged from what the Strategy
   generates, as intended (CASSANDRA-3262)
 * remove Scrub from compactionstats when finished (CASSANDRA-3255)
 * Fix tool .bat files when CASSANDRA_HOME contains spaces (CASSANDRA-3258)
 * Force flush of status table when removing/updating token (CASSANDRA-3243)
 * Evict gossip state immediately when a token is taken over by a new IP (CASSANDRA-3259)
 * Fix bug where the failure detector can take too long to mark a host
   down (CASSANDRA-3273)
 * (Hadoop) allow wrapping ranges in queries (CASSANDRA-3137)
 * (Hadoop) check all interfaces for a match with split location
   before falling back to random replica (CASSANDRA-3211)
 * (Hadoop) Make Pig storage handle implements LoadMetadata (CASSANDRA-2777)
 * (Hadoop) Fix exception during PIG 'dump' (CASSANDRA-2810)
 * Fix stress COUNTER_GET option (CASSANDRA-3301)
 * Fix missing fields in CLI `show schema` output (CASSANDRA-3304)
 * Nodetool no longer leaks threads and closes JMX connections (CASSANDRA-3309)
 * fix truncate allowing data to be replayed post-restart (CASSANDRA-3297)
 * Move SimpleAuthority and SimpleAuthenticator to examples (CASSANDRA-2922)
 * Fix handling of tombstone by SSTableExport/Import (CASSANDRA-3357)
 * Fix transposition in cfHistograms (CASSANDRA-3222)
 * Allow using number as DC name when creating keyspace in CQL (CASSANDRA-3239)
 * Force flush of system table after updating/removing a token (CASSANDRA-3243)


0.8.6
 * revert CASSANDRA-2388
 * change TokenRange.endpoints back to listen/broadcast address to match
   pre-1777 behavior, and add TokenRange.rpc_endpoints instead (CASSANDRA-3187)
 * avoid trying to watch cassandra-topology.properties when loaded from jar
   (CASSANDRA-3138)
 * prevent users from creating keyspaces with LocalStrategy replication
   (CASSANDRA-3139)
 * fix CLI `show schema;` to output correct keyspace definition statement
   (CASSANDRA-3129)
 * CustomTThreadPoolServer to log TTransportException at DEBUG level
   (CASSANDRA-3142)
 * allow topology sort to work with non-unique rack names between 
   datacenters (CASSANDRA-3152)
 * Improve caching of same-version Messages on digest and repair paths
   (CASSANDRA-3158)
 * Randomize choice of first replica for counter increment (CASSANDRA-2890)
 * Fix using read_repair_chance instead of merge_shard_change (CASSANDRA-3202)
 * Avoid streaming data to nodes that already have it, on move as well as
   decommission (CASSANDRA-3041)
 * Fix divide by zero error in GCInspector (CASSANDRA-3164)
 * allow quoting of the ColumnFamily name in CLI `create column family`
   statement (CASSANDRA-3195)
 * Fix rolling upgrade from 0.7 to 0.8 problem (CASSANDRA-3166)
 * Accomodate missing encryption_options in IncomingTcpConnection.stream
   (CASSANDRA-3212)


0.8.5
 * fix NPE when encryption_options is unspecified (CASSANDRA-3007)
 * include column name in validation failure exceptions (CASSANDRA-2849)
 * make sure truncate clears out the commitlog so replay won't re-
   populate with truncated data (CASSANDRA-2950)
 * fix NPE when debug logging is enabled and dropped CF is present
   in a commitlog segment (CASSANDRA-3021)
 * fix cassandra.bat when CASSANDRA_HOME contains spaces (CASSANDRA-2952)
 * fix to SSTableSimpleUnsortedWriter bufferSize calculation (CASSANDRA-3027)
 * make cleanup and normal compaction able to skip empty rows
   (rows containing nothing but expired tombstones) (CASSANDRA-3039)
 * work around native memory leak in com.sun.management.GarbageCollectorMXBean
   (CASSANDRA-2868)
 * validate that column names in column_metadata are not equal to key_alias
   on create/update of the ColumnFamily and CQL 'ALTER' statement (CASSANDRA-3036)
 * return an InvalidRequestException if an indexed column is assigned
   a value larger than 64KB (CASSANDRA-3057)
 * fix of numeric-only and string column names handling in CLI "drop index" 
   (CASSANDRA-3054)
 * prune index scan resultset back to original request for lazy
   resultset expansion case (CASSANDRA-2964)
 * (Hadoop) fail jobs when Cassandra node has failed but TaskTracker
   has not (CASSANDRA-2388)
 * fix dynamic snitch ignoring nodes when read_repair_chance is zero
   (CASSANDRA-2662)
 * avoid retaining references to dropped CFS objects in 
   CompactionManager.estimatedCompactions (CASSANDRA-2708)
 * expose rpc timeouts per host in MessagingServiceMBean (CASSANDRA-2941)
 * avoid including cwd in classpath for deb and rpm packages (CASSANDRA-2881)
 * remove gossip state when a new IP takes over a token (CASSANDRA-3071)
 * allow sstable2json to work on index sstable files (CASSANDRA-3059)
 * always hint counters (CASSANDRA-3099)
 * fix log4j initialization in EmbeddedCassandraService (CASSANDRA-2857)
 * remove gossip state when a new IP takes over a token (CASSANDRA-3071)
 * work around native memory leak in com.sun.management.GarbageCollectorMXBean
    (CASSANDRA-2868)
 * fix UnavailableException with writes at CL.EACH_QUORM (CASSANDRA-3084)
 * fix parsing of the Keyspace and ColumnFamily names in numeric
   and string representations in CLI (CASSANDRA-3075)
 * fix corner cases in Range.differenceToFetch (CASSANDRA-3084)
 * fix ip address String representation in the ring cache (CASSANDRA-3044)
 * fix ring cache compatibility when mixing pre-0.8.4 nodes with post-
   in the same cluster (CASSANDRA-3023)
 * make repair report failure when a node participating dies (instead of
   hanging forever) (CASSANDRA-2433)
 * fix handling of the empty byte buffer by ReversedType (CASSANDRA-3111)
 * Add validation that Keyspace names are case-insensitively unique (CASSANDRA-3066)
 * catch invalid key_validation_class before instantiating UpdateColumnFamily (CASSANDRA-3102)
 * make Range and Bounds objects client-safe (CASSANDRA-3108)
 * optionally skip log4j configuration (CASSANDRA-3061)
 * bundle sstableloader with the debian package (CASSANDRA-3113)
 * don't try to build secondary indexes when there is none (CASSANDRA-3123)
 * improve SSTableSimpleUnsortedWriter speed for large rows (CASSANDRA-3122)
 * handle keyspace arguments correctly in nodetool snapshot (CASSANDRA-3038)
 * Fix SSTableImportTest on windows (CASSANDRA-3043)
 * expose compactionThroughputMbPerSec through JMX (CASSANDRA-3117)
 * log keyspace and CF of large rows being compacted


0.8.4
 * change TokenRing.endpoints to be a list of rpc addresses instead of 
   listen/broadcast addresses (CASSANDRA-1777)
 * include files-to-be-streamed in StreamInSession.getSources (CASSANDRA-2972)
 * use JAVA env var in cassandra-env.sh (CASSANDRA-2785, 2992)
 * avoid doing read for no-op replicate-on-write at CL=1 (CASSANDRA-2892)
 * refuse counter write for CL.ANY (CASSANDRA-2990)
 * switch back to only logging recent dropped messages (CASSANDRA-3004)
 * always deserialize RowMutation for counters (CASSANDRA-3006)
 * ignore saved replication_factor strategy_option for NTS (CASSANDRA-3011)
 * make sure pre-truncate CL segments are discarded (CASSANDRA-2950)


0.8.3
 * add ability to drop local reads/writes that are going to timeout
   (CASSANDRA-2943)
 * revamp token removal process, keep gossip states for 3 days (CASSANDRA-2496)
 * don't accept extra args for 0-arg nodetool commands (CASSANDRA-2740)
 * log unavailableexception details at debug level (CASSANDRA-2856)
 * expose data_dir though jmx (CASSANDRA-2770)
 * don't include tmp files as sstable when create cfs (CASSANDRA-2929)
 * log Java classpath on startup (CASSANDRA-2895)
 * keep gossipped version in sync with actual on migration coordinator 
   (CASSANDRA-2946)
 * use lazy initialization instead of class initialization in NodeId
   (CASSANDRA-2953)
 * check column family validity in nodetool repair (CASSANDRA-2933)
 * speedup bytes to hex conversions dramatically (CASSANDRA-2850)
 * Flush memtables on shutdown when durable writes are disabled 
   (CASSANDRA-2958)
 * improved POSIX compatibility of start scripts (CASsANDRA-2965)
 * add counter support to Hadoop InputFormat (CASSANDRA-2981)
 * fix bug where dirty commitlog segments were removed (and avoid keeping 
   segments with no post-flush activity permanently dirty) (CASSANDRA-2829)
 * fix throwing exception with batch mutation of counter super columns
   (CASSANDRA-2949)
 * ignore system tables during repair (CASSANDRA-2979)
 * throw exception when NTS is given replication_factor as an option
   (CASSANDRA-2960)
 * fix assertion error during compaction of counter CFs (CASSANDRA-2968)
 * avoid trying to create index names, when no index exists (CASSANDRA-2867)
 * don't sample the system table when choosing a bootstrap token
   (CASSANDRA-2825)
 * gossiper notifies of local state changes (CASSANDRA-2948)
 * add asynchronous and half-sync/half-async (hsha) thrift servers 
   (CASSANDRA-1405)
 * fix potential use of free'd native memory in SerializingCache 
   (CASSANDRA-2951)
 * prune index scan resultset back to original request for lazy
   resultset expansion case (CASSANDRA-2964)
 * (Hadoop) fail jobs when Cassandra node has failed but TaskTracker
    has not (CASSANDRA-2388)


0.8.2
 * CQL: 
   - include only one row per unique key for IN queries (CASSANDRA-2717)
   - respect client timestamp on full row deletions (CASSANDRA-2912)
 * improve thread-safety in StreamOutSession (CASSANDRA-2792)
 * allow deleting a row and updating indexed columns in it in the
   same mutation (CASSANDRA-2773)
 * Expose number of threads blocked on submitting memtable to flush
   in JMX (CASSANDRA-2817)
 * add ability to return "endpoints" to nodetool (CASSANDRA-2776)
 * Add support for multiple (comma-delimited) coordinator addresses
   to ColumnFamilyInputFormat (CASSANDRA-2807)
 * fix potential NPE while scheduling read repair for range slice
   (CASSANDRA-2823)
 * Fix race in SystemTable.getCurrentLocalNodeId (CASSANDRA-2824)
 * Correctly set default for replicate_on_write (CASSANDRA-2835)
 * improve nodetool compactionstats formatting (CASSANDRA-2844)
 * fix index-building status display (CASSANDRA-2853)
 * fix CLI perpetuating obsolete KsDef.replication_factor (CASSANDRA-2846)
 * improve cli treatment of multiline comments (CASSANDRA-2852)
 * handle row tombstones correctly in EchoedRow (CASSANDRA-2786)
 * add MessagingService.get[Recently]DroppedMessages and
   StorageService.getExceptionCount (CASSANDRA-2804)
 * fix possibility of spurious UnavailableException for LOCAL_QUORUM
   reads with dynamic snitch + read repair disabled (CASSANDRA-2870)
 * add ant-optional as dependence for the debian package (CASSANDRA-2164)
 * add option to specify limit for get_slice in the CLI (CASSANDRA-2646)
 * decrease HH page size (CASSANDRA-2832)
 * reset cli keyspace after dropping the current one (CASSANDRA-2763)
 * add KeyRange option to Hadoop inputformat (CASSANDRA-1125)
 * fix protocol versioning (CASSANDRA-2818, 2860)
 * support spaces in path to log4j configuration (CASSANDRA-2383)
 * avoid including inferred types in CF update (CASSANDRA-2809)
 * fix JMX bulkload call (CASSANDRA-2908)
 * fix updating KS with durable_writes=false (CASSANDRA-2907)
 * add simplified facade to SSTableWriter for bulk loading use
   (CASSANDRA-2911)
 * fix re-using index CF sstable names after drop/recreate (CASSANDRA-2872)
 * prepend CF to default index names (CASSANDRA-2903)
 * fix hint replay (CASSANDRA-2928)
 * Properly synchronize repair's merkle tree computation (CASSANDRA-2816)


0.8.1
 * CQL:
   - support for insert, delete in BATCH (CASSANDRA-2537)
   - support for IN to SELECT, UPDATE (CASSANDRA-2553)
   - timestamp support for INSERT, UPDATE, and BATCH (CASSANDRA-2555)
   - TTL support (CASSANDRA-2476)
   - counter support (CASSANDRA-2473)
   - ALTER COLUMNFAMILY (CASSANDRA-1709)
   - DROP INDEX (CASSANDRA-2617)
   - add SCHEMA/TABLE as aliases for KS/CF (CASSANDRA-2743)
   - server handles wait-for-schema-agreement (CASSANDRA-2756)
   - key alias support (CASSANDRA-2480)
 * add support for comparator parameters and a generic ReverseType
   (CASSANDRA-2355)
 * add CompositeType and DynamicCompositeType (CASSANDRA-2231)
 * optimize batches containing multiple updates to the same row
   (CASSANDRA-2583)
 * adjust hinted handoff page size to avoid OOM with large columns 
   (CASSANDRA-2652)
 * mark BRAF buffer invalid post-flush so we don't re-flush partial
   buffers again, especially on CL writes (CASSANDRA-2660)
 * add DROP INDEX support to CLI (CASSANDRA-2616)
 * don't perform HH to client-mode [storageproxy] nodes (CASSANDRA-2668)
 * Improve forceDeserialize/getCompactedRow encapsulation (CASSANDRA-2659)
 * Don't write CounterUpdateColumn to disk in tests (CASSANDRA-2650)
 * Add sstable bulk loading utility (CASSANDRA-1278)
 * avoid replaying hints to dropped columnfamilies (CASSANDRA-2685)
 * add placeholders for missing rows in range query pseudo-RR (CASSANDRA-2680)
 * remove no-op HHOM.renameHints (CASSANDRA-2693)
 * clone super columns to avoid modifying them during flush (CASSANDRA-2675)
 * allow writes to bypass the commitlog for certain keyspaces (CASSANDRA-2683)
 * avoid NPE when bypassing commitlog during memtable flush (CASSANDRA-2781)
 * Added support for making bootstrap retry if nodes flap (CASSANDRA-2644)
 * Added statusthrift to nodetool to report if thrift server is running (CASSANDRA-2722)
 * Fixed rows being cached if they do not exist (CASSANDRA-2723)
 * Support passing tableName and cfName to RowCacheProviders (CASSANDRA-2702)
 * close scrub file handles (CASSANDRA-2669)
 * throttle migration replay (CASSANDRA-2714)
 * optimize column serializer creation (CASSANDRA-2716)
 * Added support for making bootstrap retry if nodes flap (CASSANDRA-2644)
 * Added statusthrift to nodetool to report if thrift server is running
   (CASSANDRA-2722)
 * Fixed rows being cached if they do not exist (CASSANDRA-2723)
 * fix truncate/compaction race (CASSANDRA-2673)
 * workaround large resultsets causing large allocation retention
   by nio sockets (CASSANDRA-2654)
 * fix nodetool ring use with Ec2Snitch (CASSANDRA-2733)
 * fix removing columns and subcolumns that are supressed by a row or
   supercolumn tombstone during replica resolution (CASSANDRA-2590)
 * support sstable2json against snapshot sstables (CASSANDRA-2386)
 * remove active-pull schema requests (CASSANDRA-2715)
 * avoid marking entire list of sstables as actively being compacted
   in multithreaded compaction (CASSANDRA-2765)
 * seek back after deserializing a row to update cache with (CASSANDRA-2752)
 * avoid skipping rows in scrub for counter column family (CASSANDRA-2759)
 * fix ConcurrentModificationException in repair when dealing with 0.7 node
   (CASSANDRA-2767)
 * use threadsafe collections for StreamInSession (CASSANDRA-2766)
 * avoid infinite loop when creating merkle tree (CASSANDRA-2758)
 * avoids unmarking compacting sstable prematurely in cleanup (CASSANDRA-2769)
 * fix NPE when the commit log is bypassed (CASSANDRA-2718)
 * don't throw an exception in SS.isRPCServerRunning (CASSANDRA-2721)
 * make stress.jar executable (CASSANDRA-2744)
 * add daemon mode to java stress (CASSANDRA-2267)
 * expose the DC and rack of a node through JMX and nodetool ring (CASSANDRA-2531)
 * fix cache mbean getSize (CASSANDRA-2781)
 * Add Date, Float, Double, and Boolean types (CASSANDRA-2530)
 * Add startup flag to renew counter node id (CASSANDRA-2788)
 * add jamm agent to cassandra.bat (CASSANDRA-2787)
 * fix repair hanging if a neighbor has nothing to send (CASSANDRA-2797)
 * purge tombstone even if row is in only one sstable (CASSANDRA-2801)
 * Fix wrong purge of deleted cf during compaction (CASSANDRA-2786)
 * fix race that could result in Hadoop writer failing to throw an
   exception encountered after close() (CASSANDRA-2755)
 * fix scan wrongly throwing assertion error (CASSANDRA-2653)
 * Always use even distribution for merkle tree with RandomPartitionner
   (CASSANDRA-2841)
 * fix describeOwnership for OPP (CASSANDRA-2800)
 * ensure that string tokens do not contain commas (CASSANDRA-2762)


0.8.0-final
 * fix CQL grammar warning and cqlsh regression from CASSANDRA-2622
 * add ant generate-cql-html target (CASSANDRA-2526)
 * update CQL consistency levels (CASSANDRA-2566)
 * debian packaging fixes (CASSANDRA-2481, 2647)
 * fix UUIDType, IntegerType for direct buffers (CASSANDRA-2682, 2684)
 * switch to native Thrift for Hadoop map/reduce (CASSANDRA-2667)
 * fix StackOverflowError when building from eclipse (CASSANDRA-2687)
 * only provide replication_factor to strategy_options "help" for
   SimpleStrategy, OldNetworkTopologyStrategy (CASSANDRA-2678, 2713)
 * fix exception adding validators to non-string columns (CASSANDRA-2696)
 * avoid instantiating DatabaseDescriptor in JDBC (CASSANDRA-2694)
 * fix potential stack overflow during compaction (CASSANDRA-2626)
 * clone super columns to avoid modifying them during flush (CASSANDRA-2675)
 * reset underlying iterator in EchoedRow constructor (CASSANDRA-2653)


0.8.0-rc1
 * faster flushes and compaction from fixing excessively pessimistic 
   rebuffering in BRAF (CASSANDRA-2581)
 * fix returning null column values in the python cql driver (CASSANDRA-2593)
 * fix merkle tree splitting exiting early (CASSANDRA-2605)
 * snapshot_before_compaction directory name fix (CASSANDRA-2598)
 * Disable compaction throttling during bootstrap (CASSANDRA-2612) 
 * fix CQL treatment of > and < operators in range slices (CASSANDRA-2592)
 * fix potential double-application of counter updates on commitlog replay
   by moving replay position from header to sstable metadata (CASSANDRA-2419)
 * JDBC CQL driver exposes getColumn for access to timestamp
 * JDBC ResultSetMetadata properties added to AbstractType
 * r/m clustertool (CASSANDRA-2607)
 * add support for presenting row key as a column in CQL result sets 
   (CASSANDRA-2622)
 * Don't allow {LOCAL|EACH}_QUORUM unless strategy is NTS (CASSANDRA-2627)
 * validate keyspace strategy_options during CQL create (CASSANDRA-2624)
 * fix empty Result with secondary index when limit=1 (CASSANDRA-2628)
 * Fix regression where bootstrapping a node with no schema fails
   (CASSANDRA-2625)
 * Allow removing LocationInfo sstables (CASSANDRA-2632)
 * avoid attempting to replay mutations from dropped keyspaces (CASSANDRA-2631)
 * avoid using cached position of a key when GT is requested (CASSANDRA-2633)
 * fix counting bloom filter true positives (CASSANDRA-2637)
 * initialize local ep state prior to gossip startup if needed (CASSANDRA-2638)
 * fix counter increment lost after restart (CASSANDRA-2642)
 * add quote-escaping via backslash to CLI (CASSANDRA-2623)
 * fix pig example script (CASSANDRA-2487)
 * fix dynamic snitch race in adding latencies (CASSANDRA-2618)
 * Start/stop cassandra after more important services such as mdadm in
   debian packaging (CASSANDRA-2481)


0.8.0-beta2
 * fix NPE compacting index CFs (CASSANDRA-2528)
 * Remove checking all column families on startup for compaction candidates 
   (CASSANDRA-2444)
 * validate CQL create keyspace options (CASSANDRA-2525)
 * fix nodetool setcompactionthroughput (CASSANDRA-2550)
 * move	gossip heartbeat back to its own thread (CASSANDRA-2554)
 * validate cql TRUNCATE columnfamily before truncating (CASSANDRA-2570)
 * fix batch_mutate for mixed standard-counter mutations (CASSANDRA-2457)
 * disallow making schema changes to system keyspace (CASSANDRA-2563)
 * fix sending mutation messages multiple times (CASSANDRA-2557)
 * fix incorrect use of NBHM.size in ReadCallback that could cause
   reads to time out even when responses were received (CASSANDRA-2552)
 * trigger read repair correctly for LOCAL_QUORUM reads (CASSANDRA-2556)
 * Allow configuring the number of compaction thread (CASSANDRA-2558)
 * forceUserDefinedCompaction will attempt to compact what it is given
   even if the pessimistic estimate is that there is not enough disk space;
   automatic compactions will only compact 2 or more sstables (CASSANDRA-2575)
 * refuse to apply migrations with older timestamps than the current 
   schema (CASSANDRA-2536)
 * remove unframed Thrift transport option
 * include indexes in snapshots (CASSANDRA-2596)
 * improve ignoring of obsolete mutations in index maintenance (CASSANDRA-2401)
 * recognize attempt to drop just the index while leaving the column
   definition alone (CASSANDRA-2619)
  

0.8.0-beta1
 * remove Avro RPC support (CASSANDRA-926)
 * support for columns that act as incr/decr counters 
   (CASSANDRA-1072, 1937, 1944, 1936, 2101, 2093, 2288, 2105, 2384, 2236, 2342,
   2454)
 * CQL (CASSANDRA-1703, 1704, 1705, 1706, 1707, 1708, 1710, 1711, 1940, 
   2124, 2302, 2277, 2493)
 * avoid double RowMutation serialization on write path (CASSANDRA-1800)
 * make NetworkTopologyStrategy the default (CASSANDRA-1960)
 * configurable internode encryption (CASSANDRA-1567, 2152)
 * human readable column names in sstable2json output (CASSANDRA-1933)
 * change default JMX port to 7199 (CASSANDRA-2027)
 * backwards compatible internal messaging (CASSANDRA-1015)
 * atomic switch of memtables and sstables (CASSANDRA-2284)
 * add pluggable SeedProvider (CASSANDRA-1669)
 * Fix clustertool to not throw exception when calling get_endpoints (CASSANDRA-2437)
 * upgrade to thrift 0.6 (CASSANDRA-2412) 
 * repair works on a token range instead of full ring (CASSANDRA-2324)
 * purge tombstones from row cache (CASSANDRA-2305)
 * push replication_factor into strategy_options (CASSANDRA-1263)
 * give snapshots the same name on each node (CASSANDRA-1791)
 * remove "nodetool loadbalance" (CASSANDRA-2448)
 * multithreaded compaction (CASSANDRA-2191)
 * compaction throttling (CASSANDRA-2156)
 * add key type information and alias (CASSANDRA-2311, 2396)
 * cli no longer divides read_repair_chance by 100 (CASSANDRA-2458)
 * made CompactionInfo.getTaskType return an enum (CASSANDRA-2482)
 * add a server-wide cap on measured memtable memory usage and aggressively
   flush to keep under that threshold (CASSANDRA-2006)
 * add unified UUIDType (CASSANDRA-2233)
 * add off-heap row cache support (CASSANDRA-1969)


0.7.5
 * improvements/fixes to PIG driver (CASSANDRA-1618, CASSANDRA-2387,
   CASSANDRA-2465, CASSANDRA-2484)
 * validate index names (CASSANDRA-1761)
 * reduce contention on Table.flusherLock (CASSANDRA-1954)
 * try harder to detect failures during streaming, cleaning up temporary
   files more reliably (CASSANDRA-2088)
 * shut down server for OOM on a Thrift thread (CASSANDRA-2269)
 * fix tombstone handling in repair and sstable2json (CASSANDRA-2279)
 * preserve version when streaming data from old sstables (CASSANDRA-2283)
 * don't start repair if a neighboring node is marked as dead (CASSANDRA-2290)
 * purge tombstones from row cache (CASSANDRA-2305)
 * Avoid seeking when sstable2json exports the entire file (CASSANDRA-2318)
 * clear Built flag in system table when dropping an index (CASSANDRA-2320)
 * don't allow arbitrary argument for stress.java (CASSANDRA-2323)
 * validate values for index predicates in get_indexed_slice (CASSANDRA-2328)
 * queue secondary indexes for flush before the parent (CASSANDRA-2330)
 * allow job configuration to set the CL used in Hadoop jobs (CASSANDRA-2331)
 * add memtable_flush_queue_size defaulting to 4 (CASSANDRA-2333)
 * Allow overriding of initial_token, storage_port and rpc_port from system
   properties (CASSANDRA-2343)
 * fix comparator used for non-indexed secondary expressions in index scan
   (CASSANDRA-2347)
 * ensure size calculation and write phase of large-row compaction use
   the same threshold for TTL expiration (CASSANDRA-2349)
 * fix race when iterating CFs during add/drop (CASSANDRA-2350)
 * add ConsistencyLevel command to CLI (CASSANDRA-2354)
 * allow negative numbers in the cli (CASSANDRA-2358)
 * hard code serialVersionUID for tokens class (CASSANDRA-2361)
 * fix potential infinite loop in ByteBufferUtil.inputStream (CASSANDRA-2365)
 * fix encoding bugs in HintedHandoffManager, SystemTable when default
   charset is not UTF8 (CASSANDRA-2367)
 * avoids having removed node reappearing in Gossip (CASSANDRA-2371)
 * fix incorrect truncation of long to int when reading columns via block
   index (CASSANDRA-2376)
 * fix NPE during stream session (CASSANDRA-2377)
 * fix race condition that could leave orphaned data files when dropping CF or
   KS (CASSANDRA-2381)
 * fsync statistics component on write (CASSANDRA-2382)
 * fix duplicate results from CFS.scan (CASSANDRA-2406)
 * add IntegerType to CLI help (CASSANDRA-2414)
 * avoid caching token-only decoratedkeys (CASSANDRA-2416)
 * convert mmap assertion to if/throw so scrub can catch it (CASSANDRA-2417)
 * don't overwrite gc log (CASSANDR-2418)
 * invalidate row cache for streamed row to avoid inconsitencies
   (CASSANDRA-2420)
 * avoid copies in range/index scans (CASSANDRA-2425)
 * make sure we don't wipe data during cleanup if the node has not join
   the ring (CASSANDRA-2428)
 * Try harder to close files after compaction (CASSANDRA-2431)
 * re-set bootstrapped flag after move finishes (CASSANDRA-2435)
 * display validation_class in CLI 'describe keyspace' (CASSANDRA-2442)
 * make cleanup compactions cleanup the row cache (CASSANDRA-2451)
 * add column fields validation to scrub (CASSANDRA-2460)
 * use 64KB flush buffer instead of in_memory_compaction_limit (CASSANDRA-2463)
 * fix backslash substitutions in CLI (CASSANDRA-2492)
 * disable cache saving for system CFS (CASSANDRA-2502)
 * fixes for verifying destination availability under hinted conditions
   so UE can be thrown intead of timing out (CASSANDRA-2514)
 * fix update of validation class in column metadata (CASSANDRA-2512)
 * support LOCAL_QUORUM, EACH_QUORUM CLs outside of NTS (CASSANDRA-2516)
 * preserve version when streaming data from old sstables (CASSANDRA-2283)
 * fix backslash substitutions in CLI (CASSANDRA-2492)
 * count a row deletion as one operation towards memtable threshold 
   (CASSANDRA-2519)
 * support LOCAL_QUORUM, EACH_QUORUM CLs outside of NTS (CASSANDRA-2516)


0.7.4
 * add nodetool join command (CASSANDRA-2160)
 * fix secondary indexes on pre-existing or streamed data (CASSANDRA-2244)
 * initialize endpoint in gossiper earlier (CASSANDRA-2228)
 * add ability to write to Cassandra from Pig (CASSANDRA-1828)
 * add rpc_[min|max]_threads (CASSANDRA-2176)
 * add CL.TWO, CL.THREE (CASSANDRA-2013)
 * avoid exporting an un-requested row in sstable2json, when exporting 
   a key that does not exist (CASSANDRA-2168)
 * add incremental_backups option (CASSANDRA-1872)
 * add configurable row limit to Pig loadfunc (CASSANDRA-2276)
 * validate column values in batches as well as single-Column inserts
   (CASSANDRA-2259)
 * move sample schema from cassandra.yaml to schema-sample.txt,
   a cli scripts (CASSANDRA-2007)
 * avoid writing empty rows when scrubbing tombstoned rows (CASSANDRA-2296)
 * fix assertion error in range and index scans for CL < ALL
   (CASSANDRA-2282)
 * fix commitlog replay when flush position refers to data that didn't
   get synced before server died (CASSANDRA-2285)
 * fix fd leak in sstable2json with non-mmap'd i/o (CASSANDRA-2304)
 * reduce memory use during streaming of multiple sstables (CASSANDRA-2301)
 * purge tombstoned rows from cache after GCGraceSeconds (CASSANDRA-2305)
 * allow zero replicas in a NTS datacenter (CASSANDRA-1924)
 * make range queries respect snitch for local replicas (CASSANDRA-2286)
 * fix HH delivery when column index is larger than 2GB (CASSANDRA-2297)
 * make 2ary indexes use parent CF flush thresholds during initial build
   (CASSANDRA-2294)
 * update memtable_throughput to be a long (CASSANDRA-2158)


0.7.3
 * Keep endpoint state until aVeryLongTime (CASSANDRA-2115)
 * lower-latency read repair (CASSANDRA-2069)
 * add hinted_handoff_throttle_delay_in_ms option (CASSANDRA-2161)
 * fixes for cache save/load (CASSANDRA-2172, -2174)
 * Handle whole-row deletions in CFOutputFormat (CASSANDRA-2014)
 * Make memtable_flush_writers flush in parallel (CASSANDRA-2178)
 * Add compaction_preheat_key_cache option (CASSANDRA-2175)
 * refactor stress.py to have only one copy of the format string 
   used for creating row keys (CASSANDRA-2108)
 * validate index names for \w+ (CASSANDRA-2196)
 * Fix Cassandra cli to respect timeout if schema does not settle 
   (CASSANDRA-2187)
 * fix for compaction and cleanup writing old-format data into new-version 
   sstable (CASSANDRA-2211, -2216)
 * add nodetool scrub (CASSANDRA-2217, -2240)
 * fix sstable2json large-row pagination (CASSANDRA-2188)
 * fix EOFing on requests for the last bytes in a file (CASSANDRA-2213)
 * fix BufferedRandomAccessFile bugs (CASSANDRA-2218, -2241)
 * check for memtable flush_after_mins exceeded every 10s (CASSANDRA-2183)
 * fix cache saving on Windows (CASSANDRA-2207)
 * add validateSchemaAgreement call + synchronization to schema
   modification operations (CASSANDRA-2222)
 * fix for reversed slice queries on large rows (CASSANDRA-2212)
 * fat clients were writing local data (CASSANDRA-2223)
 * set DEFAULT_MEMTABLE_LIFETIME_IN_MINS to 24h
 * improve detection and cleanup of partially-written sstables 
   (CASSANDRA-2206)
 * fix supercolumn de/serialization when subcolumn comparator is different
   from supercolumn's (CASSANDRA-2104)
 * fix starting up on Windows when CASSANDRA_HOME contains whitespace
   (CASSANDRA-2237)
 * add [get|set][row|key]cacheSavePeriod to JMX (CASSANDRA-2100)
 * fix Hadoop ColumnFamilyOutputFormat dropping of mutations
   when batch fills up (CASSANDRA-2255)
 * move file deletions off of scheduledtasks executor (CASSANDRA-2253)


0.7.2
 * copy DecoratedKey.key when inserting into caches to avoid retaining
   a reference to the underlying buffer (CASSANDRA-2102)
 * format subcolumn names with subcomparator (CASSANDRA-2136)
 * fix column bloom filter deserialization (CASSANDRA-2165)


0.7.1
 * refactor MessageDigest creation code. (CASSANDRA-2107)
 * buffer network stack to avoid inefficient small TCP messages while avoiding
   the nagle/delayed ack problem (CASSANDRA-1896)
 * check log4j configuration for changes every 10s (CASSANDRA-1525, 1907)
 * more-efficient cross-DC replication (CASSANDRA-1530, -2051, -2138)
 * avoid polluting page cache with commitlog or sstable writes
   and seq scan operations (CASSANDRA-1470)
 * add RMI authentication options to nodetool (CASSANDRA-1921)
 * make snitches configurable at runtime (CASSANDRA-1374)
 * retry hadoop split requests on connection failure (CASSANDRA-1927)
 * implement describeOwnership for BOP, COPP (CASSANDRA-1928)
 * make read repair behave as expected for ConsistencyLevel > ONE
   (CASSANDRA-982, 2038)
 * distributed test harness (CASSANDRA-1859, 1964)
 * reduce flush lock contention (CASSANDRA-1930)
 * optimize supercolumn deserialization (CASSANDRA-1891)
 * fix CFMetaData.apply to only compare objects of the same class 
   (CASSANDRA-1962)
 * allow specifying specific SSTables to compact from JMX (CASSANDRA-1963)
 * fix race condition in MessagingService.targets (CASSANDRA-1959, 2094, 2081)
 * refuse to open sstables from a future version (CASSANDRA-1935)
 * zero-copy reads (CASSANDRA-1714)
 * fix copy bounds for word Text in wordcount demo (CASSANDRA-1993)
 * fixes for contrib/javautils (CASSANDRA-1979)
 * check more frequently for memtable expiration (CASSANDRA-2000)
 * fix writing SSTable column count statistics (CASSANDRA-1976)
 * fix streaming of multiple CFs during bootstrap (CASSANDRA-1992)
 * explicitly set JVM GC new generation size with -Xmn (CASSANDRA-1968)
 * add short options for CLI flags (CASSANDRA-1565)
 * make keyspace argument to "describe keyspace" in CLI optional
   when authenticated to keyspace already (CASSANDRA-2029)
 * added option to specify -Dcassandra.join_ring=false on startup
   to allow "warm spare" nodes or performing JMX maintenance before
   joining the ring (CASSANDRA-526)
 * log migrations at INFO (CASSANDRA-2028)
 * add CLI verbose option in file mode (CASSANDRA-2030)
 * add single-line "--" comments to CLI (CASSANDRA-2032)
 * message serialization tests (CASSANDRA-1923)
 * switch from ivy to maven-ant-tasks (CASSANDRA-2017)
 * CLI attempts to block for new schema to propagate (CASSANDRA-2044)
 * fix potential overflow in nodetool cfstats (CASSANDRA-2057)
 * add JVM shutdownhook to sync commitlog (CASSANDRA-1919)
 * allow nodes to be up without being part of  normal traffic (CASSANDRA-1951)
 * fix CLI "show keyspaces" with null options on NTS (CASSANDRA-2049)
 * fix possible ByteBuffer race conditions (CASSANDRA-2066)
 * reduce garbage generated by MessagingService to prevent load spikes
   (CASSANDRA-2058)
 * fix math in RandomPartitioner.describeOwnership (CASSANDRA-2071)
 * fix deletion of sstable non-data components (CASSANDRA-2059)
 * avoid blocking gossip while deleting handoff hints (CASSANDRA-2073)
 * ignore messages from newer versions, keep track of nodes in gossip 
   regardless of version (CASSANDRA-1970)
 * cache writing moved to CompactionManager to reduce i/o contention and
   updated to use non-cache-polluting writes (CASSANDRA-2053)
 * page through large rows when exporting to JSON (CASSANDRA-2041)
 * add flush_largest_memtables_at and reduce_cache_sizes_at options
   (CASSANDRA-2142)
 * add cli 'describe cluster' command (CASSANDRA-2127)
 * add cli support for setting username/password at 'connect' command 
   (CASSANDRA-2111)
 * add -D option to Stress.java to allow reading hosts from a file 
   (CASSANDRA-2149)
 * bound hints CF throughput between 32M and 256M (CASSANDRA-2148)
 * continue starting when invalid saved cache entries are encountered
   (CASSANDRA-2076)
 * add max_hint_window_in_ms option (CASSANDRA-1459)


0.7.0-final
 * fix offsets to ByteBuffer.get (CASSANDRA-1939)


0.7.0-rc4
 * fix cli crash after backgrounding (CASSANDRA-1875)
 * count timeouts in storageproxy latencies, and include latency 
   histograms in StorageProxyMBean (CASSANDRA-1893)
 * fix CLI get recognition of supercolumns (CASSANDRA-1899)
 * enable keepalive on intra-cluster sockets (CASSANDRA-1766)
 * count timeouts towards dynamicsnitch latencies (CASSANDRA-1905)
 * Expose index-building status in JMX + cli schema description
   (CASSANDRA-1871)
 * allow [LOCAL|EACH]_QUORUM to be used with non-NetworkTopology 
   replication Strategies
 * increased amount of index locks for faster commitlog replay
 * collect secondary index tombstones immediately (CASSANDRA-1914)
 * revert commitlog changes from #1780 (CASSANDRA-1917)
 * change RandomPartitioner min token to -1 to avoid collision w/
   tokens on actual nodes (CASSANDRA-1901)
 * examine the right nibble when validating TimeUUID (CASSANDRA-1910)
 * include secondary indexes in cleanup (CASSANDRA-1916)
 * CFS.scrubDataDirectories should also cleanup invalid secondary indexes
   (CASSANDRA-1904)
 * ability to disable/enable gossip on nodes to force them down
   (CASSANDRA-1108)


0.7.0-rc3
 * expose getNaturalEndpoints in StorageServiceMBean taking byte[]
   key; RMI cannot serialize ByteBuffer (CASSANDRA-1833)
 * infer org.apache.cassandra.locator for replication strategy classes
   when not otherwise specified
 * validation that generates less garbage (CASSANDRA-1814)
 * add TTL support to CLI (CASSANDRA-1838)
 * cli defaults to bytestype for subcomparator when creating
   column families (CASSANDRA-1835)
 * unregister index MBeans when index is dropped (CASSANDRA-1843)
 * make ByteBufferUtil.clone thread-safe (CASSANDRA-1847)
 * change exception for read requests during bootstrap from 
   InvalidRequest to Unavailable (CASSANDRA-1862)
 * respect row-level tombstones post-flush in range scans
   (CASSANDRA-1837)
 * ReadResponseResolver check digests against each other (CASSANDRA-1830)
 * return InvalidRequest when remove of subcolumn without supercolumn
   is requested (CASSANDRA-1866)
 * flush before repair (CASSANDRA-1748)
 * SSTableExport validates key order (CASSANDRA-1884)
 * large row support for SSTableExport (CASSANDRA-1867)
 * Re-cache hot keys post-compaction without hitting disk (CASSANDRA-1878)
 * manage read repair in coordinator instead of data source, to
   provide latency information to dynamic snitch (CASSANDRA-1873)


0.7.0-rc2
 * fix live-column-count of slice ranges including tombstoned supercolumn 
   with live subcolumn (CASSANDRA-1591)
 * rename o.a.c.internal.AntientropyStage -> AntiEntropyStage,
   o.a.c.request.Request_responseStage -> RequestResponseStage,
   o.a.c.internal.Internal_responseStage -> InternalResponseStage
 * add AbstractType.fromString (CASSANDRA-1767)
 * require index_type to be present when specifying index_name
   on ColumnDef (CASSANDRA-1759)
 * fix add/remove index bugs in CFMetadata (CASSANDRA-1768)
 * rebuild Strategy during system_update_keyspace (CASSANDRA-1762)
 * cli updates prompt to ... in continuation lines (CASSANDRA-1770)
 * support multiple Mutations per key in hadoop ColumnFamilyOutputFormat
   (CASSANDRA-1774)
 * improvements to Debian init script (CASSANDRA-1772)
 * use local classloader to check for version.properties (CASSANDRA-1778)
 * Validate that column names in column_metadata are valid for the
   defined comparator, and decode properly in cli (CASSANDRA-1773)
 * use cross-platform newlines in cli (CASSANDRA-1786)
 * add ExpiringColumn support to sstable import/export (CASSANDRA-1754)
 * add flush for each append to periodic commitlog mode; added
   periodic_without_flush option to disable this (CASSANDRA-1780)
 * close file handle used for post-flush truncate (CASSANDRA-1790)
 * various code cleanup (CASSANDRA-1793, -1794, -1795)
 * fix range queries against wrapped range (CASSANDRA-1781)
 * fix consistencylevel calculations for NetworkTopologyStrategy
   (CASSANDRA-1804)
 * cli support index type enum names (CASSANDRA-1810)
 * improved validation of column_metadata (CASSANDRA-1813)
 * reads at ConsistencyLevel > 1 throw UnavailableException
   immediately if insufficient live nodes exist (CASSANDRA-1803)
 * copy bytebuffers for local writes to avoid retaining the entire
   Thrift frame (CASSANDRA-1801)
 * fix NPE adding index to column w/o prior metadata (CASSANDRA-1764)
 * reduce fat client timeout (CASSANDRA-1730)
 * fix botched merge of CASSANDRA-1316


0.7.0-rc1
 * fix compaction and flush races with schema updates (CASSANDRA-1715)
 * add clustertool, config-converter, sstablekeys, and schematool 
   Windows .bat files (CASSANDRA-1723)
 * reject range queries received during bootstrap (CASSANDRA-1739)
 * fix wrapping-range queries on non-minimum token (CASSANDRA-1700)
 * add nodetool cfhistogram (CASSANDRA-1698)
 * limit repaired ranges to what the nodes have in common (CASSANDRA-1674)
 * index scan treats missing columns as not matching secondary
   expressions (CASSANDRA-1745)
 * Fix misuse of DataOutputBuffer.getData in AntiEntropyService
   (CASSANDRA-1729)
 * detect and warn when obsolete version of JNA is present (CASSANDRA-1760)
 * reduce fat client timeout (CASSANDRA-1730)
 * cleanup smallest CFs first to increase free temp space for larger ones
   (CASSANDRA-1811)
 * Update windows .bat files to work outside of main Cassandra
   directory (CASSANDRA-1713)
 * fix read repair regression from 0.6.7 (CASSANDRA-1727)
 * more-efficient read repair (CASSANDRA-1719)
 * fix hinted handoff replay (CASSANDRA-1656)
 * log type of dropped messages (CASSANDRA-1677)
 * upgrade to SLF4J 1.6.1
 * fix ByteBuffer bug in ExpiringColumn.updateDigest (CASSANDRA-1679)
 * fix IntegerType.getString (CASSANDRA-1681)
 * make -Djava.net.preferIPv4Stack=true the default (CASSANDRA-628)
 * add INTERNAL_RESPONSE verb to differentiate from responses related
   to client requests (CASSANDRA-1685)
 * log tpstats when dropping messages (CASSANDRA-1660)
 * include unreachable nodes in describeSchemaVersions (CASSANDRA-1678)
 * Avoid dropping messages off the client request path (CASSANDRA-1676)
 * fix jna errno reporting (CASSANDRA-1694)
 * add friendlier error for UnknownHostException on startup (CASSANDRA-1697)
 * include jna dependency in RPM package (CASSANDRA-1690)
 * add --skip-keys option to stress.py (CASSANDRA-1696)
 * improve cli handling of non-string keys and column names 
   (CASSANDRA-1701, -1693)
 * r/m extra subcomparator line in cli keyspaces output (CASSANDRA-1712)
 * add read repair chance to cli "show keyspaces"
 * upgrade to ConcurrentLinkedHashMap 1.1 (CASSANDRA-975)
 * fix index scan routing (CASSANDRA-1722)
 * fix tombstoning of supercolumns in range queries (CASSANDRA-1734)
 * clear endpoint cache after updating keyspace metadata (CASSANDRA-1741)
 * fix wrapping-range queries on non-minimum token (CASSANDRA-1700)
 * truncate includes secondary indexes (CASSANDRA-1747)
 * retain reference to PendingFile sstables (CASSANDRA-1749)
 * fix sstableimport regression (CASSANDRA-1753)
 * fix for bootstrap when no non-system tables are defined (CASSANDRA-1732)
 * handle replica unavailability in index scan (CASSANDRA-1755)
 * fix service initialization order deadlock (CASSANDRA-1756)
 * multi-line cli commands (CASSANDRA-1742)
 * fix race between snapshot and compaction (CASSANDRA-1736)
 * add listEndpointsPendingHints, deleteHintsForEndpoint JMX methods 
   (CASSANDRA-1551)


0.7.0-beta3
 * add strategy options to describe_keyspace output (CASSANDRA-1560)
 * log warning when using randomly generated token (CASSANDRA-1552)
 * re-organize JMX into .db, .net, .internal, .request (CASSANDRA-1217)
 * allow nodes to change IPs between restarts (CASSANDRA-1518)
 * remember ring state between restarts by default (CASSANDRA-1518)
 * flush index built flag so we can read it before log replay (CASSANDRA-1541)
 * lock row cache updates to prevent race condition (CASSANDRA-1293)
 * remove assertion causing rare (and harmless) error messages in
   commitlog (CASSANDRA-1330)
 * fix moving nodes with no keyspaces defined (CASSANDRA-1574)
 * fix unbootstrap when no data is present in a transfer range (CASSANDRA-1573)
 * take advantage of AVRO-495 to simplify our avro IDL (CASSANDRA-1436)
 * extend authorization hierarchy to column family (CASSANDRA-1554)
 * deletion support in secondary indexes (CASSANDRA-1571)
 * meaningful error message for invalid replication strategy class 
   (CASSANDRA-1566)
 * allow keyspace creation with RF > N (CASSANDRA-1428)
 * improve cli error handling (CASSANDRA-1580)
 * add cache save/load ability (CASSANDRA-1417, 1606, 1647)
 * add StorageService.getDrainProgress (CASSANDRA-1588)
 * Disallow bootstrap to an in-use token (CASSANDRA-1561)
 * Allow dynamic secondary index creation and destruction (CASSANDRA-1532)
 * log auto-guessed memtable thresholds (CASSANDRA-1595)
 * add ColumnDef support to cli (CASSANDRA-1583)
 * reduce index sample time by 75% (CASSANDRA-1572)
 * add cli support for column, strategy metadata (CASSANDRA-1578, 1612)
 * add cli support for schema modification (CASSANDRA-1584)
 * delete temp files on failed compactions (CASSANDRA-1596)
 * avoid blocking for dead nodes during removetoken (CASSANDRA-1605)
 * remove ConsistencyLevel.ZERO (CASSANDRA-1607)
 * expose in-progress compaction type in jmx (CASSANDRA-1586)
 * removed IClock & related classes from internals (CASSANDRA-1502)
 * fix removing tokens from SystemTable on decommission and removetoken
   (CASSANDRA-1609)
 * include CF metadata in cli 'show keyspaces' (CASSANDRA-1613)
 * switch from Properties to HashMap in PropertyFileSnitch to
   avoid synchronization bottleneck (CASSANDRA-1481)
 * PropertyFileSnitch configuration file renamed to 
   cassandra-topology.properties
 * add cli support for get_range_slices (CASSANDRA-1088, CASSANDRA-1619)
 * Make memtable flush thresholds per-CF instead of global 
   (CASSANDRA-1007, 1637)
 * add cli support for binary data without CfDef hints (CASSANDRA-1603)
 * fix building SSTable statistics post-stream (CASSANDRA-1620)
 * fix potential infinite loop in 2ary index queries (CASSANDRA-1623)
 * allow creating NTS keyspaces with no replicas configured (CASSANDRA-1626)
 * add jmx histogram of sstables accessed per read (CASSANDRA-1624)
 * remove system_rename_column_family and system_rename_keyspace from the
   client API until races can be fixed (CASSANDRA-1630, CASSANDRA-1585)
 * add cli sanity tests (CASSANDRA-1582)
 * update GC settings in cassandra.bat (CASSANDRA-1636)
 * cli support for index queries (CASSANDRA-1635)
 * cli support for updating schema memtable settings (CASSANDRA-1634)
 * cli --file option (CASSANDRA-1616)
 * reduce automatically chosen memtable sizes by 50% (CASSANDRA-1641)
 * move endpoint cache from snitch to strategy (CASSANDRA-1643)
 * fix commitlog recovery deleting the newly-created segment as well as
   the old ones (CASSANDRA-1644)
 * upgrade to Thrift 0.5 (CASSANDRA-1367)
 * renamed CL.DCQUORUM to LOCAL_QUORUM and DCQUORUMSYNC to EACH_QUORUM
 * cli truncate support (CASSANDRA-1653)
 * update GC settings in cassandra.bat (CASSANDRA-1636)
 * avoid logging when a node's ip/token is gossipped back to it (CASSANDRA-1666)


0.7-beta2
 * always use UTF-8 for hint keys (CASSANDRA-1439)
 * remove cassandra.yaml dependency from Hadoop and Pig (CASSADRA-1322)
 * expose CfDef metadata in describe_keyspaces (CASSANDRA-1363)
 * restore use of mmap_index_only option (CASSANDRA-1241)
 * dropping a keyspace with no column families generated an error 
   (CASSANDRA-1378)
 * rename RackAwareStrategy to OldNetworkTopologyStrategy, RackUnawareStrategy 
   to SimpleStrategy, DatacenterShardStrategy to NetworkTopologyStrategy,
   AbstractRackAwareSnitch to AbstractNetworkTopologySnitch (CASSANDRA-1392)
 * merge StorageProxy.mutate, mutateBlocking (CASSANDRA-1396)
 * faster UUIDType, LongType comparisons (CASSANDRA-1386, 1393)
 * fix setting read_repair_chance from CLI addColumnFamily (CASSANDRA-1399)
 * fix updates to indexed columns (CASSANDRA-1373)
 * fix race condition leaving to FileNotFoundException (CASSANDRA-1382)
 * fix sharded lock hash on index write path (CASSANDRA-1402)
 * add support for GT/E, LT/E in subordinate index clauses (CASSANDRA-1401)
 * cfId counter got out of sync when CFs were added (CASSANDRA-1403)
 * less chatty schema updates (CASSANDRA-1389)
 * rename column family mbeans. 'type' will now include either 
   'IndexColumnFamilies' or 'ColumnFamilies' depending on the CFS type.
   (CASSANDRA-1385)
 * disallow invalid keyspace and column family names. This includes name that
   matches a '^\w+' regex. (CASSANDRA-1377)
 * use JNA, if present, to take snapshots (CASSANDRA-1371)
 * truncate hints if starting 0.7 for the first time (CASSANDRA-1414)
 * fix FD leak in single-row slicepredicate queries (CASSANDRA-1416)
 * allow index expressions against columns that are not part of the 
   SlicePredicate (CASSANDRA-1410)
 * config-converter properly handles snitches and framed support 
   (CASSANDRA-1420)
 * remove keyspace argument from multiget_count (CASSANDRA-1422)
 * allow specifying cassandra.yaml location as (local or remote) URL
   (CASSANDRA-1126)
 * fix using DynamicEndpointSnitch with NetworkTopologyStrategy
   (CASSANDRA-1429)
 * Add CfDef.default_validation_class (CASSANDRA-891)
 * fix EstimatedHistogram.max (CASSANDRA-1413)
 * quorum read optimization (CASSANDRA-1622)
 * handle zero-length (or missing) rows during HH paging (CASSANDRA-1432)
 * include secondary indexes during schema migrations (CASSANDRA-1406)
 * fix commitlog header race during schema change (CASSANDRA-1435)
 * fix ColumnFamilyStoreMBeanIterator to use new type name (CASSANDRA-1433)
 * correct filename generated by xml->yaml converter (CASSANDRA-1419)
 * add CMSInitiatingOccupancyFraction=75 and UseCMSInitiatingOccupancyOnly
   to default JVM options
 * decrease jvm heap for cassandra-cli (CASSANDRA-1446)
 * ability to modify keyspaces and column family definitions on a live cluster
   (CASSANDRA-1285)
 * support for Hadoop Streaming [non-jvm map/reduce via stdin/out]
   (CASSANDRA-1368)
 * Move persistent sstable stats from the system table to an sstable component
   (CASSANDRA-1430)
 * remove failed bootstrap attempt from pending ranges when gossip times
   it out after 1h (CASSANDRA-1463)
 * eager-create tcp connections to other cluster members (CASSANDRA-1465)
 * enumerate stages and derive stage from message type instead of 
   transmitting separately (CASSANDRA-1465)
 * apply reversed flag during collation from different data sources
   (CASSANDRA-1450)
 * make failure to remove commitlog segment non-fatal (CASSANDRA-1348)
 * correct ordering of drain operations so CL.recover is no longer 
   necessary (CASSANDRA-1408)
 * removed keyspace from describe_splits method (CASSANDRA-1425)
 * rename check_schema_agreement to describe_schema_versions
   (CASSANDRA-1478)
 * fix QUORUM calculation for RF > 3 (CASSANDRA-1487)
 * remove tombstones during non-major compactions when bloom filter
   verifies that row does not exist in other sstables (CASSANDRA-1074)
 * nodes that coordinated a loadbalance in the past could not be seen by
   newly added nodes (CASSANDRA-1467)
 * exposed endpoint states (gossip details) via jmx (CASSANDRA-1467)
 * ensure that compacted sstables are not included when new readers are
   instantiated (CASSANDRA-1477)
 * by default, calculate heap size and memtable thresholds at runtime (CASSANDRA-1469)
 * fix races dealing with adding/dropping keyspaces and column families in
   rapid succession (CASSANDRA-1477)
 * clean up of Streaming system (CASSANDRA-1503, 1504, 1506)
 * add options to configure Thrift socket keepalive and buffer sizes (CASSANDRA-1426)
 * make contrib CassandraServiceDataCleaner recursive (CASSANDRA-1509)
 * min, max compaction threshold are configurable and persistent 
   per-ColumnFamily (CASSANDRA-1468)
 * fix replaying the last mutation in a commitlog unnecessarily 
   (CASSANDRA-1512)
 * invoke getDefaultUncaughtExceptionHandler from DTPE with the original
   exception rather than the ExecutionException wrapper (CASSANDRA-1226)
 * remove Clock from the Thrift (and Avro) API (CASSANDRA-1501)
 * Close intra-node sockets when connection is broken (CASSANDRA-1528)
 * RPM packaging spec file (CASSANDRA-786)
 * weighted request scheduler (CASSANDRA-1485)
 * treat expired columns as deleted (CASSANDRA-1539)
 * make IndexInterval configurable (CASSANDRA-1488)
 * add describe_snitch to Thrift API (CASSANDRA-1490)
 * MD5 authenticator compares plain text submitted password with MD5'd
   saved property, instead of vice versa (CASSANDRA-1447)
 * JMX MessagingService pending and completed counts (CASSANDRA-1533)
 * fix race condition processing repair responses (CASSANDRA-1511)
 * make repair blocking (CASSANDRA-1511)
 * create EndpointSnitchInfo and MBean to expose rack and DC (CASSANDRA-1491)
 * added option to contrib/word_count to output results back to Cassandra
   (CASSANDRA-1342)
 * rewrite Hadoop ColumnFamilyRecordWriter to pool connections, retry to
   multiple Cassandra nodes, and smooth impact on the Cassandra cluster
   by using smaller batch sizes (CASSANDRA-1434)
 * fix setting gc_grace_seconds via CLI (CASSANDRA-1549)
 * support TTL'd index values (CASSANDRA-1536)
 * make removetoken work like decommission (CASSANDRA-1216)
 * make cli comparator-aware and improve quote rules (CASSANDRA-1523,-1524)
 * make nodetool compact and cleanup blocking (CASSANDRA-1449)
 * add memtable, cache information to GCInspector logs (CASSANDRA-1558)
 * enable/disable HintedHandoff via JMX (CASSANDRA-1550)
 * Ignore stray files in the commit log directory (CASSANDRA-1547)
 * Disallow bootstrap to an in-use token (CASSANDRA-1561)


0.7-beta1
 * sstable versioning (CASSANDRA-389)
 * switched to slf4j logging (CASSANDRA-625)
 * add (optional) expiration time for column (CASSANDRA-699)
 * access levels for authentication/authorization (CASSANDRA-900)
 * add ReadRepairChance to CF definition (CASSANDRA-930)
 * fix heisenbug in system tests, especially common on OS X (CASSANDRA-944)
 * convert to byte[] keys internally and all public APIs (CASSANDRA-767)
 * ability to alter schema definitions on a live cluster (CASSANDRA-44)
 * renamed configuration file to cassandra.xml, and log4j.properties to
   log4j-server.properties, which must now be loaded from
   the classpath (which is how our scripts in bin/ have always done it)
   (CASSANDRA-971)
 * change get_count to require a SlicePredicate. create multi_get_count
   (CASSANDRA-744)
 * re-organized endpointsnitch implementations and added SimpleSnitch
   (CASSANDRA-994)
 * Added preload_row_cache option (CASSANDRA-946)
 * add CRC to commitlog header (CASSANDRA-999)
 * removed deprecated batch_insert and get_range_slice methods (CASSANDRA-1065)
 * add truncate thrift method (CASSANDRA-531)
 * http mini-interface using mx4j (CASSANDRA-1068)
 * optimize away copy of sliced row on memtable read path (CASSANDRA-1046)
 * replace constant-size 2GB mmaped segments and special casing for index 
   entries spanning segment boundaries, with SegmentedFile that computes 
   segments that always contain entire entries/rows (CASSANDRA-1117)
 * avoid reading large rows into memory during compaction (CASSANDRA-16)
 * added hadoop OutputFormat (CASSANDRA-1101)
 * efficient Streaming (no more anticompaction) (CASSANDRA-579)
 * split commitlog header into separate file and add size checksum to
   mutations (CASSANDRA-1179)
 * avoid allocating a new byte[] for each mutation on replay (CASSANDRA-1219)
 * revise HH schema to be per-endpoint (CASSANDRA-1142)
 * add joining/leaving status to nodetool ring (CASSANDRA-1115)
 * allow multiple repair sessions per node (CASSANDRA-1190)
 * optimize away MessagingService for local range queries (CASSANDRA-1261)
 * make framed transport the default so malformed requests can't OOM the 
   server (CASSANDRA-475)
 * significantly faster reads from row cache (CASSANDRA-1267)
 * take advantage of row cache during range queries (CASSANDRA-1302)
 * make GCGraceSeconds a per-ColumnFamily value (CASSANDRA-1276)
 * keep persistent row size and column count statistics (CASSANDRA-1155)
 * add IntegerType (CASSANDRA-1282)
 * page within a single row during hinted handoff (CASSANDRA-1327)
 * push DatacenterShardStrategy configuration into keyspace definition,
   eliminating datacenter.properties. (CASSANDRA-1066)
 * optimize forward slices starting with '' and single-index-block name 
   queries by skipping the column index (CASSANDRA-1338)
 * streaming refactor (CASSANDRA-1189)
 * faster comparison for UUID types (CASSANDRA-1043)
 * secondary index support (CASSANDRA-749 and subtasks)
 * make compaction buckets deterministic (CASSANDRA-1265)


0.6.6
 * Allow using DynamicEndpointSnitch with RackAwareStrategy (CASSANDRA-1429)
 * remove the remaining vestiges of the unfinished DatacenterShardStrategy 
   (replaced by NetworkTopologyStrategy in 0.7)
   

0.6.5
 * fix key ordering in range query results with RandomPartitioner
   and ConsistencyLevel > ONE (CASSANDRA-1145)
 * fix for range query starting with the wrong token range (CASSANDRA-1042)
 * page within a single row during hinted handoff (CASSANDRA-1327)
 * fix compilation on non-sun JDKs (CASSANDRA-1061)
 * remove String.trim() call on row keys in batch mutations (CASSANDRA-1235)
 * Log summary of dropped messages instead of spamming log (CASSANDRA-1284)
 * add dynamic endpoint snitch (CASSANDRA-981)
 * fix streaming for keyspaces with hyphens in their name (CASSANDRA-1377)
 * fix errors in hard-coded bloom filter optKPerBucket by computing it
   algorithmically (CASSANDRA-1220
 * remove message deserialization stage, and uncap read/write stages
   so slow reads/writes don't block gossip processing (CASSANDRA-1358)
 * add jmx port configuration to Debian package (CASSANDRA-1202)
 * use mlockall via JNA, if present, to prevent Linux from swapping
   out parts of the JVM (CASSANDRA-1214)


0.6.4
 * avoid queuing multiple hint deliveries for the same endpoint
   (CASSANDRA-1229)
 * better performance for and stricter checking of UTF8 column names
   (CASSANDRA-1232)
 * extend option to lower compaction priority to hinted handoff
   as well (CASSANDRA-1260)
 * log errors in gossip instead of re-throwing (CASSANDRA-1289)
 * avoid aborting commitlog replay prematurely if a flushed-but-
   not-removed commitlog segment is encountered (CASSANDRA-1297)
 * fix duplicate rows being read during mapreduce (CASSANDRA-1142)
 * failure detection wasn't closing command sockets (CASSANDRA-1221)
 * cassandra-cli.bat works on windows (CASSANDRA-1236)
 * pre-emptively drop requests that cannot be processed within RPCTimeout
   (CASSANDRA-685)
 * add ack to Binary write verb and update CassandraBulkLoader
   to wait for acks for each row (CASSANDRA-1093)
 * added describe_partitioner Thrift method (CASSANDRA-1047)
 * Hadoop jobs no longer require the Cassandra storage-conf.xml
   (CASSANDRA-1280, CASSANDRA-1047)
 * log thread pool stats when GC is excessive (CASSANDRA-1275)
 * remove gossip message size limit (CASSANDRA-1138)
 * parallelize local and remote reads during multiget, and respect snitch 
   when determining whether to do local read for CL.ONE (CASSANDRA-1317)
 * fix read repair to use requested consistency level on digest mismatch,
   rather than assuming QUORUM (CASSANDRA-1316)
 * process digest mismatch re-reads in parallel (CASSANDRA-1323)
 * switch hints CF comparator to BytesType (CASSANDRA-1274)


0.6.3
 * retry to make streaming connections up to 8 times. (CASSANDRA-1019)
 * reject describe_ring() calls on invalid keyspaces (CASSANDRA-1111)
 * fix cache size calculation for size of 100% (CASSANDRA-1129)
 * fix cache capacity only being recalculated once (CASSANDRA-1129)
 * remove hourly scan of all hints on the off chance that the gossiper
   missed a status change; instead, expose deliverHintsToEndpoint to JMX
   so it can be done manually, if necessary (CASSANDRA-1141)
 * don't reject reads at CL.ALL (CASSANDRA-1152)
 * reject deletions to supercolumns in CFs containing only standard
   columns (CASSANDRA-1139)
 * avoid preserving login information after client disconnects
   (CASSANDRA-1057)
 * prefer sun jdk to openjdk in debian init script (CASSANDRA-1174)
 * detect partioner config changes between restarts and fail fast 
   (CASSANDRA-1146)
 * use generation time to resolve node token reassignment disagreements
   (CASSANDRA-1118)
 * restructure the startup ordering of Gossiper and MessageService to avoid
   timing anomalies (CASSANDRA-1160)
 * detect incomplete commit log hearders (CASSANDRA-1119)
 * force anti-entropy service to stream files on the stream stage to avoid
   sending streams out of order (CASSANDRA-1169)
 * remove inactive stream managers after AES streams files (CASSANDRA-1169)
 * allow removing entire row through batch_mutate Deletion (CASSANDRA-1027)
 * add JMX metrics for row-level bloom filter false positives (CASSANDRA-1212)
 * added a redhat init script to contrib (CASSANDRA-1201)
 * use midpoint when bootstrapping a new machine into range with not
   much data yet instead of random token (CASSANDRA-1112)
 * kill server on OOM in executor stage as well as Thrift (CASSANDRA-1226)
 * remove opportunistic repairs, when two machines with overlapping replica
   responsibilities happen to finish major compactions of the same CF near
   the same time.  repairs are now fully manual (CASSANDRA-1190)
 * add ability to lower compaction priority (default is no change from 0.6.2)
   (CASSANDRA-1181)


0.6.2
 * fix contrib/word_count build. (CASSANDRA-992)
 * split CommitLogExecutorService into BatchCommitLogExecutorService and 
   PeriodicCommitLogExecutorService (CASSANDRA-1014)
 * add latency histograms to CFSMBean (CASSANDRA-1024)
 * make resolving timestamp ties deterministic by using value bytes
   as a tiebreaker (CASSANDRA-1039)
 * Add option to turn off Hinted Handoff (CASSANDRA-894)
 * fix windows startup (CASSANDRA-948)
 * make concurrent_reads, concurrent_writes configurable at runtime via JMX
   (CASSANDRA-1060)
 * disable GCInspector on non-Sun JVMs (CASSANDRA-1061)
 * fix tombstone handling in sstable rows with no other data (CASSANDRA-1063)
 * fix size of row in spanned index entries (CASSANDRA-1056)
 * install json2sstable, sstable2json, and sstablekeys to Debian package
 * StreamingService.StreamDestinations wouldn't empty itself after streaming
   finished (CASSANDRA-1076)
 * added Collections.shuffle(splits) before returning the splits in 
   ColumnFamilyInputFormat (CASSANDRA-1096)
 * do not recalculate cache capacity post-compaction if it's been manually 
   modified (CASSANDRA-1079)
 * better defaults for flush sorter + writer executor queue sizes
   (CASSANDRA-1100)
 * windows scripts for SSTableImport/Export (CASSANDRA-1051)
 * windows script for nodetool (CASSANDRA-1113)
 * expose PhiConvictThreshold (CASSANDRA-1053)
 * make repair of RF==1 a no-op (CASSANDRA-1090)
 * improve default JVM GC options (CASSANDRA-1014)
 * fix SlicePredicate serialization inside Hadoop jobs (CASSANDRA-1049)
 * close Thrift sockets in Hadoop ColumnFamilyRecordReader (CASSANDRA-1081)


0.6.1
 * fix NPE in sstable2json when no excluded keys are given (CASSANDRA-934)
 * keep the replica set constant throughout the read repair process
   (CASSANDRA-937)
 * allow querying getAllRanges with empty token list (CASSANDRA-933)
 * fix command line arguments inversion in clustertool (CASSANDRA-942)
 * fix race condition that could trigger a false-positive assertion
   during post-flush discard of old commitlog segments (CASSANDRA-936)
 * fix neighbor calculation for anti-entropy repair (CASSANDRA-924)
 * perform repair even for small entropy differences (CASSANDRA-924)
 * Use hostnames in CFInputFormat to allow Hadoop's naive string-based
   locality comparisons to work (CASSANDRA-955)
 * cache read-only BufferedRandomAccessFile length to avoid
   3 system calls per invocation (CASSANDRA-950)
 * nodes with IPv6 (and no IPv4) addresses could not join cluster
   (CASSANDRA-969)
 * Retrieve the correct number of undeleted columns, if any, from
   a supercolumn in a row that had been deleted previously (CASSANDRA-920)
 * fix index scans that cross the 2GB mmap boundaries for both mmap
   and standard i/o modes (CASSANDRA-866)
 * expose drain via nodetool (CASSANDRA-978)


0.6.0-RC1
 * JMX drain to flush memtables and run through commit log (CASSANDRA-880)
 * Bootstrapping can skip ranges under the right conditions (CASSANDRA-902)
 * fix merging row versions in range_slice for CL > ONE (CASSANDRA-884)
 * default write ConsistencyLeven chaned from ZERO to ONE
 * fix for index entries spanning mmap buffer boundaries (CASSANDRA-857)
 * use lexical comparison if time part of TimeUUIDs are the same 
   (CASSANDRA-907)
 * bound read, mutation, and response stages to fix possible OOM
   during log replay (CASSANDRA-885)
 * Use microseconds-since-epoch (UTC) in cli, instead of milliseconds
 * Treat batch_mutate Deletion with null supercolumn as "apply this predicate 
   to top level supercolumns" (CASSANDRA-834)
 * Streaming destination nodes do not update their JMX status (CASSANDRA-916)
 * Fix internal RPC timeout calculation (CASSANDRA-911)
 * Added Pig loadfunc to contrib/pig (CASSANDRA-910)


0.6.0-beta3
 * fix compaction bucketing bug (CASSANDRA-814)
 * update windows batch file (CASSANDRA-824)
 * deprecate KeysCachedFraction configuration directive in favor
   of KeysCached; move to unified-per-CF key cache (CASSANDRA-801)
 * add invalidateRowCache to ColumnFamilyStoreMBean (CASSANDRA-761)
 * send Handoff hints to natural locations to reduce load on
   remaining nodes in a failure scenario (CASSANDRA-822)
 * Add RowWarningThresholdInMB configuration option to warn before very 
   large rows get big enough to threaten node stability, and -x option to
   be able to remove them with sstable2json if the warning is unheeded
   until it's too late (CASSANDRA-843)
 * Add logging of GC activity (CASSANDRA-813)
 * fix ConcurrentModificationException in commitlog discard (CASSANDRA-853)
 * Fix hardcoded row count in Hadoop RecordReader (CASSANDRA-837)
 * Add a jmx status to the streaming service and change several DEBUG
   messages to INFO (CASSANDRA-845)
 * fix classpath in cassandra-cli.bat for Windows (CASSANDRA-858)
 * allow re-specifying host, port to cassandra-cli if invalid ones
   are first tried (CASSANDRA-867)
 * fix race condition handling rpc timeout in the coordinator
   (CASSANDRA-864)
 * Remove CalloutLocation and StagingFileDirectory from storage-conf files 
   since those settings are no longer used (CASSANDRA-878)
 * Parse a long from RowWarningThresholdInMB instead of an int (CASSANDRA-882)
 * Remove obsolete ControlPort code from DatabaseDescriptor (CASSANDRA-886)
 * move skipBytes side effect out of assert (CASSANDRA-899)
 * add "double getLoad" to StorageServiceMBean (CASSANDRA-898)
 * track row stats per CF at compaction time (CASSANDRA-870)
 * disallow CommitLogDirectory matching a DataFileDirectory (CASSANDRA-888)
 * default key cache size is 200k entries, changed from 10% (CASSANDRA-863)
 * add -Dcassandra-foreground=yes to cassandra.bat
 * exit if cluster name is changed unexpectedly (CASSANDRA-769)


0.6.0-beta1/beta2
 * add batch_mutate thrift command, deprecating batch_insert (CASSANDRA-336)
 * remove get_key_range Thrift API, deprecated in 0.5 (CASSANDRA-710)
 * add optional login() Thrift call for authentication (CASSANDRA-547)
 * support fat clients using gossiper and StorageProxy to perform
   replication in-process [jvm-only] (CASSANDRA-535)
 * support mmapped I/O for reads, on by default on 64bit JVMs 
   (CASSANDRA-408, CASSANDRA-669)
 * improve insert concurrency, particularly during Hinted Handoff
   (CASSANDRA-658)
 * faster network code (CASSANDRA-675)
 * stress.py moved to contrib (CASSANDRA-635)
 * row caching [must be explicitly enabled per-CF in config] (CASSANDRA-678)
 * present a useful measure of compaction progress in JMX (CASSANDRA-599)
 * add bin/sstablekeys (CASSNADRA-679)
 * add ConsistencyLevel.ANY (CASSANDRA-687)
 * make removetoken remove nodes from gossip entirely (CASSANDRA-644)
 * add ability to set cache sizes at runtime (CASSANDRA-708)
 * report latency and cache hit rate statistics with lifetime totals
   instead of average over the last minute (CASSANDRA-702)
 * support get_range_slice for RandomPartitioner (CASSANDRA-745)
 * per-keyspace replication factory and replication strategy (CASSANDRA-620)
 * track latency in microseconds (CASSANDRA-733)
 * add describe_ Thrift methods, deprecating get_string_property and 
   get_string_list_property
 * jmx interface for tracking operation mode and streams in general.
   (CASSANDRA-709)
 * keep memtables in sorted order to improve range query performance
   (CASSANDRA-799)
 * use while loop instead of recursion when trimming sstables compaction list 
   to avoid blowing stack in pathological cases (CASSANDRA-804)
 * basic Hadoop map/reduce support (CASSANDRA-342)


0.5.1
 * ensure all files for an sstable are streamed to the same directory.
   (CASSANDRA-716)
 * more accurate load estimate for bootstrapping (CASSANDRA-762)
 * tolerate dead or unavailable bootstrap target on write (CASSANDRA-731)
 * allow larger numbers of keys (> 140M) in a sstable bloom filter
   (CASSANDRA-790)
 * include jvm argument improvements from CASSANDRA-504 in debian package
 * change streaming chunk size to 32MB to accomodate Windows XP limitations
   (was 64MB) (CASSANDRA-795)
 * fix get_range_slice returning results in the wrong order (CASSANDRA-781)
 

0.5.0 final
 * avoid attempting to delete temporary bootstrap files twice (CASSANDRA-681)
 * fix bogus NaN in nodeprobe cfstats output (CASSANDRA-646)
 * provide a policy for dealing with single thread executors w/ a full queue
   (CASSANDRA-694)
 * optimize inner read in MessagingService, vastly improving multiple-node
   performance (CASSANDRA-675)
 * wait for table flush before streaming data back to a bootstrapping node.
   (CASSANDRA-696)
 * keep track of bootstrapping sources by table so that bootstrapping doesn't 
   give the indication of finishing early (CASSANDRA-673)


0.5.0 RC3
 * commit the correct version of the patch for CASSANDRA-663


0.5.0 RC2 (unreleased)
 * fix bugs in converting get_range_slice results to Thrift 
   (CASSANDRA-647, CASSANDRA-649)
 * expose java.util.concurrent.TimeoutException in StorageProxy methods
   (CASSANDRA-600)
 * TcpConnectionManager was holding on to disconnected connections, 
   giving the false indication they were being used. (CASSANDRA-651)
 * Remove duplicated write. (CASSANDRA-662)
 * Abort bootstrap if IP is already in the token ring (CASSANDRA-663)
 * increase default commitlog sync period, and wait for last sync to 
   finish before submitting another (CASSANDRA-668)


0.5.0 RC1
 * Fix potential NPE in get_range_slice (CASSANDRA-623)
 * add CRC32 to commitlog entries (CASSANDRA-605)
 * fix data streaming on windows (CASSANDRA-630)
 * GC compacted sstables after cleanup and compaction (CASSANDRA-621)
 * Speed up anti-entropy validation (CASSANDRA-629)
 * Fix anti-entropy assertion error (CASSANDRA-639)
 * Fix pending range conflicts when bootstapping or moving
   multiple nodes at once (CASSANDRA-603)
 * Handle obsolete gossip related to node movement in the case where
   one or more nodes is down when the movement occurs (CASSANDRA-572)
 * Include dead nodes in gossip to avoid a variety of problems
   and fix HH to removed nodes (CASSANDRA-634)
 * return an InvalidRequestException for mal-formed SlicePredicates
   (CASSANDRA-643)
 * fix bug determining closest neighbor for use in multiple datacenters
   (CASSANDRA-648)
 * Vast improvements in anticompaction speed (CASSANDRA-607)
 * Speed up log replay and writes by avoiding redundant serializations
   (CASSANDRA-652)


0.5.0 beta 2
 * Bootstrap improvements (several tickets)
 * add nodeprobe repair anti-entropy feature (CASSANDRA-193, CASSANDRA-520)
 * fix possibility of partition when many nodes restart at once
   in clusters with multiple seeds (CASSANDRA-150)
 * fix NPE in get_range_slice when no data is found (CASSANDRA-578)
 * fix potential NPE in hinted handoff (CASSANDRA-585)
 * fix cleanup of local "system" keyspace (CASSANDRA-576)
 * improve computation of cluster load balance (CASSANDRA-554)
 * added super column read/write, column count, and column/row delete to
   cassandra-cli (CASSANDRA-567, CASSANDRA-594)
 * fix returning live subcolumns of deleted supercolumns (CASSANDRA-583)
 * respect JAVA_HOME in bin/ scripts (several tickets)
 * add StorageService.initClient for fat clients on the JVM (CASSANDRA-535)
   (see contrib/client_only for an example of use)
 * make consistency_level functional in get_range_slice (CASSANDRA-568)
 * optimize key deserialization for RandomPartitioner (CASSANDRA-581)
 * avoid GCing tombstones except on major compaction (CASSANDRA-604)
 * increase failure conviction threshold, resulting in less nodes
   incorrectly (and temporarily) marked as down (CASSANDRA-610)
 * respect memtable thresholds during log replay (CASSANDRA-609)
 * support ConsistencyLevel.ALL on read (CASSANDRA-584)
 * add nodeprobe removetoken command (CASSANDRA-564)


0.5.0 beta
 * Allow multiple simultaneous flushes, improving flush throughput 
   on multicore systems (CASSANDRA-401)
 * Split up locks to improve write and read throughput on multicore systems
   (CASSANDRA-444, CASSANDRA-414)
 * More efficient use of memory during compaction (CASSANDRA-436)
 * autobootstrap option: when enabled, all non-seed nodes will attempt
   to bootstrap when started, until bootstrap successfully
   completes. -b option is removed.  (CASSANDRA-438)
 * Unless a token is manually specified in the configuration xml,
   a bootstraping node will use a token that gives it half the
   keys from the most-heavily-loaded node in the cluster,
   instead of generating a random token. 
   (CASSANDRA-385, CASSANDRA-517)
 * Miscellaneous bootstrap fixes (several tickets)
 * Ability to change a node's token even after it has data on it
   (CASSANDRA-541)
 * Ability to decommission a live node from the ring (CASSANDRA-435)
 * Semi-automatic loadbalancing via nodeprobe (CASSANDRA-192)
 * Add ability to set compaction thresholds at runtime via
   JMX / nodeprobe.  (CASSANDRA-465)
 * Add "comment" field to ColumnFamily definition. (CASSANDRA-481)
 * Additional JMX metrics (CASSANDRA-482)
 * JSON based export and import tools (several tickets)
 * Hinted Handoff fixes (several tickets)
 * Add key cache to improve read performance (CASSANDRA-423)
 * Simplified construction of custom ReplicationStrategy classes
   (CASSANDRA-497)
 * Graphical application (Swing) for ring integrity verification and 
   visualization was added to contrib (CASSANDRA-252)
 * Add DCQUORUM, DCQUORUMSYNC consistency levels and corresponding
   ReplicationStrategy / EndpointSnitch classes.  Experimental.
   (CASSANDRA-492)
 * Web client interface added to contrib (CASSANDRA-457)
 * More-efficient flush for Random, CollatedOPP partitioners 
   for normal writes (CASSANDRA-446) and bulk load (CASSANDRA-420)
 * Add MemtableFlushAfterMinutes, a global replacement for the old 
   per-CF FlushPeriodInMinutes setting (CASSANDRA-463)
 * optimizations to slice reading (CASSANDRA-350) and supercolumn
   queries (CASSANDRA-510)
 * force binding to given listenaddress for nodes with multiple
   interfaces (CASSANDRA-546)
 * stress.py benchmarking tool improvements (several tickets)
 * optimized replica placement code (CASSANDRA-525)
 * faster log replay on restart (CASSANDRA-539, CASSANDRA-540)
 * optimized local-node writes (CASSANDRA-558)
 * added get_range_slice, deprecating get_key_range (CASSANDRA-344)
 * expose TimedOutException to thrift (CASSANDRA-563)
 

0.4.2
 * Add validation disallowing null keys (CASSANDRA-486)
 * Fix race conditions in TCPConnectionManager (CASSANDRA-487)
 * Fix using non-utf8-aware comparison as a sanity check.
   (CASSANDRA-493)
 * Improve default garbage collector options (CASSANDRA-504)
 * Add "nodeprobe flush" (CASSANDRA-505)
 * remove NotFoundException from get_slice throws list (CASSANDRA-518)
 * fix get (not get_slice) of entire supercolumn (CASSANDRA-508)
 * fix null token during bootstrap (CASSANDRA-501)


0.4.1
 * Fix FlushPeriod columnfamily configuration regression
   (CASSANDRA-455)
 * Fix long column name support (CASSANDRA-460)
 * Fix for serializing a row that only contains tombstones
   (CASSANDRA-458)
 * Fix for discarding unneeded commitlog segments (CASSANDRA-459)
 * Add SnapshotBeforeCompaction configuration option (CASSANDRA-426)
 * Fix compaction abort under insufficient disk space (CASSANDRA-473)
 * Fix reading subcolumn slice from tombstoned CF (CASSANDRA-484)
 * Fix race condition in RVH causing occasional NPE (CASSANDRA-478)


0.4.0
 * fix get_key_range problems when a node is down (CASSANDRA-440)
   and add UnavailableException to more Thrift methods
 * Add example EndPointSnitch contrib code (several tickets)


0.4.0 RC2
 * fix SSTable generation clash during compaction (CASSANDRA-418)
 * reject method calls with null parameters (CASSANDRA-308)
 * properly order ranges in nodeprobe output (CASSANDRA-421)
 * fix logging of certain errors on executor threads (CASSANDRA-425)


0.4.0 RC1
 * Bootstrap feature is live; use -b on startup (several tickets)
 * Added multiget api (CASSANDRA-70)
 * fix Deadlock with SelectorManager.doProcess and TcpConnection.write
   (CASSANDRA-392)
 * remove key cache b/c of concurrency bugs in third-party
   CLHM library (CASSANDRA-405)
 * update non-major compaction logic to use two threshold values
   (CASSANDRA-407)
 * add periodic / batch commitlog sync modes (several tickets)
 * inline BatchMutation into batch_insert params (CASSANDRA-403)
 * allow setting the logging level at runtime via mbean (CASSANDRA-402)
 * change default comparator to BytesType (CASSANDRA-400)
 * add forwards-compatible ConsistencyLevel parameter to get_key_range
   (CASSANDRA-322)
 * r/m special case of blocking for local destination when writing with 
   ConsistencyLevel.ZERO (CASSANDRA-399)
 * Fixes to make BinaryMemtable [bulk load interface] useful (CASSANDRA-337);
   see contrib/bmt_example for an example of using it.
 * More JMX properties added (several tickets)
 * Thrift changes (several tickets)
    - Merged _super get methods with the normal ones; return values
      are now of ColumnOrSuperColumn.
    - Similarly, merged batch_insert_super into batch_insert.



0.4.0 beta
 * On-disk data format has changed to allow billions of keys/rows per
   node instead of only millions
 * Multi-keyspace support
 * Scan all sstables for all queries to avoid situations where
   different types of operation on the same ColumnFamily could
   disagree on what data was present
 * Snapshot support via JMX
 * Thrift API has changed a _lot_:
    - removed time-sorted CFs; instead, user-defined comparators
      may be defined on the column names, which are now byte arrays.
      Default comparators are provided for UTF8, Bytes, Ascii, Long (i64),
      and UUID types.
    - removed colon-delimited strings in thrift api in favor of explicit
      structs such as ColumnPath, ColumnParent, etc.  Also normalized
      thrift struct and argument naming.
    - Added columnFamily argument to get_key_range.
    - Change signature of get_slice to accept starting and ending
      columns as well as an offset.  (This allows use of indexes.)
      Added "ascending" flag to allow reasonably-efficient reverse
      scans as well.  Removed get_slice_by_range as redundant.
    - get_key_range operates on one CF at a time
    - changed `block` boolean on insert methods to ConsistencyLevel enum,
      with options of NONE, ONE, QUORUM, and ALL.
    - added similar consistency_level parameter to read methods
    - column-name-set slice with no names given now returns zero columns
      instead of all of them.  ("all" can run your server out of memory.
      use a range-based slice with a high max column count instead.)
 * Removed the web interface. Node information can now be obtained by 
   using the newly introduced nodeprobe utility.
 * More JMX stats
 * Remove magic values from internals (e.g. special key to indicate
   when to flush memtables)
 * Rename configuration "table" to "keyspace"
 * Moved to crash-only design; no more shutdown (just kill the process)
 * Lots of bug fixes

Full list of issues resolved in 0.4 is at https://issues.apache.org/jira/secure/IssueNavigator.jspa?reset=true&&pid=12310865&fixfor=12313862&resolution=1&sorter/field=issuekey&sorter/order=DESC


0.3.0 RC3
 * Fix potential deadlock under load in TCPConnection.
   (CASSANDRA-220)


0.3.0 RC2
 * Fix possible data loss when server is stopped after replaying
   log but before new inserts force memtable flush.
   (CASSANDRA-204)
 * Added BUGS file


0.3.0 RC1
 * Range queries on keys, including user-defined key collation
 * Remove support
 * Workarounds for a weird bug in JDK select/register that seems
   particularly common on VM environments. Cassandra should deploy
   fine on EC2 now
 * Much improved infrastructure: the beginnings of a decent test suite
   ("ant test" for unit tests; "nosetests" for system tests), code
   coverage reporting, etc.
 * Expanded node status reporting via JMX
 * Improved error reporting/logging on both server and client
 * Reduced memory footprint in default configuration
 * Combined blocking and non-blocking versions of insert APIs
 * Added FlushPeriodInMinutes configuration parameter to force
   flushing of infrequently-updated ColumnFamilies<|MERGE_RESOLUTION|>--- conflicted
+++ resolved
@@ -1,4 +1,3 @@
-<<<<<<< HEAD
 3.0.3
  * Remove checksum files after replaying hints (CASSANDRA-10947)
  * Support passing base table metadata to custom 2i validation (CASSANDRA-10924)
@@ -19,10 +18,7 @@
  * (Hadoop) Close Clusters and Sessions in Hadoop Input/Output classes (CASSANDRA-10837)
  * Fix sstableloader not working with upper case keyspace name (CASSANDRA-10806)
 Merged from 2.2:
-=======
-2.2.5
  * Make UUID LSB unique per process (CASSANDRA-7925)
->>>>>>> 47e8ef9e
  * Avoid NPE when performing sstable tasks (scrub etc.) (CASSANDRA-10980)
  * Make sure client gets tombstone overwhelmed warning (CASSANDRA-9465)
  * Fix error streaming section more than 2GB (CASSANDRA-10961)
