3.0
 * Make CassandraException unchecked, extend RuntimeException (CASSANDRA-8560)
 * Support direct buffer decompression for reads (CASSANDRA-8464)
 * DirectByteBuffer compatible LZ4 methods (CASSANDRA-7039)
 * Add role based access control (CASSANDRA-7653)
 * Group sstables for anticompaction correctly (CASSANDRA-8578)
 * Add ReadFailureException to native protocol, respond
   immediately when replicas encounter errors while handling
   a read request (CASSANDRA-7886)
 * Switch CommitLogSegment from RandomAccessFile to nio (CASSANDRA-8308)
 * Allow mixing token and partition key restrictions (CASSANDRA-7016)
 * Support index key/value entries on map collections (CASSANDRA-8473)
 * Modernize schema tables (CASSANDRA-8261)
 * Support for user-defined aggregation functions (CASSANDRA-8053)
 * Fix NPE in SelectStatement with empty IN values (CASSANDRA-8419)
 * Refactor SelectStatement, return IN results in natural order instead
   of IN value list order (CASSANDRA-7981)
 * Support UDTs, tuples, and collections in user-defined
   functions (CASSANDRA-7563)
 * Fix aggregate fn results on empty selection, result column name,
   and cqlsh parsing (CASSANDRA-8229)
 * Mark sstables as repaired after full repair (CASSANDRA-7586)
 * Extend Descriptor to include a format value and refactor reader/writer
   APIs (CASSANDRA-7443)
 * Integrate JMH for microbenchmarks (CASSANDRA-8151)
 * Keep sstable levels when bootstrapping (CASSANDRA-7460)
 * Add Sigar library and perform basic OS settings check on startup (CASSANDRA-7838)
 * Support for aggregation functions (CASSANDRA-4914)
 * Remove cassandra-cli (CASSANDRA-7920)
 * Accept dollar quoted strings in CQL (CASSANDRA-7769)
 * Make assassinate a first class command (CASSANDRA-7935)
 * Support IN clause on any clustering column (CASSANDRA-4762)
 * Improve compaction logging (CASSANDRA-7818)
 * Remove YamlFileNetworkTopologySnitch (CASSANDRA-7917)
 * Do anticompaction in groups (CASSANDRA-6851)
 * Support user-defined functions (CASSANDRA-7395, 7526, 7562, 7740, 7781, 7929,
   7924, 7812, 8063, 7813, 7708)
 * Permit configurable timestamps with cassandra-stress (CASSANDRA-7416)
 * Move sstable RandomAccessReader to nio2, which allows using the
   FILE_SHARE_DELETE flag on Windows (CASSANDRA-4050)
 * Remove CQL2 (CASSANDRA-5918)
 * Add Thrift get_multi_slice call (CASSANDRA-6757)
 * Optimize fetching multiple cells by name (CASSANDRA-6933)
 * Allow compilation in java 8 (CASSANDRA-7028)
 * Make incremental repair default (CASSANDRA-7250)
 * Enable code coverage thru JaCoCo (CASSANDRA-7226)
 * Switch external naming of 'column families' to 'tables' (CASSANDRA-4369) 
 * Shorten SSTable path (CASSANDRA-6962)
 * Use unsafe mutations for most unit tests (CASSANDRA-6969)
 * Fix race condition during calculation of pending ranges (CASSANDRA-7390)
 * Fail on very large batch sizes (CASSANDRA-8011)
 * Improve concurrency of repair (CASSANDRA-6455, 8208)


2.1.3
<<<<<<< HEAD
=======
 * Fix cassandra-stress user-mode truncation of partition generation (CASSANDRA-8608)
 * Only stream from unrepaired sstables during inc repair (CASSANDRA-8267)
>>>>>>> 1435b9a8
 * Don't allow starting multiple inc repairs on the same sstables (CASSANDRA-8316)
 * Invalidate prepared BATCH statements when related tables
   or keyspaces are dropped (CASSANDRA-8652)
 * Fix missing results in secondary index queries on collections
   with ALLOW FILTERING (CASSANDRA-8421)
 * Expose EstimatedHistogram metrics for range slices (CASSANDRA-8627)
 * (cqlsh) Escape clqshrc passwords properly (CASSANDRA-8618)
 * Fix NPE when passing wrong argument in ALTER TABLE statement (CASSANDRA-8355)
 * Pig: Refactor and deprecate CqlStorage (CASSANDRA-8599)
 * Don't reuse the same cleanup strategy for all sstables (CASSANDRA-8537)
 * Fix case-sensitivity of index name on CREATE and DROP INDEX
   statements (CASSANDRA-8365)
 * Better detection/logging for corruption in compressed sstables (CASSANDRA-8192)
 * Use the correct repairedAt value when closing writer (CASSANDRA-8570)
 * (cqlsh) Handle a schema mismatch being detected on startup (CASSANDRA-8512)
 * Properly calculate expected write size during compaction (CASSANDRA-8532)
 * Invalidate affected prepared statements when a table's columns
   are altered (CASSANDRA-7910)
 * Stress - user defined writes should populate sequentally (CASSANDRA-8524)
 * Fix regression in SSTableRewriter causing some rows to become unreadable 
   during compaction (CASSANDRA-8429)
 * Run major compactions for repaired/unrepaired in parallel (CASSANDRA-8510)
 * (cqlsh) Fix compression options in DESCRIBE TABLE output when compression
   is disabled (CASSANDRA-8288)
 * (cqlsh) Fix DESCRIBE output after keyspaces are altered (CASSANDRA-7623)
 * Make sure we set lastCompactedKey correctly (CASSANDRA-8463)
 * (cqlsh) Fix output of CONSISTENCY command (CASSANDRA-8507)
 * (cqlsh) Fixed the handling of LIST statements (CASSANDRA-8370)
 * Make sstablescrub check leveled manifest again (CASSANDRA-8432)
 * Check first/last keys in sstable when giving out positions (CASSANDRA-8458)
 * Disable mmap on Windows (CASSANDRA-6993)
 * Add missing ConsistencyLevels to cassandra-stress (CASSANDRA-8253)
 * Add auth support to cassandra-stress (CASSANDRA-7985)
 * Fix ArrayIndexOutOfBoundsException when generating error message
   for some CQL syntax errors (CASSANDRA-8455)
 * Scale memtable slab allocation logarithmically (CASSANDRA-7882)
 * cassandra-stress simultaneous inserts over same seed (CASSANDRA-7964)
 * Reduce cassandra-stress sampling memory requirements (CASSANDRA-7926)
 * Ensure memtable flush cannot expire commit log entries from its future (CASSANDRA-8383)
 * Make read "defrag" async to reclaim memtables (CASSANDRA-8459)
 * Remove tmplink files for offline compactions (CASSANDRA-8321)
 * Reduce maxHintsInProgress (CASSANDRA-8415)
 * BTree updates may call provided update function twice (CASSANDRA-8018)
 * Release sstable references after anticompaction (CASSANDRA-8386)
 * Handle abort() in SSTableRewriter properly (CASSANDRA-8320)
 * Centralize shared executors (CASSANDRA-8055)
 * Fix filtering for CONTAINS (KEY) relations on frozen collection
   clustering columns when the query is restricted to a single
   partition (CASSANDRA-8203)
 * Do more aggressive entire-sstable TTL expiry checks (CASSANDRA-8243)
 * Add more log info if readMeter is null (CASSANDRA-8238)
 * add check of the system wall clock time at startup (CASSANDRA-8305)
 * Support for frozen collections (CASSANDRA-7859)
 * Fix overflow on histogram computation (CASSANDRA-8028)
 * Have paxos reuse the timestamp generation of normal queries (CASSANDRA-7801)
 * Fix incremental repair not remove parent session on remote (CASSANDRA-8291)
 * Improve JBOD disk utilization (CASSANDRA-7386)
 * Log failed host when preparing incremental repair (CASSANDRA-8228)
 * Force config client mode in CQLSSTableWriter (CASSANDRA-8281)
Merged from 2.0:
 * Round up time deltas lower than 1ms in BulkLoader (CASSANDRA-8645)
 * Use more efficient slice size for querying internal secondary
   index tables (CASSANDRA-8550)
 * Fix potentially returning deleted rows with range tombstone (CASSANDRA-8558)
 * Check for available disk space before starting a compaction (CASSANDRA-8562)
 * Fix DISTINCT queries with LIMITs or paging when some partitions
   contain only tombstones (CASSANDRA-8490)
 * Introduce background cache refreshing to permissions cache
   (CASSANDRA-8194)
 * Fix race condition in StreamTransferTask that could lead to
   infinite loops and premature sstable deletion (CASSANDRA-7704)
 * Add an extra version check to MigrationTask (CASSANDRA-8462)
 * Ensure SSTableWriter cleans up properly after failure (CASSANDRA-8499)
 * Increase bf true positive count on key cache hit (CASSANDRA-8525)
 * Move MeteredFlusher to its own thread (CASSANDRA-8485)
 * Fix non-distinct results in DISTNCT queries on static columns when
   paging is enabled (CASSANDRA-8087)
 * Move all hints related tasks to hints internal executor (CASSANDRA-8285)
 * Fix paging for multi-partition IN queries (CASSANDRA-8408)
 * Fix MOVED_NODE topology event never being emitted when a node
   moves its token (CASSANDRA-8373)
 * Fix validation of indexes in COMPACT tables (CASSANDRA-8156)
 * Avoid StackOverflowError when a large list of IN values
   is used for a clustering column (CASSANDRA-8410)
 * Fix NPE when writetime() or ttl() calls are wrapped by
   another function call (CASSANDRA-8451)
 * Fix NPE after dropping a keyspace (CASSANDRA-8332)
 * Fix error message on read repair timeouts (CASSANDRA-7947)
 * Default DTCS base_time_seconds changed to 60 (CASSANDRA-8417)
 * Refuse Paxos operation with more than one pending endpoint (CASSANDRA-8346, 8640)
 * Throw correct exception when trying to bind a keyspace or table
   name (CASSANDRA-6952)
 * Make HHOM.compact synchronized (CASSANDRA-8416)
 * cancel latency-sampling task when CF is dropped (CASSANDRA-8401)
 * don't block SocketThread for MessagingService (CASSANDRA-8188)
 * Increase quarantine delay on replacement (CASSANDRA-8260)
 * Expose off-heap memory usage stats (CASSANDRA-7897)
 * Ignore Paxos commits for truncated tables (CASSANDRA-7538)
 * Validate size of indexed column values (CASSANDRA-8280)
 * Make LCS split compaction results over all data directories (CASSANDRA-8329)
 * Fix some failing queries that use multi-column relations
   on COMPACT STORAGE tables (CASSANDRA-8264)
 * Fix InvalidRequestException with ORDER BY (CASSANDRA-8286)
 * Disable SSLv3 for POODLE (CASSANDRA-8265)
 * Fix millisecond timestamps in Tracing (CASSANDRA-8297)
 * Include keyspace name in error message when there are insufficient
   live nodes to stream from (CASSANDRA-8221)
 * Avoid overlap in L1 when L0 contains many nonoverlapping
   sstables (CASSANDRA-8211)
 * Improve PropertyFileSnitch logging (CASSANDRA-8183)
 * Add DC-aware sequential repair (CASSANDRA-8193)
 * Use live sstables in snapshot repair if possible (CASSANDRA-8312)
 * Fix hints serialized size calculation (CASSANDRA-8587)

2.1.2
 * (cqlsh) parse_for_table_meta errors out on queries with undefined
   grammars (CASSANDRA-8262)
 * (cqlsh) Fix SELECT ... TOKEN() function broken in C* 2.1.1 (CASSANDRA-8258)
 * Fix Cassandra crash when running on JDK8 update 40 (CASSANDRA-8209)
 * Optimize partitioner tokens (CASSANDRA-8230)
 * Improve compaction of repaired/unrepaired sstables (CASSANDRA-8004)
 * Make cache serializers pluggable (CASSANDRA-8096)
 * Fix issues with CONTAINS (KEY) queries on secondary indexes
   (CASSANDRA-8147)
 * Fix read-rate tracking of sstables for some queries (CASSANDRA-8239)
 * Fix default timestamp in QueryOptions (CASSANDRA-8246)
 * Set socket timeout when reading remote version (CASSANDRA-8188)
 * Refactor how we track live size (CASSANDRA-7852)
 * Make sure unfinished compaction files are removed (CASSANDRA-8124)
 * Fix shutdown when run as Windows service (CASSANDRA-8136)
 * Fix DESCRIBE TABLE with custom indexes (CASSANDRA-8031)
 * Fix race in RecoveryManagerTest (CASSANDRA-8176)
 * Avoid IllegalArgumentException while sorting sstables in
   IndexSummaryManager (CASSANDRA-8182)
 * Shutdown JVM on file descriptor exhaustion (CASSANDRA-7579)
 * Add 'die' policy for commit log and disk failure (CASSANDRA-7927)
 * Fix installing as service on Windows (CASSANDRA-8115)
 * Fix CREATE TABLE for CQL2 (CASSANDRA-8144)
 * Avoid boxing in ColumnStats min/max trackers (CASSANDRA-8109)
Merged from 2.0:
 * Correctly handle non-text column names in cql3 (CASSANDRA-8178)
 * Fix deletion for indexes on primary key columns (CASSANDRA-8206)
 * Add 'nodetool statusgossip' (CASSANDRA-8125)
 * Improve client notification that nodes are ready for requests (CASSANDRA-7510)
 * Handle negative timestamp in writetime method (CASSANDRA-8139)
 * Pig: Remove errant LIMIT clause in CqlNativeStorage (CASSANDRA-8166)
 * Throw ConfigurationException when hsha is used with the default
   rpc_max_threads setting of 'unlimited' (CASSANDRA-8116)
 * Allow concurrent writing of the same table in the same JVM using
   CQLSSTableWriter (CASSANDRA-7463)
 * Fix totalDiskSpaceUsed calculation (CASSANDRA-8205)


2.1.1
 * Fix spin loop in AtomicSortedColumns (CASSANDRA-7546)
 * Dont notify when replacing tmplink files (CASSANDRA-8157)
 * Fix validation with multiple CONTAINS clause (CASSANDRA-8131)
 * Fix validation of collections in TriggerExecutor (CASSANDRA-8146)
 * Fix IllegalArgumentException when a list of IN values containing tuples
   is passed as a single arg to a prepared statement with the v1 or v2
   protocol (CASSANDRA-8062)
 * Fix ClassCastException in DISTINCT query on static columns with
   query paging (CASSANDRA-8108)
 * Fix NPE on null nested UDT inside a set (CASSANDRA-8105)
 * Fix exception when querying secondary index on set items or map keys
   when some clustering columns are specified (CASSANDRA-8073)
 * Send proper error response when there is an error during native
   protocol message decode (CASSANDRA-8118)
 * Gossip should ignore generation numbers too far in the future (CASSANDRA-8113)
 * Fix NPE when creating a table with frozen sets, lists (CASSANDRA-8104)
 * Fix high memory use due to tracking reads on incrementally opened sstable
   readers (CASSANDRA-8066)
 * Fix EXECUTE request with skipMetadata=false returning no metadata
   (CASSANDRA-8054)
 * Allow concurrent use of CQLBulkOutputFormat (CASSANDRA-7776)
 * Shutdown JVM on OOM (CASSANDRA-7507)
 * Upgrade netty version and enable epoll event loop (CASSANDRA-7761)
 * Don't duplicate sstables smaller than split size when using
   the sstablesplitter tool (CASSANDRA-7616)
 * Avoid re-parsing already prepared statements (CASSANDRA-7923)
 * Fix some Thrift slice deletions and updates of COMPACT STORAGE
   tables with some clustering columns omitted (CASSANDRA-7990)
 * Fix filtering for CONTAINS on sets (CASSANDRA-8033)
 * Properly track added size (CASSANDRA-7239)
 * Allow compilation in java 8 (CASSANDRA-7208)
 * Fix Assertion error on RangeTombstoneList diff (CASSANDRA-8013)
 * Release references to overlapping sstables during compaction (CASSANDRA-7819)
 * Send notification when opening compaction results early (CASSANDRA-8034)
 * Make native server start block until properly bound (CASSANDRA-7885)
 * (cqlsh) Fix IPv6 support (CASSANDRA-7988)
 * Ignore fat clients when checking for endpoint collision (CASSANDRA-7939)
 * Make sstablerepairedset take a list of files (CASSANDRA-7995)
 * (cqlsh) Tab completeion for indexes on map keys (CASSANDRA-7972)
 * (cqlsh) Fix UDT field selection in select clause (CASSANDRA-7891)
 * Fix resource leak in event of corrupt sstable
 * (cqlsh) Add command line option for cqlshrc file path (CASSANDRA-7131)
 * Provide visibility into prepared statements churn (CASSANDRA-7921, CASSANDRA-7930)
 * Invalidate prepared statements when their keyspace or table is
   dropped (CASSANDRA-7566)
 * cassandra-stress: fix support for NetworkTopologyStrategy (CASSANDRA-7945)
 * Fix saving caches when a table is dropped (CASSANDRA-7784)
 * Add better error checking of new stress profile (CASSANDRA-7716)
 * Use ThreadLocalRandom and remove FBUtilities.threadLocalRandom (CASSANDRA-7934)
 * Prevent operator mistakes due to simultaneous bootstrap (CASSANDRA-7069)
 * cassandra-stress supports whitelist mode for node config (CASSANDRA-7658)
 * GCInspector more closely tracks GC; cassandra-stress and nodetool report it (CASSANDRA-7916)
 * nodetool won't output bogus ownership info without a keyspace (CASSANDRA-7173)
 * Add human readable option to nodetool commands (CASSANDRA-5433)
 * Don't try to set repairedAt on old sstables (CASSANDRA-7913)
 * Add metrics for tracking PreparedStatement use (CASSANDRA-7719)
 * (cqlsh) tab-completion for triggers (CASSANDRA-7824)
 * (cqlsh) Support for query paging (CASSANDRA-7514)
 * (cqlsh) Show progress of COPY operations (CASSANDRA-7789)
 * Add syntax to remove multiple elements from a map (CASSANDRA-6599)
 * Support non-equals conditions in lightweight transactions (CASSANDRA-6839)
 * Add IF [NOT] EXISTS to create/drop triggers (CASSANDRA-7606)
 * (cqlsh) Display the current logged-in user (CASSANDRA-7785)
 * (cqlsh) Don't ignore CTRL-C during COPY FROM execution (CASSANDRA-7815)
 * (cqlsh) Order UDTs according to cross-type dependencies in DESCRIBE
   output (CASSANDRA-7659)
 * (cqlsh) Fix handling of CAS statement results (CASSANDRA-7671)
 * (cqlsh) COPY TO/FROM improvements (CASSANDRA-7405)
 * Support list index operations with conditions (CASSANDRA-7499)
 * Add max live/tombstoned cells to nodetool cfstats output (CASSANDRA-7731)
 * Validate IPv6 wildcard addresses properly (CASSANDRA-7680)
 * (cqlsh) Error when tracing query (CASSANDRA-7613)
 * Avoid IOOBE when building SyntaxError message snippet (CASSANDRA-7569)
 * SSTableExport uses correct validator to create string representation of partition
   keys (CASSANDRA-7498)
 * Avoid NPEs when receiving type changes for an unknown keyspace (CASSANDRA-7689)
 * Add support for custom 2i validation (CASSANDRA-7575)
 * Pig support for hadoop CqlInputFormat (CASSANDRA-6454)
 * Add duration mode to cassandra-stress (CASSANDRA-7468)
 * Add listen_interface and rpc_interface options (CASSANDRA-7417)
 * Improve schema merge performance (CASSANDRA-7444)
 * Adjust MT depth based on # of partition validating (CASSANDRA-5263)
 * Optimise NativeCell comparisons (CASSANDRA-6755)
 * Configurable client timeout for cqlsh (CASSANDRA-7516)
 * Include snippet of CQL query near syntax error in messages (CASSANDRA-7111)
 * Make repair -pr work with -local (CASSANDRA-7450)
 * Fix error in sstableloader with -cph > 1 (CASSANDRA-8007)
 * Fix snapshot repair error on indexed tables (CASSANDRA-8020)
 * Do not exit nodetool repair when receiving JMX NOTIF_LOST (CASSANDRA-7909)
 * Stream to private IP when available (CASSANDRA-8084)
Merged from 2.0:
 * Reject conditions on DELETE unless full PK is given (CASSANDRA-6430)
 * Properly reject the token function DELETE (CASSANDRA-7747)
 * Force batchlog replay before decommissioning a node (CASSANDRA-7446)
 * Fix hint replay with many accumulated expired hints (CASSANDRA-6998)
 * Fix duplicate results in DISTINCT queries on static columns with query
   paging (CASSANDRA-8108)
 * Add DateTieredCompactionStrategy (CASSANDRA-6602)
 * Properly validate ascii and utf8 string literals in CQL queries (CASSANDRA-8101)
 * (cqlsh) Fix autocompletion for alter keyspace (CASSANDRA-8021)
 * Create backup directories for commitlog archiving during startup (CASSANDRA-8111)
 * Reduce totalBlockFor() for LOCAL_* consistency levels (CASSANDRA-8058)
 * Fix merging schemas with re-dropped keyspaces (CASSANDRA-7256)
 * Fix counters in supercolumns during live upgrades from 1.2 (CASSANDRA-7188)
 * Notify DT subscribers when a column family is truncated (CASSANDRA-8088)
 * Add sanity check of $JAVA on startup (CASSANDRA-7676)
 * Schedule fat client schema pull on join (CASSANDRA-7993)
 * Don't reset nodes' versions when closing IncomingTcpConnections
   (CASSANDRA-7734)
 * Record the real messaging version in all cases in OutboundTcpConnection
   (CASSANDRA-8057)
 * SSL does not work in cassandra-cli (CASSANDRA-7899)
 * Fix potential exception when using ReversedType in DynamicCompositeType
   (CASSANDRA-7898)
 * Better validation of collection values (CASSANDRA-7833)
 * Track min/max timestamps correctly (CASSANDRA-7969)
 * Fix possible overflow while sorting CL segments for replay (CASSANDRA-7992)
 * Increase nodetool Xmx (CASSANDRA-7956)
 * Archive any commitlog segments present at startup (CASSANDRA-6904)
 * CrcCheckChance should adjust based on live CFMetadata not 
   sstable metadata (CASSANDRA-7978)
 * token() should only accept columns in the partitioning
   key order (CASSANDRA-6075)
 * Add method to invalidate permission cache via JMX (CASSANDRA-7977)
 * Allow propagating multiple gossip states atomically (CASSANDRA-6125)
 * Log exceptions related to unclean native protocol client disconnects
   at DEBUG or INFO (CASSANDRA-7849)
 * Allow permissions cache to be set via JMX (CASSANDRA-7698)
 * Include schema_triggers CF in readable system resources (CASSANDRA-7967)
 * Fix RowIndexEntry to report correct serializedSize (CASSANDRA-7948)
 * Make CQLSSTableWriter sync within partitions (CASSANDRA-7360)
 * Potentially use non-local replicas in CqlConfigHelper (CASSANDRA-7906)
 * Explicitly disallow mixing multi-column and single-column
   relations on clustering columns (CASSANDRA-7711)
 * Better error message when condition is set on PK column (CASSANDRA-7804)
 * Don't send schema change responses and events for no-op DDL
   statements (CASSANDRA-7600)
 * (Hadoop) fix cluster initialisation for a split fetching (CASSANDRA-7774)
 * Throw InvalidRequestException when queries contain relations on entire
   collection columns (CASSANDRA-7506)
 * (cqlsh) enable CTRL-R history search with libedit (CASSANDRA-7577)
 * (Hadoop) allow ACFRW to limit nodes to local DC (CASSANDRA-7252)
 * (cqlsh) cqlsh should automatically disable tracing when selecting
   from system_traces (CASSANDRA-7641)
 * (Hadoop) Add CqlOutputFormat (CASSANDRA-6927)
 * Don't depend on cassandra config for nodetool ring (CASSANDRA-7508)
 * (cqlsh) Fix failing cqlsh formatting tests (CASSANDRA-7703)
 * Fix IncompatibleClassChangeError from hadoop2 (CASSANDRA-7229)
 * Add 'nodetool sethintedhandoffthrottlekb' (CASSANDRA-7635)
 * (cqlsh) Add tab-completion for CREATE/DROP USER IF [NOT] EXISTS (CASSANDRA-7611)
 * Catch errors when the JVM pulls the rug out from GCInspector (CASSANDRA-5345)
 * cqlsh fails when version number parts are not int (CASSANDRA-7524)
 * Fix NPE when table dropped during streaming (CASSANDRA-7946)
 * Fix wrong progress when streaming uncompressed (CASSANDRA-7878)
 * Fix possible infinite loop in creating repair range (CASSANDRA-7983)
 * Fix unit in nodetool for streaming throughput (CASSANDRA-7375)
Merged from 1.2:
 * Don't index tombstones (CASSANDRA-7828)
 * Improve PasswordAuthenticator default super user setup (CASSANDRA-7788)


2.1.0
 * (cqlsh) Removed "ALTER TYPE <name> RENAME TO <name>" from tab-completion
   (CASSANDRA-7895)
 * Fixed IllegalStateException in anticompaction (CASSANDRA-7892)
 * cqlsh: DESCRIBE support for frozen UDTs, tuples (CASSANDRA-7863)
 * Avoid exposing internal classes over JMX (CASSANDRA-7879)
 * Add null check for keys when freezing collection (CASSANDRA-7869)
 * Improve stress workload realism (CASSANDRA-7519)


2.1.0-rc7
 * Add frozen keyword and require UDT to be frozen (CASSANDRA-7857)
 * Track added sstable size correctly (CASSANDRA-7239)
 * (cqlsh) Fix case insensitivity (CASSANDRA-7834)
 * Fix failure to stream ranges when moving (CASSANDRA-7836)
 * Correctly remove tmplink files (CASSANDRA-7803)
 * (cqlsh) Fix column name formatting for functions, CAS operations,
   and UDT field selections (CASSANDRA-7806)
 * (cqlsh) Fix COPY FROM handling of null/empty primary key
   values (CASSANDRA-7792)
 * Fix ordering of static cells (CASSANDRA-7763)
Merged from 2.0:
 * Forbid re-adding dropped counter columns (CASSANDRA-7831)
 * Fix CFMetaData#isThriftCompatible() for PK-only tables (CASSANDRA-7832)
 * Always reject inequality on the partition key without token()
   (CASSANDRA-7722)
 * Always send Paxos commit to all replicas (CASSANDRA-7479)
 * Make disruptor_thrift_server invocation pool configurable (CASSANDRA-7594)
 * Make repair no-op when RF=1 (CASSANDRA-7864)


2.0.10
 * Don't send schema change responses and events for no-op DDL
   statements (CASSANDRA-7600)
 * (Hadoop) fix cluster initialisation for a split fetching (CASSANDRA-7774)
 * Configure system.paxos with LeveledCompactionStrategy (CASSANDRA-7753)
 * Fix ALTER clustering column type from DateType to TimestampType when
   using DESC clustering order (CASSANRDA-7797)
 * Throw EOFException if we run out of chunks in compressed datafile
   (CASSANDRA-7664)
 * Fix PRSI handling of CQL3 row markers for row cleanup (CASSANDRA-7787)
 * Fix dropping collection when it's the last regular column (CASSANDRA-7744)
 * Properly reject operations on list index with conditions (CASSANDRA-7499)
 * Make StreamReceiveTask thread safe and gc friendly (CASSANDRA-7795)
 * Validate empty cell names from counter updates (CASSANDRA-7798)
Merged from 1.2:
 * Don't allow compacted sstables to be marked as compacting (CASSANDRA-7145)
 * Track expired tombstones (CASSANDRA-7810)


2.1.0-rc6
 * Fix OOM issue from netty caching over time (CASSANDRA-7743)
 * json2sstable couldn't import JSON for CQL table (CASSANDRA-7477)
 * Invalidate all caches on table drop (CASSANDRA-7561)
 * Skip strict endpoint selection for ranges if RF == nodes (CASSANRA-7765)
 * Fix Thrift range filtering without 2ary index lookups (CASSANDRA-7741)
 * Add tracing entries about concurrent range requests (CASSANDRA-7599)
 * (cqlsh) Fix DESCRIBE for NTS keyspaces (CASSANDRA-7729)
 * Remove netty buffer ref-counting (CASSANDRA-7735)
 * Pass mutated cf to index updater for use by PRSI (CASSANDRA-7742)
 * Include stress yaml example in release and deb (CASSANDRA-7717)
 * workaround for netty issue causing corrupted data off the wire (CASSANDRA-7695)
 * cqlsh DESC CLUSTER fails retrieving ring information (CASSANDRA-7687)
 * Fix binding null values inside UDT (CASSANDRA-7685)
 * Fix UDT field selection with empty fields (CASSANDRA-7670)
 * Bogus deserialization of static cells from sstable (CASSANDRA-7684)
 * Fix NPE on compaction leftover cleanup for dropped table (CASSANDRA-7770)
Merged from 2.0:
 * Fix race condition in StreamTransferTask that could lead to
   infinite loops and premature sstable deletion (CASSANDRA-7704)
 * (cqlsh) Wait up to 10 sec for a tracing session (CASSANDRA-7222)
 * Fix NPE in FileCacheService.sizeInBytes (CASSANDRA-7756)
 * Remove duplicates from StorageService.getJoiningNodes (CASSANDRA-7478)
 * Clone token map outside of hot gossip loops (CASSANDRA-7758)
 * Fix MS expiring map timeout for Paxos messages (CASSANDRA-7752)
 * Do not flush on truncate if durable_writes is false (CASSANDRA-7750)
 * Give CRR a default input_cql Statement (CASSANDRA-7226)
 * Better error message when adding a collection with the same name
   than a previously dropped one (CASSANDRA-6276)
 * Fix validation when adding static columns (CASSANDRA-7730)
 * (Thrift) fix range deletion of supercolumns (CASSANDRA-7733)
 * Fix potential AssertionError in RangeTombstoneList (CASSANDRA-7700)
 * Validate arguments of blobAs* functions (CASSANDRA-7707)
 * Fix potential AssertionError with 2ndary indexes (CASSANDRA-6612)
 * Avoid logging CompactionInterrupted at ERROR (CASSANDRA-7694)
 * Minor leak in sstable2jon (CASSANDRA-7709)
 * Add cassandra.auto_bootstrap system property (CASSANDRA-7650)
 * Update java driver (for hadoop) (CASSANDRA-7618)
 * Remove CqlPagingRecordReader/CqlPagingInputFormat (CASSANDRA-7570)
 * Support connecting to ipv6 jmx with nodetool (CASSANDRA-7669)


2.1.0-rc5
 * Reject counters inside user types (CASSANDRA-7672)
 * Switch to notification-based GCInspector (CASSANDRA-7638)
 * (cqlsh) Handle nulls in UDTs and tuples correctly (CASSANDRA-7656)
 * Don't use strict consistency when replacing (CASSANDRA-7568)
 * Fix min/max cell name collection on 2.0 SSTables with range
   tombstones (CASSANDRA-7593)
 * Tolerate min/max cell names of different lengths (CASSANDRA-7651)
 * Filter cached results correctly (CASSANDRA-7636)
 * Fix tracing on the new SEPExecutor (CASSANDRA-7644)
 * Remove shuffle and taketoken (CASSANDRA-7601)
 * Clean up Windows batch scripts (CASSANDRA-7619)
 * Fix native protocol drop user type notification (CASSANDRA-7571)
 * Give read access to system.schema_usertypes to all authenticated users
   (CASSANDRA-7578)
 * (cqlsh) Fix cqlsh display when zero rows are returned (CASSANDRA-7580)
 * Get java version correctly when JAVA_TOOL_OPTIONS is set (CASSANDRA-7572)
 * Fix NPE when dropping index from non-existent keyspace, AssertionError when
   dropping non-existent index with IF EXISTS (CASSANDRA-7590)
 * Fix sstablelevelresetter hang (CASSANDRA-7614)
 * (cqlsh) Fix deserialization of blobs (CASSANDRA-7603)
 * Use "keyspace updated" schema change message for UDT changes in v1 and
   v2 protocols (CASSANDRA-7617)
 * Fix tracing of range slices and secondary index lookups that are local
   to the coordinator (CASSANDRA-7599)
 * Set -Dcassandra.storagedir for all tool shell scripts (CASSANDRA-7587)
 * Don't swap max/min col names when mutating sstable metadata (CASSANDRA-7596)
 * (cqlsh) Correctly handle paged result sets (CASSANDRA-7625)
 * (cqlsh) Improve waiting for a trace to complete (CASSANDRA-7626)
 * Fix tracing of concurrent range slices and 2ary index queries (CASSANDRA-7626)
 * Fix scrub against collection type (CASSANDRA-7665)
Merged from 2.0:
 * Set gc_grace_seconds to seven days for system schema tables (CASSANDRA-7668)
 * SimpleSeedProvider no longer caches seeds forever (CASSANDRA-7663)
 * Always flush on truncate (CASSANDRA-7511)
 * Fix ReversedType(DateType) mapping to native protocol (CASSANDRA-7576)
 * Always merge ranges owned by a single node (CASSANDRA-6930)
 * Track max/min timestamps for range tombstones (CASSANDRA-7647)
 * Fix NPE when listing saved caches dir (CASSANDRA-7632)


2.1.0-rc4
 * Fix word count hadoop example (CASSANDRA-7200)
 * Updated memtable_cleanup_threshold and memtable_flush_writers defaults 
   (CASSANDRA-7551)
 * (Windows) fix startup when WMI memory query fails (CASSANDRA-7505)
 * Anti-compaction proceeds if any part of the repair failed (CASSANDRA-7521)
 * Add missing table name to DROP INDEX responses and notifications (CASSANDRA-7539)
 * Bump CQL version to 3.2.0 and update CQL documentation (CASSANDRA-7527)
 * Fix configuration error message when running nodetool ring (CASSANDRA-7508)
 * Support conditional updates, tuple type, and the v3 protocol in cqlsh (CASSANDRA-7509)
 * Handle queries on multiple secondary index types (CASSANDRA-7525)
 * Fix cqlsh authentication with v3 native protocol (CASSANDRA-7564)
 * Fix NPE when unknown prepared statement ID is used (CASSANDRA-7454)
Merged from 2.0:
 * (Windows) force range-based repair to non-sequential mode (CASSANDRA-7541)
 * Fix range merging when DES scores are zero (CASSANDRA-7535)
 * Warn when SSL certificates have expired (CASSANDRA-7528)
 * Fix error when doing reversed queries with static columns (CASSANDRA-7490)
Merged from 1.2:
 * Set correct stream ID on responses when non-Exception Throwables
   are thrown while handling native protocol messages (CASSANDRA-7470)


2.1.0-rc3
 * Consider expiry when reconciling otherwise equal cells (CASSANDRA-7403)
 * Introduce CQL support for stress tool (CASSANDRA-6146)
 * Fix ClassCastException processing expired messages (CASSANDRA-7496)
 * Fix prepared marker for collections inside UDT (CASSANDRA-7472)
 * Remove left-over populate_io_cache_on_flush and replicate_on_write
   uses (CASSANDRA-7493)
 * (Windows) handle spaces in path names (CASSANDRA-7451)
 * Ensure writes have completed after dropping a table, before recycling
   commit log segments (CASSANDRA-7437)
 * Remove left-over rows_per_partition_to_cache (CASSANDRA-7493)
 * Fix error when CONTAINS is used with a bind marker (CASSANDRA-7502)
 * Properly reject unknown UDT field (CASSANDRA-7484)
Merged from 2.0:
 * Fix CC#collectTimeOrderedData() tombstone optimisations (CASSANDRA-7394)
 * Support DISTINCT for static columns and fix behaviour when DISTINC is
   not use (CASSANDRA-7305).
 * Workaround JVM NPE on JMX bind failure (CASSANDRA-7254)
 * Fix race in FileCacheService RemovalListener (CASSANDRA-7278)
 * Fix inconsistent use of consistencyForCommit that allowed LOCAL_QUORUM
   operations to incorrect become full QUORUM (CASSANDRA-7345)
 * Properly handle unrecognized opcodes and flags (CASSANDRA-7440)
 * (Hadoop) close CqlRecordWriter clients when finished (CASSANDRA-7459)
 * Commit disk failure policy (CASSANDRA-7429)
 * Make sure high level sstables get compacted (CASSANDRA-7414)
 * Fix AssertionError when using empty clustering columns and static columns
   (CASSANDRA-7455)
 * Add option to disable STCS in L0 (CASSANDRA-6621)
 * Upgrade to snappy-java 1.0.5.2 (CASSANDRA-7476)


2.1.0-rc2
 * Fix heap size calculation for CompoundSparseCellName and 
   CompoundSparseCellName.WithCollection (CASSANDRA-7421)
 * Allow counter mutations in UNLOGGED batches (CASSANDRA-7351)
 * Modify reconcile logic to always pick a tombstone over a counter cell
   (CASSANDRA-7346)
 * Avoid incremental compaction on Windows (CASSANDRA-7365)
 * Fix exception when querying a composite-keyed table with a collection index
   (CASSANDRA-7372)
 * Use node's host id in place of counter ids (CASSANDRA-7366)
 * Fix error when doing reversed queries with static columns (CASSANDRA-7490)
 * Backport CASSANDRA-6747 (CASSANDRA-7560)
 * Track max/min timestamps for range tombstones (CASSANDRA-7647)
 * Fix NPE when listing saved caches dir (CASSANDRA-7632)
 * Fix sstableloader unable to connect encrypted node (CASSANDRA-7585)
Merged from 1.2:
 * Clone token map outside of hot gossip loops (CASSANDRA-7758)
 * Add stop method to EmbeddedCassandraService (CASSANDRA-7595)
 * Support connecting to ipv6 jmx with nodetool (CASSANDRA-7669)
 * Set gc_grace_seconds to seven days for system schema tables (CASSANDRA-7668)
 * SimpleSeedProvider no longer caches seeds forever (CASSANDRA-7663)
 * Set correct stream ID on responses when non-Exception Throwables
   are thrown while handling native protocol messages (CASSANDRA-7470)
 * Fix row size miscalculation in LazilyCompactedRow (CASSANDRA-7543)
 * Fix race in background compaction check (CASSANDRA-7745)
 * Don't clear out range tombstones during compaction (CASSANDRA-7808)


2.1.0-rc1
 * Revert flush directory (CASSANDRA-6357)
 * More efficient executor service for fast operations (CASSANDRA-4718)
 * Move less common tools into a new cassandra-tools package (CASSANDRA-7160)
 * Support more concurrent requests in native protocol (CASSANDRA-7231)
 * Add tab-completion to debian nodetool packaging (CASSANDRA-6421)
 * Change concurrent_compactors defaults (CASSANDRA-7139)
 * Add PowerShell Windows launch scripts (CASSANDRA-7001)
 * Make commitlog archive+restore more robust (CASSANDRA-6974)
 * Fix marking commitlogsegments clean (CASSANDRA-6959)
 * Add snapshot "manifest" describing files included (CASSANDRA-6326)
 * Parallel streaming for sstableloader (CASSANDRA-3668)
 * Fix bugs in supercolumns handling (CASSANDRA-7138)
 * Fix ClassClassException on composite dense tables (CASSANDRA-7112)
 * Cleanup and optimize collation and slice iterators (CASSANDRA-7107)
 * Upgrade NBHM lib (CASSANDRA-7128)
 * Optimize netty server (CASSANDRA-6861)
 * Fix repair hang when given CF does not exist (CASSANDRA-7189)
 * Allow c* to be shutdown in an embedded mode (CASSANDRA-5635)
 * Add server side batching to native transport (CASSANDRA-5663)
 * Make batchlog replay asynchronous (CASSANDRA-6134)
 * remove unused classes (CASSANDRA-7197)
 * Limit user types to the keyspace they are defined in (CASSANDRA-6643)
 * Add validate method to CollectionType (CASSANDRA-7208)
 * New serialization format for UDT values (CASSANDRA-7209, CASSANDRA-7261)
 * Fix nodetool netstats (CASSANDRA-7270)
 * Fix potential ClassCastException in HintedHandoffManager (CASSANDRA-7284)
 * Use prepared statements internally (CASSANDRA-6975)
 * Fix broken paging state with prepared statement (CASSANDRA-7120)
 * Fix IllegalArgumentException in CqlStorage (CASSANDRA-7287)
 * Allow nulls/non-existant fields in UDT (CASSANDRA-7206)
 * Backport Thrift MultiSliceRequest (CASSANDRA-7027)
 * Handle overlapping MultiSlices (CASSANDRA-7279)
 * Fix DataOutputTest on Windows (CASSANDRA-7265)
 * Embedded sets in user defined data-types are not updating (CASSANDRA-7267)
 * Add tuple type to CQL/native protocol (CASSANDRA-7248)
 * Fix CqlPagingRecordReader on tables with few rows (CASSANDRA-7322)
Merged from 2.0:
 * Copy compaction options to make sure they are reloaded (CASSANDRA-7290)
 * Add option to do more aggressive tombstone compactions (CASSANDRA-6563)
 * Don't try to compact already-compacting files in HHOM (CASSANDRA-7288)
 * Always reallocate buffers in HSHA (CASSANDRA-6285)
 * (Hadoop) support authentication in CqlRecordReader (CASSANDRA-7221)
 * (Hadoop) Close java driver Cluster in CQLRR.close (CASSANDRA-7228)
 * Warn when 'USING TIMESTAMP' is used on a CAS BATCH (CASSANDRA-7067)
 * return all cpu values from BackgroundActivityMonitor.readAndCompute (CASSANDRA-7183)
 * Correctly delete scheduled range xfers (CASSANDRA-7143)
 * return all cpu values from BackgroundActivityMonitor.readAndCompute (CASSANDRA-7183)  
 * reduce garbage creation in calculatePendingRanges (CASSANDRA-7191)
 * fix c* launch issues on Russian os's due to output of linux 'free' cmd (CASSANDRA-6162)
 * Fix disabling autocompaction (CASSANDRA-7187)
 * Fix potential NumberFormatException when deserializing IntegerType (CASSANDRA-7088)
 * cqlsh can't tab-complete disabling compaction (CASSANDRA-7185)
 * cqlsh: Accept and execute CQL statement(s) from command-line parameter (CASSANDRA-7172)
 * Fix IllegalStateException in CqlPagingRecordReader (CASSANDRA-7198)
 * Fix the InvertedIndex trigger example (CASSANDRA-7211)
 * Add --resolve-ip option to 'nodetool ring' (CASSANDRA-7210)
 * reduce garbage on codec flag deserialization (CASSANDRA-7244) 
 * Fix duplicated error messages on directory creation error at startup (CASSANDRA-5818)
 * Proper null handle for IF with map element access (CASSANDRA-7155)
 * Improve compaction visibility (CASSANDRA-7242)
 * Correctly delete scheduled range xfers (CASSANDRA-7143)
 * Make batchlog replica selection rack-aware (CASSANDRA-6551)
 * Fix CFMetaData#getColumnDefinitionFromColumnName() (CASSANDRA-7074)
 * Fix writetime/ttl functions for static columns (CASSANDRA-7081)
 * Suggest CTRL-C or semicolon after three blank lines in cqlsh (CASSANDRA-7142)
 * Fix 2ndary index queries with DESC clustering order (CASSANDRA-6950)
 * Invalid key cache entries on DROP (CASSANDRA-6525)
 * Fix flapping RecoveryManagerTest (CASSANDRA-7084)
 * Add missing iso8601 patterns for date strings (CASSANDRA-6973)
 * Support selecting multiple rows in a partition using IN (CASSANDRA-6875)
 * Add authentication support to shuffle (CASSANDRA-6484)
 * Swap local and global default read repair chances (CASSANDRA-7320)
 * Add conditional CREATE/DROP USER support (CASSANDRA-7264)
 * Cqlsh counts non-empty lines for "Blank lines" warning (CASSANDRA-7325)
Merged from 1.2:
 * Add Cloudstack snitch (CASSANDRA-7147)
 * Update system.peers correctly when relocating tokens (CASSANDRA-7126)
 * Add Google Compute Engine snitch (CASSANDRA-7132)
 * remove duplicate query for local tokens (CASSANDRA-7182)
 * exit CQLSH with error status code if script fails (CASSANDRA-6344)
 * Fix bug with some IN queries missig results (CASSANDRA-7105)
 * Fix availability validation for LOCAL_ONE CL (CASSANDRA-7319)
 * Hint streaming can cause decommission to fail (CASSANDRA-7219)


2.1.0-beta2
 * Increase default CL space to 8GB (CASSANDRA-7031)
 * Add range tombstones to read repair digests (CASSANDRA-6863)
 * Fix BTree.clear for large updates (CASSANDRA-6943)
 * Fail write instead of logging a warning when unable to append to CL
   (CASSANDRA-6764)
 * Eliminate possibility of CL segment appearing twice in active list 
   (CASSANDRA-6557)
 * Apply DONTNEED fadvise to commitlog segments (CASSANDRA-6759)
 * Switch CRC component to Adler and include it for compressed sstables 
   (CASSANDRA-4165)
 * Allow cassandra-stress to set compaction strategy options (CASSANDRA-6451)
 * Add broadcast_rpc_address option to cassandra.yaml (CASSANDRA-5899)
 * Auto reload GossipingPropertyFileSnitch config (CASSANDRA-5897)
 * Fix overflow of memtable_total_space_in_mb (CASSANDRA-6573)
 * Fix ABTC NPE and apply update function correctly (CASSANDRA-6692)
 * Allow nodetool to use a file or prompt for password (CASSANDRA-6660)
 * Fix AIOOBE when concurrently accessing ABSC (CASSANDRA-6742)
 * Fix assertion error in ALTER TYPE RENAME (CASSANDRA-6705)
 * Scrub should not always clear out repaired status (CASSANDRA-5351)
 * Improve handling of range tombstone for wide partitions (CASSANDRA-6446)
 * Fix ClassCastException for compact table with composites (CASSANDRA-6738)
 * Fix potentially repairing with wrong nodes (CASSANDRA-6808)
 * Change caching option syntax (CASSANDRA-6745)
 * Fix stress to do proper counter reads (CASSANDRA-6835)
 * Fix help message for stress counter_write (CASSANDRA-6824)
 * Fix stress smart Thrift client to pick servers correctly (CASSANDRA-6848)
 * Add logging levels (minimal, normal or verbose) to stress tool (CASSANDRA-6849)
 * Fix race condition in Batch CLE (CASSANDRA-6860)
 * Improve cleanup/scrub/upgradesstables failure handling (CASSANDRA-6774)
 * ByteBuffer write() methods for serializing sstables (CASSANDRA-6781)
 * Proper compare function for CollectionType (CASSANDRA-6783)
 * Update native server to Netty 4 (CASSANDRA-6236)
 * Fix off-by-one error in stress (CASSANDRA-6883)
 * Make OpOrder AutoCloseable (CASSANDRA-6901)
 * Remove sync repair JMX interface (CASSANDRA-6900)
 * Add multiple memory allocation options for memtables (CASSANDRA-6689, 6694)
 * Remove adjusted op rate from stress output (CASSANDRA-6921)
 * Add optimized CF.hasColumns() implementations (CASSANDRA-6941)
 * Serialize batchlog mutations with the version of the target node
   (CASSANDRA-6931)
 * Optimize CounterColumn#reconcile() (CASSANDRA-6953)
 * Properly remove 1.2 sstable support in 2.1 (CASSANDRA-6869)
 * Lock counter cells, not partitions (CASSANDRA-6880)
 * Track presence of legacy counter shards in sstables (CASSANDRA-6888)
 * Ensure safe resource cleanup when replacing sstables (CASSANDRA-6912)
 * Add failure handler to async callback (CASSANDRA-6747)
 * Fix AE when closing SSTable without releasing reference (CASSANDRA-7000)
 * Clean up IndexInfo on keyspace/table drops (CASSANDRA-6924)
 * Only snapshot relative SSTables when sequential repair (CASSANDRA-7024)
 * Require nodetool rebuild_index to specify index names (CASSANDRA-7038)
 * fix cassandra stress errors on reads with native protocol (CASSANDRA-7033)
 * Use OpOrder to guard sstable references for reads (CASSANDRA-6919)
 * Preemptive opening of compaction result (CASSANDRA-6916)
 * Multi-threaded scrub/cleanup/upgradesstables (CASSANDRA-5547)
 * Optimize cellname comparison (CASSANDRA-6934)
 * Native protocol v3 (CASSANDRA-6855)
 * Optimize Cell liveness checks and clean up Cell (CASSANDRA-7119)
 * Support consistent range movements (CASSANDRA-2434)
Merged from 2.0:
 * Avoid race-prone second "scrub" of system keyspace (CASSANDRA-6797)
 * Pool CqlRecordWriter clients by inetaddress rather than Range
   (CASSANDRA-6665)
 * Fix compaction_history timestamps (CASSANDRA-6784)
 * Compare scores of full replica ordering in DES (CASSANDRA-6683)
 * fix CME in SessionInfo updateProgress affecting netstats (CASSANDRA-6577)
 * Allow repairing between specific replicas (CASSANDRA-6440)
 * Allow per-dc enabling of hints (CASSANDRA-6157)
 * Add compatibility for Hadoop 0.2.x (CASSANDRA-5201)
 * Fix EstimatedHistogram races (CASSANDRA-6682)
 * Failure detector correctly converts initial value to nanos (CASSANDRA-6658)
 * Add nodetool taketoken to relocate vnodes (CASSANDRA-4445)
 * Expose bulk loading progress over JMX (CASSANDRA-4757)
 * Correctly handle null with IF conditions and TTL (CASSANDRA-6623)
 * Account for range/row tombstones in tombstone drop
   time histogram (CASSANDRA-6522)
 * Stop CommitLogSegment.close() from calling sync() (CASSANDRA-6652)
 * Make commitlog failure handling configurable (CASSANDRA-6364)
 * Avoid overlaps in LCS (CASSANDRA-6688)
 * Improve support for paginating over composites (CASSANDRA-4851)
 * Fix count(*) queries in a mixed cluster (CASSANDRA-6707)
 * Improve repair tasks(snapshot, differencing) concurrency (CASSANDRA-6566)
 * Fix replaying pre-2.0 commit logs (CASSANDRA-6714)
 * Add static columns to CQL3 (CASSANDRA-6561)
 * Optimize single partition batch statements (CASSANDRA-6737)
 * Disallow post-query re-ordering when paging (CASSANDRA-6722)
 * Fix potential paging bug with deleted columns (CASSANDRA-6748)
 * Fix NPE on BulkLoader caused by losing StreamEvent (CASSANDRA-6636)
 * Fix truncating compression metadata (CASSANDRA-6791)
 * Add CMSClassUnloadingEnabled JVM option (CASSANDRA-6541)
 * Catch memtable flush exceptions during shutdown (CASSANDRA-6735)
 * Fix upgradesstables NPE for non-CF-based indexes (CASSANDRA-6645)
 * Fix UPDATE updating PRIMARY KEY columns implicitly (CASSANDRA-6782)
 * Fix IllegalArgumentException when updating from 1.2 with SuperColumns
   (CASSANDRA-6733)
 * FBUtilities.singleton() should use the CF comparator (CASSANDRA-6778)
 * Fix CQLSStableWriter.addRow(Map<String, Object>) (CASSANDRA-6526)
 * Fix HSHA server introducing corrupt data (CASSANDRA-6285)
 * Fix CAS conditions for COMPACT STORAGE tables (CASSANDRA-6813)
 * Starting threads in OutboundTcpConnectionPool constructor causes race conditions (CASSANDRA-7177)
 * Allow overriding cassandra-rackdc.properties file (CASSANDRA-7072)
 * Set JMX RMI port to 7199 (CASSANDRA-7087)
 * Use LOCAL_QUORUM for data reads at LOCAL_SERIAL (CASSANDRA-6939)
 * Log a warning for large batches (CASSANDRA-6487)
 * Put nodes in hibernate when join_ring is false (CASSANDRA-6961)
 * Avoid early loading of non-system keyspaces before compaction-leftovers 
   cleanup at startup (CASSANDRA-6913)
 * Restrict Windows to parallel repairs (CASSANDRA-6907)
 * (Hadoop) Allow manually specifying start/end tokens in CFIF (CASSANDRA-6436)
 * Fix NPE in MeteredFlusher (CASSANDRA-6820)
 * Fix race processing range scan responses (CASSANDRA-6820)
 * Allow deleting snapshots from dropped keyspaces (CASSANDRA-6821)
 * Add uuid() function (CASSANDRA-6473)
 * Omit tombstones from schema digests (CASSANDRA-6862)
 * Include correct consistencyLevel in LWT timeout (CASSANDRA-6884)
 * Lower chances for losing new SSTables during nodetool refresh and
   ColumnFamilyStore.loadNewSSTables (CASSANDRA-6514)
 * Add support for DELETE ... IF EXISTS to CQL3 (CASSANDRA-5708)
 * Update hadoop_cql3_word_count example (CASSANDRA-6793)
 * Fix handling of RejectedExecution in sync Thrift server (CASSANDRA-6788)
 * Log more information when exceeding tombstone_warn_threshold (CASSANDRA-6865)
 * Fix truncate to not abort due to unreachable fat clients (CASSANDRA-6864)
 * Fix schema concurrency exceptions (CASSANDRA-6841)
 * Fix leaking validator FH in StreamWriter (CASSANDRA-6832)
 * Fix saving triggers to schema (CASSANDRA-6789)
 * Fix trigger mutations when base mutation list is immutable (CASSANDRA-6790)
 * Fix accounting in FileCacheService to allow re-using RAR (CASSANDRA-6838)
 * Fix static counter columns (CASSANDRA-6827)
 * Restore expiring->deleted (cell) compaction optimization (CASSANDRA-6844)
 * Fix CompactionManager.needsCleanup (CASSANDRA-6845)
 * Correctly compare BooleanType values other than 0 and 1 (CASSANDRA-6779)
 * Read message id as string from earlier versions (CASSANDRA-6840)
 * Properly use the Paxos consistency for (non-protocol) batch (CASSANDRA-6837)
 * Add paranoid disk failure option (CASSANDRA-6646)
 * Improve PerRowSecondaryIndex performance (CASSANDRA-6876)
 * Extend triggers to support CAS updates (CASSANDRA-6882)
 * Static columns with IF NOT EXISTS don't always work as expected (CASSANDRA-6873)
 * Fix paging with SELECT DISTINCT (CASSANDRA-6857)
 * Fix UnsupportedOperationException on CAS timeout (CASSANDRA-6923)
 * Improve MeteredFlusher handling of MF-unaffected column families
   (CASSANDRA-6867)
 * Add CqlRecordReader using native pagination (CASSANDRA-6311)
 * Add QueryHandler interface (CASSANDRA-6659)
 * Track liveRatio per-memtable, not per-CF (CASSANDRA-6945)
 * Make sure upgradesstables keeps sstable level (CASSANDRA-6958)
 * Fix LIMIT with static columns (CASSANDRA-6956)
 * Fix clash with CQL column name in thrift validation (CASSANDRA-6892)
 * Fix error with super columns in mixed 1.2-2.0 clusters (CASSANDRA-6966)
 * Fix bad skip of sstables on slice query with composite start/finish (CASSANDRA-6825)
 * Fix unintended update with conditional statement (CASSANDRA-6893)
 * Fix map element access in IF (CASSANDRA-6914)
 * Avoid costly range calculations for range queries on system keyspaces
   (CASSANDRA-6906)
 * Fix SSTable not released if stream session fails (CASSANDRA-6818)
 * Avoid build failure due to ANTLR timeout (CASSANDRA-6991)
 * Queries on compact tables can return more rows that requested (CASSANDRA-7052)
 * USING TIMESTAMP for batches does not work (CASSANDRA-7053)
 * Fix performance regression from CASSANDRA-5614 (CASSANDRA-6949)
 * Ensure that batchlog and hint timeouts do not produce hints (CASSANDRA-7058)
 * Merge groupable mutations in TriggerExecutor#execute() (CASSANDRA-7047)
 * Plug holes in resource release when wiring up StreamSession (CASSANDRA-7073)
 * Re-add parameter columns to tracing session (CASSANDRA-6942)
 * Preserves CQL metadata when updating table from thrift (CASSANDRA-6831)
Merged from 1.2:
 * Fix nodetool display with vnodes (CASSANDRA-7082)
 * Add UNLOGGED, COUNTER options to BATCH documentation (CASSANDRA-6816)
 * add extra SSL cipher suites (CASSANDRA-6613)
 * fix nodetool getsstables for blob PK (CASSANDRA-6803)
 * Fix BatchlogManager#deleteBatch() use of millisecond timestamps
   (CASSANDRA-6822)
 * Continue assassinating even if the endpoint vanishes (CASSANDRA-6787)
 * Schedule schema pulls on change (CASSANDRA-6971)
 * Non-droppable verbs shouldn't be dropped from OTC (CASSANDRA-6980)
 * Shutdown batchlog executor in SS#drain() (CASSANDRA-7025)
 * Fix batchlog to account for CF truncation records (CASSANDRA-6999)
 * Fix CQLSH parsing of functions and BLOB literals (CASSANDRA-7018)
 * Properly load trustore in the native protocol (CASSANDRA-6847)
 * Always clean up references in SerializingCache (CASSANDRA-6994)
 * Don't shut MessagingService down when replacing a node (CASSANDRA-6476)
 * fix npe when doing -Dcassandra.fd_initial_value_ms (CASSANDRA-6751)


2.1.0-beta1
 * Add flush directory distinct from compaction directories (CASSANDRA-6357)
 * Require JNA by default (CASSANDRA-6575)
 * add listsnapshots command to nodetool (CASSANDRA-5742)
 * Introduce AtomicBTreeColumns (CASSANDRA-6271, 6692)
 * Multithreaded commitlog (CASSANDRA-3578)
 * allocate fixed index summary memory pool and resample cold index summaries 
   to use less memory (CASSANDRA-5519)
 * Removed multithreaded compaction (CASSANDRA-6142)
 * Parallelize fetching rows for low-cardinality indexes (CASSANDRA-1337)
 * change logging from log4j to logback (CASSANDRA-5883)
 * switch to LZ4 compression for internode communication (CASSANDRA-5887)
 * Stop using Thrift-generated Index* classes internally (CASSANDRA-5971)
 * Remove 1.2 network compatibility code (CASSANDRA-5960)
 * Remove leveled json manifest migration code (CASSANDRA-5996)
 * Remove CFDefinition (CASSANDRA-6253)
 * Use AtomicIntegerFieldUpdater in RefCountedMemory (CASSANDRA-6278)
 * User-defined types for CQL3 (CASSANDRA-5590)
 * Use of o.a.c.metrics in nodetool (CASSANDRA-5871, 6406)
 * Batch read from OTC's queue and cleanup (CASSANDRA-1632)
 * Secondary index support for collections (CASSANDRA-4511, 6383)
 * SSTable metadata(Stats.db) format change (CASSANDRA-6356)
 * Push composites support in the storage engine
   (CASSANDRA-5417, CASSANDRA-6520)
 * Add snapshot space used to cfstats (CASSANDRA-6231)
 * Add cardinality estimator for key count estimation (CASSANDRA-5906)
 * CF id is changed to be non-deterministic. Data dir/key cache are created
   uniquely for CF id (CASSANDRA-5202)
 * New counters implementation (CASSANDRA-6504)
 * Replace UnsortedColumns, EmptyColumns, TreeMapBackedSortedColumns with new
   ArrayBackedSortedColumns (CASSANDRA-6630, CASSANDRA-6662, CASSANDRA-6690)
 * Add option to use row cache with a given amount of rows (CASSANDRA-5357)
 * Avoid repairing already repaired data (CASSANDRA-5351)
 * Reject counter updates with USING TTL/TIMESTAMP (CASSANDRA-6649)
 * Replace index_interval with min/max_index_interval (CASSANDRA-6379)
 * Lift limitation that order by columns must be selected for IN queries (CASSANDRA-4911)


2.0.5
 * Reduce garbage generated by bloom filter lookups (CASSANDRA-6609)
 * Add ks.cf names to tombstone logging (CASSANDRA-6597)
 * Use LOCAL_QUORUM for LWT operations at LOCAL_SERIAL (CASSANDRA-6495)
 * Wait for gossip to settle before accepting client connections (CASSANDRA-4288)
 * Delete unfinished compaction incrementally (CASSANDRA-6086)
 * Allow specifying custom secondary index options in CQL3 (CASSANDRA-6480)
 * Improve replica pinning for cache efficiency in DES (CASSANDRA-6485)
 * Fix LOCAL_SERIAL from thrift (CASSANDRA-6584)
 * Don't special case received counts in CAS timeout exceptions (CASSANDRA-6595)
 * Add support for 2.1 global counter shards (CASSANDRA-6505)
 * Fix NPE when streaming connection is not yet established (CASSANDRA-6210)
 * Avoid rare duplicate read repair triggering (CASSANDRA-6606)
 * Fix paging discardFirst (CASSANDRA-6555)
 * Fix ArrayIndexOutOfBoundsException in 2ndary index query (CASSANDRA-6470)
 * Release sstables upon rebuilding 2i (CASSANDRA-6635)
 * Add AbstractCompactionStrategy.startup() method (CASSANDRA-6637)
 * SSTableScanner may skip rows during cleanup (CASSANDRA-6638)
 * sstables from stalled repair sessions can resurrect deleted data (CASSANDRA-6503)
 * Switch stress to use ITransportFactory (CASSANDRA-6641)
 * Fix IllegalArgumentException during prepare (CASSANDRA-6592)
 * Fix possible loss of 2ndary index entries during compaction (CASSANDRA-6517)
 * Fix direct Memory on architectures that do not support unaligned long access
   (CASSANDRA-6628)
 * Let scrub optionally skip broken counter partitions (CASSANDRA-5930)
Merged from 1.2:
 * fsync compression metadata (CASSANDRA-6531)
 * Validate CF existence on execution for prepared statement (CASSANDRA-6535)
 * Add ability to throttle batchlog replay (CASSANDRA-6550)
 * Fix executing LOCAL_QUORUM with SimpleStrategy (CASSANDRA-6545)
 * Avoid StackOverflow when using large IN queries (CASSANDRA-6567)
 * Nodetool upgradesstables includes secondary indexes (CASSANDRA-6598)
 * Paginate batchlog replay (CASSANDRA-6569)
 * skip blocking on streaming during drain (CASSANDRA-6603)
 * Improve error message when schema doesn't match loaded sstable (CASSANDRA-6262)
 * Add properties to adjust FD initial value and max interval (CASSANDRA-4375)
 * Fix preparing with batch and delete from collection (CASSANDRA-6607)
 * Fix ABSC reverse iterator's remove() method (CASSANDRA-6629)
 * Handle host ID conflicts properly (CASSANDRA-6615)
 * Move handling of migration event source to solve bootstrap race. (CASSANDRA-6648)
 * Make sure compaction throughput value doesn't overflow with int math (CASSANDRA-6647)


2.0.4
 * Allow removing snapshots of no-longer-existing CFs (CASSANDRA-6418)
 * add StorageService.stopDaemon() (CASSANDRA-4268)
 * add IRE for invalid CF supplied to get_count (CASSANDRA-5701)
 * add client encryption support to sstableloader (CASSANDRA-6378)
 * Fix accept() loop for SSL sockets post-shutdown (CASSANDRA-6468)
 * Fix size-tiered compaction in LCS L0 (CASSANDRA-6496)
 * Fix assertion failure in filterColdSSTables (CASSANDRA-6483)
 * Fix row tombstones in larger-than-memory compactions (CASSANDRA-6008)
 * Fix cleanup ClassCastException (CASSANDRA-6462)
 * Reduce gossip memory use by interning VersionedValue strings (CASSANDRA-6410)
 * Allow specifying datacenters to participate in a repair (CASSANDRA-6218)
 * Fix divide-by-zero in PCI (CASSANDRA-6403)
 * Fix setting last compacted key in the wrong level for LCS (CASSANDRA-6284)
 * Add millisecond precision formats to the timestamp parser (CASSANDRA-6395)
 * Expose a total memtable size metric for a CF (CASSANDRA-6391)
 * cqlsh: handle symlinks properly (CASSANDRA-6425)
 * Fix potential infinite loop when paging query with IN (CASSANDRA-6464)
 * Fix assertion error in AbstractQueryPager.discardFirst (CASSANDRA-6447)
 * Fix streaming older SSTable yields unnecessary tombstones (CASSANDRA-6527)
Merged from 1.2:
 * Improved error message on bad properties in DDL queries (CASSANDRA-6453)
 * Randomize batchlog candidates selection (CASSANDRA-6481)
 * Fix thundering herd on endpoint cache invalidation (CASSANDRA-6345, 6485)
 * Improve batchlog write performance with vnodes (CASSANDRA-6488)
 * cqlsh: quote single quotes in strings inside collections (CASSANDRA-6172)
 * Improve gossip performance for typical messages (CASSANDRA-6409)
 * Throw IRE if a prepared statement has more markers than supported 
   (CASSANDRA-5598)
 * Expose Thread metrics for the native protocol server (CASSANDRA-6234)
 * Change snapshot response message verb to INTERNAL to avoid dropping it 
   (CASSANDRA-6415)
 * Warn when collection read has > 65K elements (CASSANDRA-5428)
 * Fix cache persistence when both row and key cache are enabled 
   (CASSANDRA-6413)
 * (Hadoop) add describe_local_ring (CASSANDRA-6268)
 * Fix handling of concurrent directory creation failure (CASSANDRA-6459)
 * Allow executing CREATE statements multiple times (CASSANDRA-6471)
 * Don't send confusing info with timeouts (CASSANDRA-6491)
 * Don't resubmit counter mutation runnables internally (CASSANDRA-6427)
 * Don't drop local mutations without a hint (CASSANDRA-6510)
 * Don't allow null max_hint_window_in_ms (CASSANDRA-6419)
 * Validate SliceRange start and finish lengths (CASSANDRA-6521)


2.0.3
 * Fix FD leak on slice read path (CASSANDRA-6275)
 * Cancel read meter task when closing SSTR (CASSANDRA-6358)
 * free off-heap IndexSummary during bulk (CASSANDRA-6359)
 * Recover from IOException in accept() thread (CASSANDRA-6349)
 * Improve Gossip tolerance of abnormally slow tasks (CASSANDRA-6338)
 * Fix trying to hint timed out counter writes (CASSANDRA-6322)
 * Allow restoring specific columnfamilies from archived CL (CASSANDRA-4809)
 * Avoid flushing compaction_history after each operation (CASSANDRA-6287)
 * Fix repair assertion error when tombstones expire (CASSANDRA-6277)
 * Skip loading corrupt key cache (CASSANDRA-6260)
 * Fixes for compacting larger-than-memory rows (CASSANDRA-6274)
 * Compact hottest sstables first and optionally omit coldest from
   compaction entirely (CASSANDRA-6109)
 * Fix modifying column_metadata from thrift (CASSANDRA-6182)
 * cqlsh: fix LIST USERS output (CASSANDRA-6242)
 * Add IRequestSink interface (CASSANDRA-6248)
 * Update memtable size while flushing (CASSANDRA-6249)
 * Provide hooks around CQL2/CQL3 statement execution (CASSANDRA-6252)
 * Require Permission.SELECT for CAS updates (CASSANDRA-6247)
 * New CQL-aware SSTableWriter (CASSANDRA-5894)
 * Reject CAS operation when the protocol v1 is used (CASSANDRA-6270)
 * Correctly throw error when frame too large (CASSANDRA-5981)
 * Fix serialization bug in PagedRange with 2ndary indexes (CASSANDRA-6299)
 * Fix CQL3 table validation in Thrift (CASSANDRA-6140)
 * Fix bug missing results with IN clauses (CASSANDRA-6327)
 * Fix paging with reversed slices (CASSANDRA-6343)
 * Set minTimestamp correctly to be able to drop expired sstables (CASSANDRA-6337)
 * Support NaN and Infinity as float literals (CASSANDRA-6003)
 * Remove RF from nodetool ring output (CASSANDRA-6289)
 * Fix attempting to flush empty rows (CASSANDRA-6374)
 * Fix potential out of bounds exception when paging (CASSANDRA-6333)
Merged from 1.2:
 * Optimize FD phi calculation (CASSANDRA-6386)
 * Improve initial FD phi estimate when starting up (CASSANDRA-6385)
 * Don't list CQL3 table in CLI describe even if named explicitely 
   (CASSANDRA-5750)
 * Invalidate row cache when dropping CF (CASSANDRA-6351)
 * add non-jamm path for cached statements (CASSANDRA-6293)
 * add windows bat files for shell commands (CASSANDRA-6145)
 * Require logging in for Thrift CQL2/3 statement preparation (CASSANDRA-6254)
 * restrict max_num_tokens to 1536 (CASSANDRA-6267)
 * Nodetool gets default JMX port from cassandra-env.sh (CASSANDRA-6273)
 * make calculatePendingRanges asynchronous (CASSANDRA-6244)
 * Remove blocking flushes in gossip thread (CASSANDRA-6297)
 * Fix potential socket leak in connectionpool creation (CASSANDRA-6308)
 * Allow LOCAL_ONE/LOCAL_QUORUM to work with SimpleStrategy (CASSANDRA-6238)
 * cqlsh: handle 'null' as session duration (CASSANDRA-6317)
 * Fix json2sstable handling of range tombstones (CASSANDRA-6316)
 * Fix missing one row in reverse query (CASSANDRA-6330)
 * Fix reading expired row value from row cache (CASSANDRA-6325)
 * Fix AssertionError when doing set element deletion (CASSANDRA-6341)
 * Make CL code for the native protocol match the one in C* 2.0
   (CASSANDRA-6347)
 * Disallow altering CQL3 table from thrift (CASSANDRA-6370)
 * Fix size computation of prepared statement (CASSANDRA-6369)


2.0.2
 * Update FailureDetector to use nanontime (CASSANDRA-4925)
 * Fix FileCacheService regressions (CASSANDRA-6149)
 * Never return WriteTimeout for CL.ANY (CASSANDRA-6132)
 * Fix race conditions in bulk loader (CASSANDRA-6129)
 * Add configurable metrics reporting (CASSANDRA-4430)
 * drop queries exceeding a configurable number of tombstones (CASSANDRA-6117)
 * Track and persist sstable read activity (CASSANDRA-5515)
 * Fixes for speculative retry (CASSANDRA-5932, CASSANDRA-6194)
 * Improve memory usage of metadata min/max column names (CASSANDRA-6077)
 * Fix thrift validation refusing row markers on CQL3 tables (CASSANDRA-6081)
 * Fix insertion of collections with CAS (CASSANDRA-6069)
 * Correctly send metadata on SELECT COUNT (CASSANDRA-6080)
 * Track clients' remote addresses in ClientState (CASSANDRA-6070)
 * Create snapshot dir if it does not exist when migrating
   leveled manifest (CASSANDRA-6093)
 * make sequential nodetool repair the default (CASSANDRA-5950)
 * Add more hooks for compaction strategy implementations (CASSANDRA-6111)
 * Fix potential NPE on composite 2ndary indexes (CASSANDRA-6098)
 * Delete can potentially be skipped in batch (CASSANDRA-6115)
 * Allow alter keyspace on system_traces (CASSANDRA-6016)
 * Disallow empty column names in cql (CASSANDRA-6136)
 * Use Java7 file-handling APIs and fix file moving on Windows (CASSANDRA-5383)
 * Save compaction history to system keyspace (CASSANDRA-5078)
 * Fix NPE if StorageService.getOperationMode() is executed before full startup (CASSANDRA-6166)
 * CQL3: support pre-epoch longs for TimestampType (CASSANDRA-6212)
 * Add reloadtriggers command to nodetool (CASSANDRA-4949)
 * cqlsh: ignore empty 'value alias' in DESCRIBE (CASSANDRA-6139)
 * Fix sstable loader (CASSANDRA-6205)
 * Reject bootstrapping if the node already exists in gossip (CASSANDRA-5571)
 * Fix NPE while loading paxos state (CASSANDRA-6211)
 * cqlsh: add SHOW SESSION <tracing-session> command (CASSANDRA-6228)
Merged from 1.2:
 * (Hadoop) Require CFRR batchSize to be at least 2 (CASSANDRA-6114)
 * Add a warning for small LCS sstable size (CASSANDRA-6191)
 * Add ability to list specific KS/CF combinations in nodetool cfstats (CASSANDRA-4191)
 * Mark CF clean if a mutation raced the drop and got it marked dirty (CASSANDRA-5946)
 * Add a LOCAL_ONE consistency level (CASSANDRA-6202)
 * Limit CQL prepared statement cache by size instead of count (CASSANDRA-6107)
 * Tracing should log write failure rather than raw exceptions (CASSANDRA-6133)
 * lock access to TM.endpointToHostIdMap (CASSANDRA-6103)
 * Allow estimated memtable size to exceed slab allocator size (CASSANDRA-6078)
 * Start MeteredFlusher earlier to prevent OOM during CL replay (CASSANDRA-6087)
 * Avoid sending Truncate command to fat clients (CASSANDRA-6088)
 * Allow where clause conditions to be in parenthesis (CASSANDRA-6037)
 * Do not open non-ssl storage port if encryption option is all (CASSANDRA-3916)
 * Move batchlog replay to its own executor (CASSANDRA-6079)
 * Add tombstone debug threshold and histogram (CASSANDRA-6042, 6057)
 * Enable tcp keepalive on incoming connections (CASSANDRA-4053)
 * Fix fat client schema pull NPE (CASSANDRA-6089)
 * Fix memtable flushing for indexed tables (CASSANDRA-6112)
 * Fix skipping columns with multiple slices (CASSANDRA-6119)
 * Expose connected thrift + native client counts (CASSANDRA-5084)
 * Optimize auth setup (CASSANDRA-6122)
 * Trace index selection (CASSANDRA-6001)
 * Update sstablesPerReadHistogram to use biased sampling (CASSANDRA-6164)
 * Log UnknownColumnfamilyException when closing socket (CASSANDRA-5725)
 * Properly error out on CREATE INDEX for counters table (CASSANDRA-6160)
 * Handle JMX notification failure for repair (CASSANDRA-6097)
 * (Hadoop) Fetch no more than 128 splits in parallel (CASSANDRA-6169)
 * stress: add username/password authentication support (CASSANDRA-6068)
 * Fix indexed queries with row cache enabled on parent table (CASSANDRA-5732)
 * Fix compaction race during columnfamily drop (CASSANDRA-5957)
 * Fix validation of empty column names for compact tables (CASSANDRA-6152)
 * Skip replaying mutations that pass CRC but fail to deserialize (CASSANDRA-6183)
 * Rework token replacement to use replace_address (CASSANDRA-5916)
 * Fix altering column types (CASSANDRA-6185)
 * cqlsh: fix CREATE/ALTER WITH completion (CASSANDRA-6196)
 * add windows bat files for shell commands (CASSANDRA-6145)
 * Fix potential stack overflow during range tombstones insertion (CASSANDRA-6181)
 * (Hadoop) Make LOCAL_ONE the default consistency level (CASSANDRA-6214)


2.0.1
 * Fix bug that could allow reading deleted data temporarily (CASSANDRA-6025)
 * Improve memory use defaults (CASSANDRA-6059)
 * Make ThriftServer more easlly extensible (CASSANDRA-6058)
 * Remove Hadoop dependency from ITransportFactory (CASSANDRA-6062)
 * add file_cache_size_in_mb setting (CASSANDRA-5661)
 * Improve error message when yaml contains invalid properties (CASSANDRA-5958)
 * Improve leveled compaction's ability to find non-overlapping L0 compactions
   to work on concurrently (CASSANDRA-5921)
 * Notify indexer of columns shadowed by range tombstones (CASSANDRA-5614)
 * Log Merkle tree stats (CASSANDRA-2698)
 * Switch from crc32 to adler32 for compressed sstable checksums (CASSANDRA-5862)
 * Improve offheap memcpy performance (CASSANDRA-5884)
 * Use a range aware scanner for cleanup (CASSANDRA-2524)
 * Cleanup doesn't need to inspect sstables that contain only local data
   (CASSANDRA-5722)
 * Add ability for CQL3 to list partition keys (CASSANDRA-4536)
 * Improve native protocol serialization (CASSANDRA-5664)
 * Upgrade Thrift to 0.9.1 (CASSANDRA-5923)
 * Require superuser status for adding triggers (CASSANDRA-5963)
 * Make standalone scrubber handle old and new style leveled manifest
   (CASSANDRA-6005)
 * Fix paxos bugs (CASSANDRA-6012, 6013, 6023)
 * Fix paged ranges with multiple replicas (CASSANDRA-6004)
 * Fix potential AssertionError during tracing (CASSANDRA-6041)
 * Fix NPE in sstablesplit (CASSANDRA-6027)
 * Migrate pre-2.0 key/value/column aliases to system.schema_columns
   (CASSANDRA-6009)
 * Paging filter empty rows too agressively (CASSANDRA-6040)
 * Support variadic parameters for IN clauses (CASSANDRA-4210)
 * cqlsh: return the result of CAS writes (CASSANDRA-5796)
 * Fix validation of IN clauses with 2ndary indexes (CASSANDRA-6050)
 * Support named bind variables in CQL (CASSANDRA-6033)
Merged from 1.2:
 * Allow cache-keys-to-save to be set at runtime (CASSANDRA-5980)
 * Avoid second-guessing out-of-space state (CASSANDRA-5605)
 * Tuning knobs for dealing with large blobs and many CFs (CASSANDRA-5982)
 * (Hadoop) Fix CQLRW for thrift tables (CASSANDRA-6002)
 * Fix possible divide-by-zero in HHOM (CASSANDRA-5990)
 * Allow local batchlog writes for CL.ANY (CASSANDRA-5967)
 * Upgrade metrics-core to version 2.2.0 (CASSANDRA-5947)
 * Fix CqlRecordWriter with composite keys (CASSANDRA-5949)
 * Add snitch, schema version, cluster, partitioner to JMX (CASSANDRA-5881)
 * Allow disabling SlabAllocator (CASSANDRA-5935)
 * Make user-defined compaction JMX blocking (CASSANDRA-4952)
 * Fix streaming does not transfer wrapped range (CASSANDRA-5948)
 * Fix loading index summary containing empty key (CASSANDRA-5965)
 * Correctly handle limits in CompositesSearcher (CASSANDRA-5975)
 * Pig: handle CQL collections (CASSANDRA-5867)
 * Pass the updated cf to the PRSI index() method (CASSANDRA-5999)
 * Allow empty CQL3 batches (as no-op) (CASSANDRA-5994)
 * Support null in CQL3 functions (CASSANDRA-5910)
 * Replace the deprecated MapMaker with CacheLoader (CASSANDRA-6007)
 * Add SSTableDeletingNotification to DataTracker (CASSANDRA-6010)
 * Fix snapshots in use get deleted during snapshot repair (CASSANDRA-6011)
 * Move hints and exception count to o.a.c.metrics (CASSANDRA-6017)
 * Fix memory leak in snapshot repair (CASSANDRA-6047)
 * Fix sstable2sjon for CQL3 tables (CASSANDRA-5852)


2.0.0
 * Fix thrift validation when inserting into CQL3 tables (CASSANDRA-5138)
 * Fix periodic memtable flushing behavior with clean memtables (CASSANDRA-5931)
 * Fix dateOf() function for pre-2.0 timestamp columns (CASSANDRA-5928)
 * Fix SSTable unintentionally loads BF when opened for batch (CASSANDRA-5938)
 * Add stream session progress to JMX (CASSANDRA-4757)
 * Fix NPE during CAS operation (CASSANDRA-5925)
Merged from 1.2:
 * Fix getBloomFilterDiskSpaceUsed for AlwaysPresentFilter (CASSANDRA-5900)
 * Don't announce schema version until we've loaded the changes locally
   (CASSANDRA-5904)
 * Fix to support off heap bloom filters size greater than 2 GB (CASSANDRA-5903)
 * Properly handle parsing huge map and set literals (CASSANDRA-5893)


2.0.0-rc2
 * enable vnodes by default (CASSANDRA-5869)
 * fix CAS contention timeout (CASSANDRA-5830)
 * fix HsHa to respect max frame size (CASSANDRA-4573)
 * Fix (some) 2i on composite components omissions (CASSANDRA-5851)
 * cqlsh: add DESCRIBE FULL SCHEMA variant (CASSANDRA-5880)
Merged from 1.2:
 * Correctly validate sparse composite cells in scrub (CASSANDRA-5855)
 * Add KeyCacheHitRate metric to CF metrics (CASSANDRA-5868)
 * cqlsh: add support for multiline comments (CASSANDRA-5798)
 * Handle CQL3 SELECT duplicate IN restrictions on clustering columns
   (CASSANDRA-5856)


2.0.0-rc1
 * improve DecimalSerializer performance (CASSANDRA-5837)
 * fix potential spurious wakeup in AsyncOneResponse (CASSANDRA-5690)
 * fix schema-related trigger issues (CASSANDRA-5774)
 * Better validation when accessing CQL3 table from thrift (CASSANDRA-5138)
 * Fix assertion error during repair (CASSANDRA-5801)
 * Fix range tombstone bug (CASSANDRA-5805)
 * DC-local CAS (CASSANDRA-5797)
 * Add a native_protocol_version column to the system.local table (CASSANRDA-5819)
 * Use index_interval from cassandra.yaml when upgraded (CASSANDRA-5822)
 * Fix buffer underflow on socket close (CASSANDRA-5792)
Merged from 1.2:
 * Fix reading DeletionTime from 1.1-format sstables (CASSANDRA-5814)
 * cqlsh: add collections support to COPY (CASSANDRA-5698)
 * retry important messages for any IOException (CASSANDRA-5804)
 * Allow empty IN relations in SELECT/UPDATE/DELETE statements (CASSANDRA-5626)
 * cqlsh: fix crashing on Windows due to libedit detection (CASSANDRA-5812)
 * fix bulk-loading compressed sstables (CASSANDRA-5820)
 * (Hadoop) fix quoting in CqlPagingRecordReader and CqlRecordWriter 
   (CASSANDRA-5824)
 * update default LCS sstable size to 160MB (CASSANDRA-5727)
 * Allow compacting 2Is via nodetool (CASSANDRA-5670)
 * Hex-encode non-String keys in OPP (CASSANDRA-5793)
 * nodetool history logging (CASSANDRA-5823)
 * (Hadoop) fix support for Thrift tables in CqlPagingRecordReader 
   (CASSANDRA-5752)
 * add "all time blocked" to StatusLogger output (CASSANDRA-5825)
 * Future-proof inter-major-version schema migrations (CASSANDRA-5845)
 * (Hadoop) add CqlPagingRecordReader support for ReversedType in Thrift table
   (CASSANDRA-5718)
 * Add -no-snapshot option to scrub (CASSANDRA-5891)
 * Fix to support off heap bloom filters size greater than 2 GB (CASSANDRA-5903)
 * Properly handle parsing huge map and set literals (CASSANDRA-5893)
 * Fix LCS L0 compaction may overlap in L1 (CASSANDRA-5907)
 * New sstablesplit tool to split large sstables offline (CASSANDRA-4766)
 * Fix potential deadlock in native protocol server (CASSANDRA-5926)
 * Disallow incompatible type change in CQL3 (CASSANDRA-5882)
Merged from 1.1:
 * Correctly validate sparse composite cells in scrub (CASSANDRA-5855)


2.0.0-beta2
 * Replace countPendingHints with Hints Created metric (CASSANDRA-5746)
 * Allow nodetool with no args, and with help to run without a server (CASSANDRA-5734)
 * Cleanup AbstractType/TypeSerializer classes (CASSANDRA-5744)
 * Remove unimplemented cli option schema-mwt (CASSANDRA-5754)
 * Support range tombstones in thrift (CASSANDRA-5435)
 * Normalize table-manipulating CQL3 statements' class names (CASSANDRA-5759)
 * cqlsh: add missing table options to DESCRIBE output (CASSANDRA-5749)
 * Fix assertion error during repair (CASSANDRA-5757)
 * Fix bulkloader (CASSANDRA-5542)
 * Add LZ4 compression to the native protocol (CASSANDRA-5765)
 * Fix bugs in the native protocol v2 (CASSANDRA-5770)
 * CAS on 'primary key only' table (CASSANDRA-5715)
 * Support streaming SSTables of old versions (CASSANDRA-5772)
 * Always respect protocol version in native protocol (CASSANDRA-5778)
 * Fix ConcurrentModificationException during streaming (CASSANDRA-5782)
 * Update deletion timestamp in Commit#updatesWithPaxosTime (CASSANDRA-5787)
 * Thrift cas() method crashes if input columns are not sorted (CASSANDRA-5786)
 * Order columns names correctly when querying for CAS (CASSANDRA-5788)
 * Fix streaming retry (CASSANDRA-5775)
Merged from 1.2:
 * if no seeds can be a reached a node won't start in a ring by itself (CASSANDRA-5768)
 * add cassandra.unsafesystem property (CASSANDRA-5704)
 * (Hadoop) quote identifiers in CqlPagingRecordReader (CASSANDRA-5763)
 * Add replace_node functionality for vnodes (CASSANDRA-5337)
 * Add timeout events to query traces (CASSANDRA-5520)
 * Fix serialization of the LEFT gossip value (CASSANDRA-5696)
 * Pig: support for cql3 tables (CASSANDRA-5234)
 * Fix skipping range tombstones with reverse queries (CASSANDRA-5712)
 * Expire entries out of ThriftSessionManager (CASSANDRA-5719)
 * Don't keep ancestor information in memory (CASSANDRA-5342)
 * Expose native protocol server status in nodetool info (CASSANDRA-5735)
 * Fix pathetic performance of range tombstones (CASSANDRA-5677)
 * Fix querying with an empty (impossible) range (CASSANDRA-5573)
 * cqlsh: handle CUSTOM 2i in DESCRIBE output (CASSANDRA-5760)
 * Fix minor bug in Range.intersects(Bound) (CASSANDRA-5771)
 * cqlsh: handle disabled compression in DESCRIBE output (CASSANDRA-5766)
 * Ensure all UP events are notified on the native protocol (CASSANDRA-5769)
 * Fix formatting of sstable2json with multiple -k arguments (CASSANDRA-5781)
 * Don't rely on row marker for queries in general to hide lost markers
   after TTL expires (CASSANDRA-5762)
 * Sort nodetool help output (CASSANDRA-5776)
 * Fix column expiring during 2 phases compaction (CASSANDRA-5799)
 * now() is being rejected in INSERTs when inside collections (CASSANDRA-5795)


2.0.0-beta1
 * Add support for indexing clustered columns (CASSANDRA-5125)
 * Removed on-heap row cache (CASSANDRA-5348)
 * use nanotime consistently for node-local timeouts (CASSANDRA-5581)
 * Avoid unnecessary second pass on name-based queries (CASSANDRA-5577)
 * Experimental triggers (CASSANDRA-1311)
 * JEMalloc support for off-heap allocation (CASSANDRA-3997)
 * Single-pass compaction (CASSANDRA-4180)
 * Removed token range bisection (CASSANDRA-5518)
 * Removed compatibility with pre-1.2.5 sstables and network messages
   (CASSANDRA-5511)
 * removed PBSPredictor (CASSANDRA-5455)
 * CAS support (CASSANDRA-5062, 5441, 5442, 5443, 5619, 5667)
 * Leveled compaction performs size-tiered compactions in L0 
   (CASSANDRA-5371, 5439)
 * Add yaml network topology snitch for mixed ec2/other envs (CASSANDRA-5339)
 * Log when a node is down longer than the hint window (CASSANDRA-4554)
 * Optimize tombstone creation for ExpiringColumns (CASSANDRA-4917)
 * Improve LeveledScanner work estimation (CASSANDRA-5250, 5407)
 * Replace compaction lock with runWithCompactionsDisabled (CASSANDRA-3430)
 * Change Message IDs to ints (CASSANDRA-5307)
 * Move sstable level information into the Stats component, removing the
   need for a separate Manifest file (CASSANDRA-4872)
 * avoid serializing to byte[] on commitlog append (CASSANDRA-5199)
 * make index_interval configurable per columnfamily (CASSANDRA-3961, CASSANDRA-5650)
 * add default_time_to_live (CASSANDRA-3974)
 * add memtable_flush_period_in_ms (CASSANDRA-4237)
 * replace supercolumns internally by composites (CASSANDRA-3237, 5123)
 * upgrade thrift to 0.9.0 (CASSANDRA-3719)
 * drop unnecessary keyspace parameter from user-defined compaction API 
   (CASSANDRA-5139)
 * more robust solution to incomplete compactions + counters (CASSANDRA-5151)
 * Change order of directory searching for c*.in.sh (CASSANDRA-3983)
 * Add tool to reset SSTable compaction level for LCS (CASSANDRA-5271)
 * Allow custom configuration loader (CASSANDRA-5045)
 * Remove memory emergency pressure valve logic (CASSANDRA-3534)
 * Reduce request latency with eager retry (CASSANDRA-4705)
 * cqlsh: Remove ASSUME command (CASSANDRA-5331)
 * Rebuild BF when loading sstables if bloom_filter_fp_chance
   has changed since compaction (CASSANDRA-5015)
 * remove row-level bloom filters (CASSANDRA-4885)
 * Change Kernel Page Cache skipping into row preheating (disabled by default)
   (CASSANDRA-4937)
 * Improve repair by deciding on a gcBefore before sending
   out TreeRequests (CASSANDRA-4932)
 * Add an official way to disable compactions (CASSANDRA-5074)
 * Reenable ALTER TABLE DROP with new semantics (CASSANDRA-3919)
 * Add binary protocol versioning (CASSANDRA-5436)
 * Swap THshaServer for TThreadedSelectorServer (CASSANDRA-5530)
 * Add alias support to SELECT statement (CASSANDRA-5075)
 * Don't create empty RowMutations in CommitLogReplayer (CASSANDRA-5541)
 * Use range tombstones when dropping cfs/columns from schema (CASSANDRA-5579)
 * cqlsh: drop CQL2/CQL3-beta support (CASSANDRA-5585)
 * Track max/min column names in sstables to be able to optimize slice
   queries (CASSANDRA-5514, CASSANDRA-5595, CASSANDRA-5600)
 * Binary protocol: allow batching already prepared statements (CASSANDRA-4693)
 * Allow preparing timestamp, ttl and limit in CQL3 queries (CASSANDRA-4450)
 * Support native link w/o JNA in Java7 (CASSANDRA-3734)
 * Use SASL authentication in binary protocol v2 (CASSANDRA-5545)
 * Replace Thrift HsHa with LMAX Disruptor based implementation (CASSANDRA-5582)
 * cqlsh: Add row count to SELECT output (CASSANDRA-5636)
 * Include a timestamp with all read commands to determine column expiration
   (CASSANDRA-5149)
 * Streaming 2.0 (CASSANDRA-5286, 5699)
 * Conditional create/drop ks/table/index statements in CQL3 (CASSANDRA-2737)
 * more pre-table creation property validation (CASSANDRA-5693)
 * Redesign repair messages (CASSANDRA-5426)
 * Fix ALTER RENAME post-5125 (CASSANDRA-5702)
 * Disallow renaming a 2ndary indexed column (CASSANDRA-5705)
 * Rename Table to Keyspace (CASSANDRA-5613)
 * Ensure changing column_index_size_in_kb on different nodes don't corrupt the
   sstable (CASSANDRA-5454)
 * Move resultset type information into prepare, not execute (CASSANDRA-5649)
 * Auto paging in binary protocol (CASSANDRA-4415, 5714)
 * Don't tie client side use of AbstractType to JDBC (CASSANDRA-4495)
 * Adds new TimestampType to replace DateType (CASSANDRA-5723, CASSANDRA-5729)
Merged from 1.2:
 * make starting native protocol server idempotent (CASSANDRA-5728)
 * Fix loading key cache when a saved entry is no longer valid (CASSANDRA-5706)
 * Fix serialization of the LEFT gossip value (CASSANDRA-5696)
 * cqlsh: Don't show 'null' in place of empty values (CASSANDRA-5675)
 * Race condition in detecting version on a mixed 1.1/1.2 cluster
   (CASSANDRA-5692)
 * Fix skipping range tombstones with reverse queries (CASSANDRA-5712)
 * Expire entries out of ThriftSessionManager (CASSANRDA-5719)
 * Don't keep ancestor information in memory (CASSANDRA-5342)
 * cqlsh: fix handling of semicolons inside BATCH queries (CASSANDRA-5697)


1.2.6
 * Fix tracing when operation completes before all responses arrive 
   (CASSANDRA-5668)
 * Fix cross-DC mutation forwarding (CASSANDRA-5632)
 * Reduce SSTableLoader memory usage (CASSANDRA-5555)
 * Scale hinted_handoff_throttle_in_kb to cluster size (CASSANDRA-5272)
 * (Hadoop) Add CQL3 input/output formats (CASSANDRA-4421, 5622)
 * (Hadoop) Fix InputKeyRange in CFIF (CASSANDRA-5536)
 * Fix dealing with ridiculously large max sstable sizes in LCS (CASSANDRA-5589)
 * Ignore pre-truncate hints (CASSANDRA-4655)
 * Move System.exit on OOM into a separate thread (CASSANDRA-5273)
 * Write row markers when serializing schema (CASSANDRA-5572)
 * Check only SSTables for the requested range when streaming (CASSANDRA-5569)
 * Improve batchlog replay behavior and hint ttl handling (CASSANDRA-5314)
 * Exclude localTimestamp from validation for tombstones (CASSANDRA-5398)
 * cqlsh: add custom prompt support (CASSANDRA-5539)
 * Reuse prepared statements in hot auth queries (CASSANDRA-5594)
 * cqlsh: add vertical output option (see EXPAND) (CASSANDRA-5597)
 * Add a rate limit option to stress (CASSANDRA-5004)
 * have BulkLoader ignore snapshots directories (CASSANDRA-5587) 
 * fix SnitchProperties logging context (CASSANDRA-5602)
 * Expose whether jna is enabled and memory is locked via JMX (CASSANDRA-5508)
 * cqlsh: fix COPY FROM with ReversedType (CASSANDRA-5610)
 * Allow creating CUSTOM indexes on collections (CASSANDRA-5615)
 * Evaluate now() function at execution time (CASSANDRA-5616)
 * Expose detailed read repair metrics (CASSANDRA-5618)
 * Correct blob literal + ReversedType parsing (CASSANDRA-5629)
 * Allow GPFS to prefer the internal IP like EC2MRS (CASSANDRA-5630)
 * fix help text for -tspw cassandra-cli (CASSANDRA-5643)
 * don't throw away initial causes exceptions for internode encryption issues 
   (CASSANDRA-5644)
 * Fix message spelling errors for cql select statements (CASSANDRA-5647)
 * Suppress custom exceptions thru jmx (CASSANDRA-5652)
 * Update CREATE CUSTOM INDEX syntax (CASSANDRA-5639)
 * Fix PermissionDetails.equals() method (CASSANDRA-5655)
 * Never allow partition key ranges in CQL3 without token() (CASSANDRA-5666)
 * Gossiper incorrectly drops AppState for an upgrading node (CASSANDRA-5660)
 * Connection thrashing during multi-region ec2 during upgrade, due to 
   messaging version (CASSANDRA-5669)
 * Avoid over reconnecting in EC2MRS (CASSANDRA-5678)
 * Fix ReadResponseSerializer.serializedSize() for digest reads (CASSANDRA-5476)
 * allow sstable2json on 2i CFs (CASSANDRA-5694)
Merged from 1.1:
 * Remove buggy thrift max message length option (CASSANDRA-5529)
 * Fix NPE in Pig's widerow mode (CASSANDRA-5488)
 * Add split size parameter to Pig and disable split combination (CASSANDRA-5544)


1.2.5
 * make BytesToken.toString only return hex bytes (CASSANDRA-5566)
 * Ensure that submitBackground enqueues at least one task (CASSANDRA-5554)
 * fix 2i updates with identical values and timestamps (CASSANDRA-5540)
 * fix compaction throttling bursty-ness (CASSANDRA-4316)
 * reduce memory consumption of IndexSummary (CASSANDRA-5506)
 * remove per-row column name bloom filters (CASSANDRA-5492)
 * Include fatal errors in trace events (CASSANDRA-5447)
 * Ensure that PerRowSecondaryIndex is notified of row-level deletes
   (CASSANDRA-5445)
 * Allow empty blob literals in CQL3 (CASSANDRA-5452)
 * Fix streaming RangeTombstones at column index boundary (CASSANDRA-5418)
 * Fix preparing statements when current keyspace is not set (CASSANDRA-5468)
 * Fix SemanticVersion.isSupportedBy minor/patch handling (CASSANDRA-5496)
 * Don't provide oldCfId for post-1.1 system cfs (CASSANDRA-5490)
 * Fix primary range ignores replication strategy (CASSANDRA-5424)
 * Fix shutdown of binary protocol server (CASSANDRA-5507)
 * Fix repair -snapshot not working (CASSANDRA-5512)
 * Set isRunning flag later in binary protocol server (CASSANDRA-5467)
 * Fix use of CQL3 functions with descending clustering order (CASSANDRA-5472)
 * Disallow renaming columns one at a time for thrift table in CQL3
   (CASSANDRA-5531)
 * cqlsh: add CLUSTERING ORDER BY support to DESCRIBE (CASSANDRA-5528)
 * Add custom secondary index support to CQL3 (CASSANDRA-5484)
 * Fix repair hanging silently on unexpected error (CASSANDRA-5229)
 * Fix Ec2Snitch regression introduced by CASSANDRA-5171 (CASSANDRA-5432)
 * Add nodetool enablebackup/disablebackup (CASSANDRA-5556)
 * cqlsh: fix DESCRIBE after case insensitive USE (CASSANDRA-5567)
Merged from 1.1
 * Add retry mechanism to OTC for non-droppable_verbs (CASSANDRA-5393)
 * Use allocator information to improve memtable memory usage estimate
   (CASSANDRA-5497)
 * Fix trying to load deleted row into row cache on startup (CASSANDRA-4463)
 * fsync leveled manifest to avoid corruption (CASSANDRA-5535)
 * Fix Bound intersection computation (CASSANDRA-5551)
 * sstablescrub now respects max memory size in cassandra.in.sh (CASSANDRA-5562)


1.2.4
 * Ensure that PerRowSecondaryIndex updates see the most recent values
   (CASSANDRA-5397)
 * avoid duplicate index entries ind PrecompactedRow and 
   ParallelCompactionIterable (CASSANDRA-5395)
 * remove the index entry on oldColumn when new column is a tombstone 
   (CASSANDRA-5395)
 * Change default stream throughput from 400 to 200 mbps (CASSANDRA-5036)
 * Gossiper logs DOWN for symmetry with UP (CASSANDRA-5187)
 * Fix mixing prepared statements between keyspaces (CASSANDRA-5352)
 * Fix consistency level during bootstrap - strike 3 (CASSANDRA-5354)
 * Fix transposed arguments in AlreadyExistsException (CASSANDRA-5362)
 * Improve asynchronous hint delivery (CASSANDRA-5179)
 * Fix Guava dependency version (12.0 -> 13.0.1) for Maven (CASSANDRA-5364)
 * Validate that provided CQL3 collection value are < 64K (CASSANDRA-5355)
 * Make upgradeSSTable skip current version sstables by default (CASSANDRA-5366)
 * Optimize min/max timestamp collection (CASSANDRA-5373)
 * Invalid streamId in cql binary protocol when using invalid CL 
   (CASSANDRA-5164)
 * Fix validation for IN where clauses with collections (CASSANDRA-5376)
 * Copy resultSet on count query to avoid ConcurrentModificationException 
   (CASSANDRA-5382)
 * Correctly typecheck in CQL3 even with ReversedType (CASSANDRA-5386)
 * Fix streaming compressed files when using encryption (CASSANDRA-5391)
 * cassandra-all 1.2.0 pom missing netty dependency (CASSANDRA-5392)
 * Fix writetime/ttl functions on null values (CASSANDRA-5341)
 * Fix NPE during cql3 select with token() (CASSANDRA-5404)
 * IndexHelper.skipBloomFilters won't skip non-SHA filters (CASSANDRA-5385)
 * cqlsh: Print maps ordered by key, sort sets (CASSANDRA-5413)
 * Add null syntax support in CQL3 for inserts (CASSANDRA-3783)
 * Allow unauthenticated set_keyspace() calls (CASSANDRA-5423)
 * Fix potential incremental backups race (CASSANDRA-5410)
 * Fix prepared BATCH statements with batch-level timestamps (CASSANDRA-5415)
 * Allow overriding superuser setup delay (CASSANDRA-5430)
 * cassandra-shuffle with JMX usernames and passwords (CASSANDRA-5431)
Merged from 1.1:
 * cli: Quote ks and cf names in schema output when needed (CASSANDRA-5052)
 * Fix bad default for min/max timestamp in SSTableMetadata (CASSANDRA-5372)
 * Fix cf name extraction from manifest in Directories.migrateFile() 
   (CASSANDRA-5242)
 * Support pluggable internode authentication (CASSANDRA-5401)


1.2.3
 * add check for sstable overlap within a level on startup (CASSANDRA-5327)
 * replace ipv6 colons in jmx object names (CASSANDRA-5298, 5328)
 * Avoid allocating SSTableBoundedScanner during repair when the range does 
   not intersect the sstable (CASSANDRA-5249)
 * Don't lowercase property map keys (this breaks NTS) (CASSANDRA-5292)
 * Fix composite comparator with super columns (CASSANDRA-5287)
 * Fix insufficient validation of UPDATE queries against counter cfs
   (CASSANDRA-5300)
 * Fix PropertyFileSnitch default DC/Rack behavior (CASSANDRA-5285)
 * Handle null values when executing prepared statement (CASSANDRA-5081)
 * Add netty to pom dependencies (CASSANDRA-5181)
 * Include type arguments in Thrift CQLPreparedResult (CASSANDRA-5311)
 * Fix compaction not removing columns when bf_fp_ratio is 1 (CASSANDRA-5182)
 * cli: Warn about missing CQL3 tables in schema descriptions (CASSANDRA-5309)
 * Re-enable unknown option in replication/compaction strategies option for
   backward compatibility (CASSANDRA-4795)
 * Add binary protocol support to stress (CASSANDRA-4993)
 * cqlsh: Fix COPY FROM value quoting and null handling (CASSANDRA-5305)
 * Fix repair -pr for vnodes (CASSANDRA-5329)
 * Relax CL for auth queries for non-default users (CASSANDRA-5310)
 * Fix AssertionError during repair (CASSANDRA-5245)
 * Don't announce migrations to pre-1.2 nodes (CASSANDRA-5334)
Merged from 1.1:
 * Update offline scrub for 1.0 -> 1.1 directory structure (CASSANDRA-5195)
 * add tmp flag to Descriptor hashcode (CASSANDRA-4021)
 * fix logging of "Found table data in data directories" when only system tables
   are present (CASSANDRA-5289)
 * cli: Add JMX authentication support (CASSANDRA-5080)
 * nodetool: ability to repair specific range (CASSANDRA-5280)
 * Fix possible assertion triggered in SliceFromReadCommand (CASSANDRA-5284)
 * cqlsh: Add inet type support on Windows (ipv4-only) (CASSANDRA-4801)
 * Fix race when initializing ColumnFamilyStore (CASSANDRA-5350)
 * Add UseTLAB JVM flag (CASSANDRA-5361)


1.2.2
 * fix potential for multiple concurrent compactions of the same sstables
   (CASSANDRA-5256)
 * avoid no-op caching of byte[] on commitlog append (CASSANDRA-5199)
 * fix symlinks under data dir not working (CASSANDRA-5185)
 * fix bug in compact storage metadata handling (CASSANDRA-5189)
 * Validate login for USE queries (CASSANDRA-5207)
 * cli: remove default username and password (CASSANDRA-5208)
 * configure populate_io_cache_on_flush per-CF (CASSANDRA-4694)
 * allow configuration of internode socket buffer (CASSANDRA-3378)
 * Make sstable directory picking blacklist-aware again (CASSANDRA-5193)
 * Correctly expire gossip states for edge cases (CASSANDRA-5216)
 * Improve handling of directory creation failures (CASSANDRA-5196)
 * Expose secondary indicies to the rest of nodetool (CASSANDRA-4464)
 * Binary protocol: avoid sending notification for 0.0.0.0 (CASSANDRA-5227)
 * add UseCondCardMark XX jvm settings on jdk 1.7 (CASSANDRA-4366)
 * CQL3 refactor to allow conversion function (CASSANDRA-5226)
 * Fix drop of sstables in some circumstance (CASSANDRA-5232)
 * Implement caching of authorization results (CASSANDRA-4295)
 * Add support for LZ4 compression (CASSANDRA-5038)
 * Fix missing columns in wide rows queries (CASSANDRA-5225)
 * Simplify auth setup and make system_auth ks alterable (CASSANDRA-5112)
 * Stop compactions from hanging during bootstrap (CASSANDRA-5244)
 * fix compressed streaming sending extra chunk (CASSANDRA-5105)
 * Add CQL3-based implementations of IAuthenticator and IAuthorizer
   (CASSANDRA-4898)
 * Fix timestamp-based tomstone removal logic (CASSANDRA-5248)
 * cli: Add JMX authentication support (CASSANDRA-5080)
 * Fix forceFlush behavior (CASSANDRA-5241)
 * cqlsh: Add username autocompletion (CASSANDRA-5231)
 * Fix CQL3 composite partition key error (CASSANDRA-5240)
 * Allow IN clause on last clustering key (CASSANDRA-5230)
Merged from 1.1:
 * fix start key/end token validation for wide row iteration (CASSANDRA-5168)
 * add ConfigHelper support for Thrift frame and max message sizes (CASSANDRA-5188)
 * fix nodetool repair not fail on node down (CASSANDRA-5203)
 * always collect tombstone hints (CASSANDRA-5068)
 * Fix error when sourcing file in cqlsh (CASSANDRA-5235)


1.2.1
 * stream undelivered hints on decommission (CASSANDRA-5128)
 * GossipingPropertyFileSnitch loads saved dc/rack info if needed (CASSANDRA-5133)
 * drain should flush system CFs too (CASSANDRA-4446)
 * add inter_dc_tcp_nodelay setting (CASSANDRA-5148)
 * re-allow wrapping ranges for start_token/end_token range pairitspwng (CASSANDRA-5106)
 * fix validation compaction of empty rows (CASSANDRA-5136)
 * nodetool methods to enable/disable hint storage/delivery (CASSANDRA-4750)
 * disallow bloom filter false positive chance of 0 (CASSANDRA-5013)
 * add threadpool size adjustment methods to JMXEnabledThreadPoolExecutor and 
   CompactionManagerMBean (CASSANDRA-5044)
 * fix hinting for dropped local writes (CASSANDRA-4753)
 * off-heap cache doesn't need mutable column container (CASSANDRA-5057)
 * apply disk_failure_policy to bad disks on initial directory creation 
   (CASSANDRA-4847)
 * Optimize name-based queries to use ArrayBackedSortedColumns (CASSANDRA-5043)
 * Fall back to old manifest if most recent is unparseable (CASSANDRA-5041)
 * pool [Compressed]RandomAccessReader objects on the partitioned read path
   (CASSANDRA-4942)
 * Add debug logging to list filenames processed by Directories.migrateFile 
   method (CASSANDRA-4939)
 * Expose black-listed directories via JMX (CASSANDRA-4848)
 * Log compaction merge counts (CASSANDRA-4894)
 * Minimize byte array allocation by AbstractData{Input,Output} (CASSANDRA-5090)
 * Add SSL support for the binary protocol (CASSANDRA-5031)
 * Allow non-schema system ks modification for shuffle to work (CASSANDRA-5097)
 * cqlsh: Add default limit to SELECT statements (CASSANDRA-4972)
 * cqlsh: fix DESCRIBE for 1.1 cfs in CQL3 (CASSANDRA-5101)
 * Correctly gossip with nodes >= 1.1.7 (CASSANDRA-5102)
 * Ensure CL guarantees on digest mismatch (CASSANDRA-5113)
 * Validate correctly selects on composite partition key (CASSANDRA-5122)
 * Fix exception when adding collection (CASSANDRA-5117)
 * Handle states for non-vnode clusters correctly (CASSANDRA-5127)
 * Refuse unrecognized replication and compaction strategy options (CASSANDRA-4795)
 * Pick the correct value validator in sstable2json for cql3 tables (CASSANDRA-5134)
 * Validate login for describe_keyspace, describe_keyspaces and set_keyspace
   (CASSANDRA-5144)
 * Fix inserting empty maps (CASSANDRA-5141)
 * Don't remove tokens from System table for node we know (CASSANDRA-5121)
 * fix streaming progress report for compresed files (CASSANDRA-5130)
 * Coverage analysis for low-CL queries (CASSANDRA-4858)
 * Stop interpreting dates as valid timeUUID value (CASSANDRA-4936)
 * Adds E notation for floating point numbers (CASSANDRA-4927)
 * Detect (and warn) unintentional use of the cql2 thrift methods when cql3 was
   intended (CASSANDRA-5172)
 * cli: Quote ks and cf names in schema output when needed (CASSANDRA-5052)
 * Fix cf name extraction from manifest in Directories.migrateFile() (CASSANDRA-5242)
 * Replace mistaken usage of commons-logging with slf4j (CASSANDRA-5464)
 * Ensure Jackson dependency matches lib (CASSANDRA-5126)
 * Expose droppable tombstone ratio stats over JMX (CASSANDRA-5159)
Merged from 1.1:
 * Simplify CompressedRandomAccessReader to work around JDK FD bug (CASSANDRA-5088)
 * Improve handling a changing target throttle rate mid-compaction (CASSANDRA-5087)
 * Pig: correctly decode row keys in widerow mode (CASSANDRA-5098)
 * nodetool repair command now prints progress (CASSANDRA-4767)
 * fix user defined compaction to run against 1.1 data directory (CASSANDRA-5118)
 * Fix CQL3 BATCH authorization caching (CASSANDRA-5145)
 * fix get_count returns incorrect value with TTL (CASSANDRA-5099)
 * better handling for mid-compaction failure (CASSANDRA-5137)
 * convert default marshallers list to map for better readability (CASSANDRA-5109)
 * fix ConcurrentModificationException in getBootstrapSource (CASSANDRA-5170)
 * fix sstable maxtimestamp for row deletes and pre-1.1.1 sstables (CASSANDRA-5153)
 * Fix thread growth on node removal (CASSANDRA-5175)
 * Make Ec2Region's datacenter name configurable (CASSANDRA-5155)


1.2.0
 * Disallow counters in collections (CASSANDRA-5082)
 * cqlsh: add unit tests (CASSANDRA-3920)
 * fix default bloom_filter_fp_chance for LeveledCompactionStrategy (CASSANDRA-5093)
Merged from 1.1:
 * add validation for get_range_slices with start_key and end_token (CASSANDRA-5089)


1.2.0-rc2
 * fix nodetool ownership display with vnodes (CASSANDRA-5065)
 * cqlsh: add DESCRIBE KEYSPACES command (CASSANDRA-5060)
 * Fix potential infinite loop when reloading CFS (CASSANDRA-5064)
 * Fix SimpleAuthorizer example (CASSANDRA-5072)
 * cqlsh: force CL.ONE for tracing and system.schema* queries (CASSANDRA-5070)
 * Includes cassandra-shuffle in the debian package (CASSANDRA-5058)
Merged from 1.1:
 * fix multithreaded compaction deadlock (CASSANDRA-4492)
 * fix temporarily missing schema after upgrade from pre-1.1.5 (CASSANDRA-5061)
 * Fix ALTER TABLE overriding compression options with defaults
   (CASSANDRA-4996, 5066)
 * fix specifying and altering crc_check_chance (CASSANDRA-5053)
 * fix Murmur3Partitioner ownership% calculation (CASSANDRA-5076)
 * Don't expire columns sooner than they should in 2ndary indexes (CASSANDRA-5079)


1.2-rc1
 * rename rpc_timeout settings to request_timeout (CASSANDRA-5027)
 * add BF with 0.1 FP to LCS by default (CASSANDRA-5029)
 * Fix preparing insert queries (CASSANDRA-5016)
 * Fix preparing queries with counter increment (CASSANDRA-5022)
 * Fix preparing updates with collections (CASSANDRA-5017)
 * Don't generate UUID based on other node address (CASSANDRA-5002)
 * Fix message when trying to alter a clustering key type (CASSANDRA-5012)
 * Update IAuthenticator to match the new IAuthorizer (CASSANDRA-5003)
 * Fix inserting only a key in CQL3 (CASSANDRA-5040)
 * Fix CQL3 token() function when used with strings (CASSANDRA-5050)
Merged from 1.1:
 * reduce log spam from invalid counter shards (CASSANDRA-5026)
 * Improve schema propagation performance (CASSANDRA-5025)
 * Fix for IndexHelper.IndexFor throws OOB Exception (CASSANDRA-5030)
 * cqlsh: make it possible to describe thrift CFs (CASSANDRA-4827)
 * cqlsh: fix timestamp formatting on some platforms (CASSANDRA-5046)


1.2-beta3
 * make consistency level configurable in cqlsh (CASSANDRA-4829)
 * fix cqlsh rendering of blob fields (CASSANDRA-4970)
 * fix cqlsh DESCRIBE command (CASSANDRA-4913)
 * save truncation position in system table (CASSANDRA-4906)
 * Move CompressionMetadata off-heap (CASSANDRA-4937)
 * allow CLI to GET cql3 columnfamily data (CASSANDRA-4924)
 * Fix rare race condition in getExpireTimeForEndpoint (CASSANDRA-4402)
 * acquire references to overlapping sstables during compaction so bloom filter
   doesn't get free'd prematurely (CASSANDRA-4934)
 * Don't share slice query filter in CQL3 SelectStatement (CASSANDRA-4928)
 * Separate tracing from Log4J (CASSANDRA-4861)
 * Exclude gcable tombstones from merkle-tree computation (CASSANDRA-4905)
 * Better printing of AbstractBounds for tracing (CASSANDRA-4931)
 * Optimize mostRecentTombstone check in CC.collectAllData (CASSANDRA-4883)
 * Change stream session ID to UUID to avoid collision from same node (CASSANDRA-4813)
 * Use Stats.db when bulk loading if present (CASSANDRA-4957)
 * Skip repair on system_trace and keyspaces with RF=1 (CASSANDRA-4956)
 * (cql3) Remove arbitrary SELECT limit (CASSANDRA-4918)
 * Correctly handle prepared operation on collections (CASSANDRA-4945)
 * Fix CQL3 LIMIT (CASSANDRA-4877)
 * Fix Stress for CQL3 (CASSANDRA-4979)
 * Remove cassandra specific exceptions from JMX interface (CASSANDRA-4893)
 * (CQL3) Force using ALLOW FILTERING on potentially inefficient queries (CASSANDRA-4915)
 * (cql3) Fix adding column when the table has collections (CASSANDRA-4982)
 * (cql3) Fix allowing collections with compact storage (CASSANDRA-4990)
 * (cql3) Refuse ttl/writetime function on collections (CASSANDRA-4992)
 * Replace IAuthority with new IAuthorizer (CASSANDRA-4874)
 * clqsh: fix KEY pseudocolumn escaping when describing Thrift tables
   in CQL3 mode (CASSANDRA-4955)
 * add basic authentication support for Pig CassandraStorage (CASSANDRA-3042)
 * fix CQL2 ALTER TABLE compaction_strategy_class altering (CASSANDRA-4965)
Merged from 1.1:
 * Fall back to old describe_splits if d_s_ex is not available (CASSANDRA-4803)
 * Improve error reporting when streaming ranges fail (CASSANDRA-5009)
 * Fix cqlsh timestamp formatting of timezone info (CASSANDRA-4746)
 * Fix assertion failure with leveled compaction (CASSANDRA-4799)
 * Check for null end_token in get_range_slice (CASSANDRA-4804)
 * Remove all remnants of removed nodes (CASSANDRA-4840)
 * Add aut-reloading of the log4j file in debian package (CASSANDRA-4855)
 * Fix estimated row cache entry size (CASSANDRA-4860)
 * reset getRangeSlice filter after finishing a row for get_paged_slice
   (CASSANDRA-4919)
 * expunge row cache post-truncate (CASSANDRA-4940)
 * Allow static CF definition with compact storage (CASSANDRA-4910)
 * Fix endless loop/compaction of schema_* CFs due to broken timestamps (CASSANDRA-4880)
 * Fix 'wrong class type' assertion in CounterColumn (CASSANDRA-4976)


1.2-beta2
 * fp rate of 1.0 disables BF entirely; LCS defaults to 1.0 (CASSANDRA-4876)
 * off-heap bloom filters for row keys (CASSANDRA_4865)
 * add extension point for sstable components (CASSANDRA-4049)
 * improve tracing output (CASSANDRA-4852, 4862)
 * make TRACE verb droppable (CASSANDRA-4672)
 * fix BulkLoader recognition of CQL3 columnfamilies (CASSANDRA-4755)
 * Sort commitlog segments for replay by id instead of mtime (CASSANDRA-4793)
 * Make hint delivery asynchronous (CASSANDRA-4761)
 * Pluggable Thrift transport factories for CLI and cqlsh (CASSANDRA-4609, 4610)
 * cassandra-cli: allow Double value type to be inserted to a column (CASSANDRA-4661)
 * Add ability to use custom TServerFactory implementations (CASSANDRA-4608)
 * optimize batchlog flushing to skip successful batches (CASSANDRA-4667)
 * include metadata for system keyspace itself in schema tables (CASSANDRA-4416)
 * add check to PropertyFileSnitch to verify presence of location for
   local node (CASSANDRA-4728)
 * add PBSPredictor consistency modeler (CASSANDRA-4261)
 * remove vestiges of Thrift unframed mode (CASSANDRA-4729)
 * optimize single-row PK lookups (CASSANDRA-4710)
 * adjust blockFor calculation to account for pending ranges due to node 
   movement (CASSANDRA-833)
 * Change CQL version to 3.0.0 and stop accepting 3.0.0-beta1 (CASSANDRA-4649)
 * (CQL3) Make prepared statement global instead of per connection 
   (CASSANDRA-4449)
 * Fix scrubbing of CQL3 created tables (CASSANDRA-4685)
 * (CQL3) Fix validation when using counter and regular columns in the same 
   table (CASSANDRA-4706)
 * Fix bug starting Cassandra with simple authentication (CASSANDRA-4648)
 * Add support for batchlog in CQL3 (CASSANDRA-4545, 4738)
 * Add support for multiple column family outputs in CFOF (CASSANDRA-4208)
 * Support repairing only the local DC nodes (CASSANDRA-4747)
 * Use rpc_address for binary protocol and change default port (CASSANDRA-4751)
 * Fix use of collections in prepared statements (CASSANDRA-4739)
 * Store more information into peers table (CASSANDRA-4351, 4814)
 * Configurable bucket size for size tiered compaction (CASSANDRA-4704)
 * Run leveled compaction in parallel (CASSANDRA-4310)
 * Fix potential NPE during CFS reload (CASSANDRA-4786)
 * Composite indexes may miss results (CASSANDRA-4796)
 * Move consistency level to the protocol level (CASSANDRA-4734, 4824)
 * Fix Subcolumn slice ends not respected (CASSANDRA-4826)
 * Fix Assertion error in cql3 select (CASSANDRA-4783)
 * Fix list prepend logic (CQL3) (CASSANDRA-4835)
 * Add booleans as literals in CQL3 (CASSANDRA-4776)
 * Allow renaming PK columns in CQL3 (CASSANDRA-4822)
 * Fix binary protocol NEW_NODE event (CASSANDRA-4679)
 * Fix potential infinite loop in tombstone compaction (CASSANDRA-4781)
 * Remove system tables accounting from schema (CASSANDRA-4850)
 * (cql3) Force provided columns in clustering key order in 
   'CLUSTERING ORDER BY' (CASSANDRA-4881)
 * Fix composite index bug (CASSANDRA-4884)
 * Fix short read protection for CQL3 (CASSANDRA-4882)
 * Add tracing support to the binary protocol (CASSANDRA-4699)
 * (cql3) Don't allow prepared marker inside collections (CASSANDRA-4890)
 * Re-allow order by on non-selected columns (CASSANDRA-4645)
 * Bug when composite index is created in a table having collections (CASSANDRA-4909)
 * log index scan subject in CompositesSearcher (CASSANDRA-4904)
Merged from 1.1:
 * add get[Row|Key]CacheEntries to CacheServiceMBean (CASSANDRA-4859)
 * fix get_paged_slice to wrap to next row correctly (CASSANDRA-4816)
 * fix indexing empty column values (CASSANDRA-4832)
 * allow JdbcDate to compose null Date objects (CASSANDRA-4830)
 * fix possible stackoverflow when compacting 1000s of sstables
   (CASSANDRA-4765)
 * fix wrong leveled compaction progress calculation (CASSANDRA-4807)
 * add a close() method to CRAR to prevent leaking file descriptors (CASSANDRA-4820)
 * fix potential infinite loop in get_count (CASSANDRA-4833)
 * fix compositeType.{get/from}String methods (CASSANDRA-4842)
 * (CQL) fix CREATE COLUMNFAMILY permissions check (CASSANDRA-4864)
 * Fix DynamicCompositeType same type comparison (CASSANDRA-4711)
 * Fix duplicate SSTable reference when stream session failed (CASSANDRA-3306)
 * Allow static CF definition with compact storage (CASSANDRA-4910)
 * Fix endless loop/compaction of schema_* CFs due to broken timestamps (CASSANDRA-4880)
 * Fix 'wrong class type' assertion in CounterColumn (CASSANDRA-4976)


1.2-beta1
 * add atomic_batch_mutate (CASSANDRA-4542, -4635)
 * increase default max_hint_window_in_ms to 3h (CASSANDRA-4632)
 * include message initiation time to replicas so they can more
   accurately drop timed-out requests (CASSANDRA-2858)
 * fix clientutil.jar dependencies (CASSANDRA-4566)
 * optimize WriteResponse (CASSANDRA-4548)
 * new metrics (CASSANDRA-4009)
 * redesign KEYS indexes to avoid read-before-write (CASSANDRA-2897)
 * debug tracing (CASSANDRA-1123)
 * parallelize row cache loading (CASSANDRA-4282)
 * Make compaction, flush JBOD-aware (CASSANDRA-4292)
 * run local range scans on the read stage (CASSANDRA-3687)
 * clean up ioexceptions (CASSANDRA-2116)
 * add disk_failure_policy (CASSANDRA-2118)
 * Introduce new json format with row level deletion (CASSANDRA-4054)
 * remove redundant "name" column from schema_keyspaces (CASSANDRA-4433)
 * improve "nodetool ring" handling of multi-dc clusters (CASSANDRA-3047)
 * update NTS calculateNaturalEndpoints to be O(N log N) (CASSANDRA-3881)
 * split up rpc timeout by operation type (CASSANDRA-2819)
 * rewrite key cache save/load to use only sequential i/o (CASSANDRA-3762)
 * update MS protocol with a version handshake + broadcast address id
   (CASSANDRA-4311)
 * multithreaded hint replay (CASSANDRA-4189)
 * add inter-node message compression (CASSANDRA-3127)
 * remove COPP (CASSANDRA-2479)
 * Track tombstone expiration and compact when tombstone content is
   higher than a configurable threshold, default 20% (CASSANDRA-3442, 4234)
 * update MurmurHash to version 3 (CASSANDRA-2975)
 * (CLI) track elapsed time for `delete' operation (CASSANDRA-4060)
 * (CLI) jline version is bumped to 1.0 to properly  support
   'delete' key function (CASSANDRA-4132)
 * Save IndexSummary into new SSTable 'Summary' component (CASSANDRA-2392, 4289)
 * Add support for range tombstones (CASSANDRA-3708)
 * Improve MessagingService efficiency (CASSANDRA-3617)
 * Avoid ID conflicts from concurrent schema changes (CASSANDRA-3794)
 * Set thrift HSHA server thread limit to unlimited by default (CASSANDRA-4277)
 * Avoids double serialization of CF id in RowMutation messages
   (CASSANDRA-4293)
 * stream compressed sstables directly with java nio (CASSANDRA-4297)
 * Support multiple ranges in SliceQueryFilter (CASSANDRA-3885)
 * Add column metadata to system column families (CASSANDRA-4018)
 * (cql3) Always use composite types by default (CASSANDRA-4329)
 * (cql3) Add support for set, map and list (CASSANDRA-3647)
 * Validate date type correctly (CASSANDRA-4441)
 * (cql3) Allow definitions with only a PK (CASSANDRA-4361)
 * (cql3) Add support for row key composites (CASSANDRA-4179)
 * improve DynamicEndpointSnitch by using reservoir sampling (CASSANDRA-4038)
 * (cql3) Add support for 2ndary indexes (CASSANDRA-3680)
 * (cql3) fix defining more than one PK to be invalid (CASSANDRA-4477)
 * remove schema agreement checking from all external APIs (Thrift, CQL and CQL3) (CASSANDRA-4487)
 * add Murmur3Partitioner and make it default for new installations (CASSANDRA-3772, 4621)
 * (cql3) update pseudo-map syntax to use map syntax (CASSANDRA-4497)
 * Finer grained exceptions hierarchy and provides error code with exceptions (CASSANDRA-3979)
 * Adds events push to binary protocol (CASSANDRA-4480)
 * Rewrite nodetool help (CASSANDRA-2293)
 * Make CQL3 the default for CQL (CASSANDRA-4640)
 * update stress tool to be able to use CQL3 (CASSANDRA-4406)
 * Accept all thrift update on CQL3 cf but don't expose their metadata (CASSANDRA-4377)
 * Replace Throttle with Guava's RateLimiter for HintedHandOff (CASSANDRA-4541)
 * fix counter add/get using CQL2 and CQL3 in stress tool (CASSANDRA-4633)
 * Add sstable count per level to cfstats (CASSANDRA-4537)
 * (cql3) Add ALTER KEYSPACE statement (CASSANDRA-4611)
 * (cql3) Allow defining default consistency levels (CASSANDRA-4448)
 * (cql3) Fix queries using LIMIT missing results (CASSANDRA-4579)
 * fix cross-version gossip messaging (CASSANDRA-4576)
 * added inet data type (CASSANDRA-4627)


1.1.6
 * Wait for writes on synchronous read digest mismatch (CASSANDRA-4792)
 * fix commitlog replay for nanotime-infected sstables (CASSANDRA-4782)
 * preflight check ttl for maximum of 20 years (CASSANDRA-4771)
 * (Pig) fix widerow input with single column rows (CASSANDRA-4789)
 * Fix HH to compact with correct gcBefore, which avoids wiping out
   undelivered hints (CASSANDRA-4772)
 * LCS will merge up to 32 L0 sstables as intended (CASSANDRA-4778)
 * NTS will default unconfigured DC replicas to zero (CASSANDRA-4675)
 * use default consistency level in counter validation if none is
   explicitly provide (CASSANDRA-4700)
 * Improve IAuthority interface by introducing fine-grained
   access permissions and grant/revoke commands (CASSANDRA-4490, 4644)
 * fix assumption error in CLI when updating/describing keyspace 
   (CASSANDRA-4322)
 * Adds offline sstablescrub to debian packaging (CASSANDRA-4642)
 * Automatic fixing of overlapping leveled sstables (CASSANDRA-4644)
 * fix error when using ORDER BY with extended selections (CASSANDRA-4689)
 * (CQL3) Fix validation for IN queries for non-PK cols (CASSANDRA-4709)
 * fix re-created keyspace disappering after 1.1.5 upgrade 
   (CASSANDRA-4698, 4752)
 * (CLI) display elapsed time in 2 fraction digits (CASSANDRA-3460)
 * add authentication support to sstableloader (CASSANDRA-4712)
 * Fix CQL3 'is reversed' logic (CASSANDRA-4716, 4759)
 * (CQL3) Don't return ReversedType in result set metadata (CASSANDRA-4717)
 * Backport adding AlterKeyspace statement (CASSANDRA-4611)
 * (CQL3) Correcty accept upper-case data types (CASSANDRA-4770)
 * Add binary protocol events for schema changes (CASSANDRA-4684)
Merged from 1.0:
 * Switch from NBHM to CHM in MessagingService's callback map, which
   prevents OOM in long-running instances (CASSANDRA-4708)


1.1.5
 * add SecondaryIndex.reload API (CASSANDRA-4581)
 * use millis + atomicint for commitlog segment creation instead of
   nanotime, which has issues under some hypervisors (CASSANDRA-4601)
 * fix FD leak in slice queries (CASSANDRA-4571)
 * avoid recursion in leveled compaction (CASSANDRA-4587)
 * increase stack size under Java7 to 180K
 * Log(info) schema changes (CASSANDRA-4547)
 * Change nodetool setcachecapcity to manipulate global caches (CASSANDRA-4563)
 * (cql3) fix setting compaction strategy (CASSANDRA-4597)
 * fix broken system.schema_* timestamps on system startup (CASSANDRA-4561)
 * fix wrong skip of cache saving (CASSANDRA-4533)
 * Avoid NPE when lost+found is in data dir (CASSANDRA-4572)
 * Respect five-minute flush moratorium after initial CL replay (CASSANDRA-4474)
 * Adds ntp as recommended in debian packaging (CASSANDRA-4606)
 * Configurable transport in CF Record{Reader|Writer} (CASSANDRA-4558)
 * (cql3) fix potential NPE with both equal and unequal restriction (CASSANDRA-4532)
 * (cql3) improves ORDER BY validation (CASSANDRA-4624)
 * Fix potential deadlock during counter writes (CASSANDRA-4578)
 * Fix cql error with ORDER BY when using IN (CASSANDRA-4612)
Merged from 1.0:
 * increase Xss to 160k to accomodate latest 1.6 JVMs (CASSANDRA-4602)
 * fix toString of hint destination tokens (CASSANDRA-4568)
 * Fix multiple values for CurrentLocal NodeID (CASSANDRA-4626)


1.1.4
 * fix offline scrub to catch >= out of order rows (CASSANDRA-4411)
 * fix cassandra-env.sh on RHEL and other non-dash-based systems 
   (CASSANDRA-4494)
Merged from 1.0:
 * (Hadoop) fix setting key length for old-style mapred api (CASSANDRA-4534)
 * (Hadoop) fix iterating through a resultset consisting entirely
   of tombstoned rows (CASSANDRA-4466)


1.1.3
 * (cqlsh) add COPY TO (CASSANDRA-4434)
 * munmap commitlog segments before rename (CASSANDRA-4337)
 * (JMX) rename getRangeKeySample to sampleKeyRange to avoid returning
   multi-MB results as an attribute (CASSANDRA-4452)
 * flush based on data size, not throughput; overwritten columns no 
   longer artificially inflate liveRatio (CASSANDRA-4399)
 * update default commitlog segment size to 32MB and total commitlog
   size to 32/1024 MB for 32/64 bit JVMs, respectively (CASSANDRA-4422)
 * avoid using global partitioner to estimate ranges in index sstables
   (CASSANDRA-4403)
 * restore pre-CASSANDRA-3862 approach to removing expired tombstones
   from row cache during compaction (CASSANDRA-4364)
 * (stress) support for CQL prepared statements (CASSANDRA-3633)
 * Correctly catch exception when Snappy cannot be loaded (CASSANDRA-4400)
 * (cql3) Support ORDER BY when IN condition is given in WHERE clause (CASSANDRA-4327)
 * (cql3) delete "component_index" column on DROP TABLE call (CASSANDRA-4420)
 * change nanoTime() to currentTimeInMillis() in schema related code (CASSANDRA-4432)
 * add a token generation tool (CASSANDRA-3709)
 * Fix LCS bug with sstable containing only 1 row (CASSANDRA-4411)
 * fix "Can't Modify Index Name" problem on CF update (CASSANDRA-4439)
 * Fix assertion error in getOverlappingSSTables during repair (CASSANDRA-4456)
 * fix nodetool's setcompactionthreshold command (CASSANDRA-4455)
 * Ensure compacted files are never used, to avoid counter overcount (CASSANDRA-4436)
Merged from 1.0:
 * Push the validation of secondary index values to the SecondaryIndexManager (CASSANDRA-4240)
 * allow dropping columns shadowed by not-yet-expired supercolumn or row
   tombstones in PrecompactedRow (CASSANDRA-4396)


1.1.2
 * Fix cleanup not deleting index entries (CASSANDRA-4379)
 * Use correct partitioner when saving + loading caches (CASSANDRA-4331)
 * Check schema before trying to export sstable (CASSANDRA-2760)
 * Raise a meaningful exception instead of NPE when PFS encounters
   an unconfigured node + no default (CASSANDRA-4349)
 * fix bug in sstable blacklisting with LCS (CASSANDRA-4343)
 * LCS no longer promotes tiny sstables out of L0 (CASSANDRA-4341)
 * skip tombstones during hint replay (CASSANDRA-4320)
 * fix NPE in compactionstats (CASSANDRA-4318)
 * enforce 1m min keycache for auto (CASSANDRA-4306)
 * Have DeletedColumn.isMFD always return true (CASSANDRA-4307)
 * (cql3) exeption message for ORDER BY constraints said primary filter can be
    an IN clause, which is misleading (CASSANDRA-4319)
 * (cql3) Reject (not yet supported) creation of 2ndardy indexes on tables with
   composite primary keys (CASSANDRA-4328)
 * Set JVM stack size to 160k for java 7 (CASSANDRA-4275)
 * cqlsh: add COPY command to load data from CSV flat files (CASSANDRA-4012)
 * CFMetaData.fromThrift to throw ConfigurationException upon error (CASSANDRA-4353)
 * Use CF comparator to sort indexed columns in SecondaryIndexManager
   (CASSANDRA-4365)
 * add strategy_options to the KSMetaData.toString() output (CASSANDRA-4248)
 * (cql3) fix range queries containing unqueried results (CASSANDRA-4372)
 * (cql3) allow updating column_alias types (CASSANDRA-4041)
 * (cql3) Fix deletion bug (CASSANDRA-4193)
 * Fix computation of overlapping sstable for leveled compaction (CASSANDRA-4321)
 * Improve scrub and allow to run it offline (CASSANDRA-4321)
 * Fix assertionError in StorageService.bulkLoad (CASSANDRA-4368)
 * (cqlsh) add option to authenticate to a keyspace at startup (CASSANDRA-4108)
 * (cqlsh) fix ASSUME functionality (CASSANDRA-4352)
 * Fix ColumnFamilyRecordReader to not return progress > 100% (CASSANDRA-3942)
Merged from 1.0:
 * Set gc_grace on index CF to 0 (CASSANDRA-4314)


1.1.1
 * add populate_io_cache_on_flush option (CASSANDRA-2635)
 * allow larger cache capacities than 2GB (CASSANDRA-4150)
 * add getsstables command to nodetool (CASSANDRA-4199)
 * apply parent CF compaction settings to secondary index CFs (CASSANDRA-4280)
 * preserve commitlog size cap when recycling segments at startup
   (CASSANDRA-4201)
 * (Hadoop) fix split generation regression (CASSANDRA-4259)
 * ignore min/max compactions settings in LCS, while preserving
   behavior that min=max=0 disables autocompaction (CASSANDRA-4233)
 * log number of rows read from saved cache (CASSANDRA-4249)
 * calculate exact size required for cleanup operations (CASSANDRA-1404)
 * avoid blocking additional writes during flush when the commitlog
   gets behind temporarily (CASSANDRA-1991)
 * enable caching on index CFs based on data CF cache setting (CASSANDRA-4197)
 * warn on invalid replication strategy creation options (CASSANDRA-4046)
 * remove [Freeable]Memory finalizers (CASSANDRA-4222)
 * include tombstone size in ColumnFamily.size, which can prevent OOM
   during sudden mass delete operations by yielding a nonzero liveRatio
   (CASSANDRA-3741)
 * Open 1 sstableScanner per level for leveled compaction (CASSANDRA-4142)
 * Optimize reads when row deletion timestamps allow us to restrict
   the set of sstables we check (CASSANDRA-4116)
 * add support for commitlog archiving and point-in-time recovery
   (CASSANDRA-3690)
 * avoid generating redundant compaction tasks during streaming
   (CASSANDRA-4174)
 * add -cf option to nodetool snapshot, and takeColumnFamilySnapshot to
   StorageService mbean (CASSANDRA-556)
 * optimize cleanup to drop entire sstables where possible (CASSANDRA-4079)
 * optimize truncate when autosnapshot is disabled (CASSANDRA-4153)
 * update caches to use byte[] keys to reduce memory overhead (CASSANDRA-3966)
 * add column limit to cli (CASSANDRA-3012, 4098)
 * clean up and optimize DataOutputBuffer, used by CQL compression and
   CompositeType (CASSANDRA-4072)
 * optimize commitlog checksumming (CASSANDRA-3610)
 * identify and blacklist corrupted SSTables from future compactions 
   (CASSANDRA-2261)
 * Move CfDef and KsDef validation out of thrift (CASSANDRA-4037)
 * Expose API to repair a user provided range (CASSANDRA-3912)
 * Add way to force the cassandra-cli to refresh its schema (CASSANDRA-4052)
 * Avoid having replicate on write tasks stacking up at CL.ONE (CASSANDRA-2889)
 * (cql3) Backwards compatibility for composite comparators in non-cql3-aware
   clients (CASSANDRA-4093)
 * (cql3) Fix order by for reversed queries (CASSANDRA-4160)
 * (cql3) Add ReversedType support (CASSANDRA-4004)
 * (cql3) Add timeuuid type (CASSANDRA-4194)
 * (cql3) Minor fixes (CASSANDRA-4185)
 * (cql3) Fix prepared statement in BATCH (CASSANDRA-4202)
 * (cql3) Reduce the list of reserved keywords (CASSANDRA-4186)
 * (cql3) Move max/min compaction thresholds to compaction strategy options
   (CASSANDRA-4187)
 * Fix exception during move when localhost is the only source (CASSANDRA-4200)
 * (cql3) Allow paging through non-ordered partitioner results (CASSANDRA-3771)
 * (cql3) Fix drop index (CASSANDRA-4192)
 * (cql3) Don't return range ghosts anymore (CASSANDRA-3982)
 * fix re-creating Keyspaces/ColumnFamilies with the same name as dropped
   ones (CASSANDRA-4219)
 * fix SecondaryIndex LeveledManifest save upon snapshot (CASSANDRA-4230)
 * fix missing arrayOffset in FBUtilities.hash (CASSANDRA-4250)
 * (cql3) Add name of parameters in CqlResultSet (CASSANDRA-4242)
 * (cql3) Correctly validate order by queries (CASSANDRA-4246)
 * rename stress to cassandra-stress for saner packaging (CASSANDRA-4256)
 * Fix exception on colum metadata with non-string comparator (CASSANDRA-4269)
 * Check for unknown/invalid compression options (CASSANDRA-4266)
 * (cql3) Adds simple access to column timestamp and ttl (CASSANDRA-4217)
 * (cql3) Fix range queries with secondary indexes (CASSANDRA-4257)
 * Better error messages from improper input in cli (CASSANDRA-3865)
 * Try to stop all compaction upon Keyspace or ColumnFamily drop (CASSANDRA-4221)
 * (cql3) Allow keyspace properties to contain hyphens (CASSANDRA-4278)
 * (cql3) Correctly validate keyspace access in create table (CASSANDRA-4296)
 * Avoid deadlock in migration stage (CASSANDRA-3882)
 * Take supercolumn names and deletion info into account in memtable throughput
   (CASSANDRA-4264)
 * Add back backward compatibility for old style replication factor (CASSANDRA-4294)
 * Preserve compatibility with pre-1.1 index queries (CASSANDRA-4262)
Merged from 1.0:
 * Fix super columns bug where cache is not updated (CASSANDRA-4190)
 * fix maxTimestamp to include row tombstones (CASSANDRA-4116)
 * (CLI) properly handle quotes in create/update keyspace commands (CASSANDRA-4129)
 * Avoids possible deadlock during bootstrap (CASSANDRA-4159)
 * fix stress tool that hangs forever on timeout or error (CASSANDRA-4128)
 * stress tool to return appropriate exit code on failure (CASSANDRA-4188)
 * fix compaction NPE when out of disk space and assertions disabled
   (CASSANDRA-3985)
 * synchronize LCS getEstimatedTasks to avoid CME (CASSANDRA-4255)
 * ensure unique streaming session id's (CASSANDRA-4223)
 * kick off background compaction when min/max thresholds change 
   (CASSANDRA-4279)
 * improve ability of STCS.getBuckets to deal with 100s of 1000s of
   sstables, such as when convertinb back from LCS (CASSANDRA-4287)
 * Oversize integer in CQL throws NumberFormatException (CASSANDRA-4291)
 * fix 1.0.x node join to mixed version cluster, other nodes >= 1.1 (CASSANDRA-4195)
 * Fix LCS splitting sstable base on uncompressed size (CASSANDRA-4419)
 * Push the validation of secondary index values to the SecondaryIndexManager (CASSANDRA-4240)
 * Don't purge columns during upgradesstables (CASSANDRA-4462)
 * Make cqlsh work with piping (CASSANDRA-4113)
 * Validate arguments for nodetool decommission (CASSANDRA-4061)
 * Report thrift status in nodetool info (CASSANDRA-4010)


1.1.0-final
 * average a reduced liveRatio estimate with the previous one (CASSANDRA-4065)
 * Allow KS and CF names up to 48 characters (CASSANDRA-4157)
 * fix stress build (CASSANDRA-4140)
 * add time remaining estimate to nodetool compactionstats (CASSANDRA-4167)
 * (cql) fix NPE in cql3 ALTER TABLE (CASSANDRA-4163)
 * (cql) Add support for CL.TWO and CL.THREE in CQL (CASSANDRA-4156)
 * (cql) Fix type in CQL3 ALTER TABLE preventing update (CASSANDRA-4170)
 * (cql) Throw invalid exception from CQL3 on obsolete options (CASSANDRA-4171)
 * (cqlsh) fix recognizing uppercase SELECT keyword (CASSANDRA-4161)
 * Pig: wide row support (CASSANDRA-3909)
Merged from 1.0:
 * avoid streaming empty files with bulk loader if sstablewriter errors out
   (CASSANDRA-3946)


1.1-rc1
 * Include stress tool in binary builds (CASSANDRA-4103)
 * (Hadoop) fix wide row iteration when last row read was deleted
   (CASSANDRA-4154)
 * fix read_repair_chance to really default to 0.1 in the cli (CASSANDRA-4114)
 * Adds caching and bloomFilterFpChange to CQL options (CASSANDRA-4042)
 * Adds posibility to autoconfigure size of the KeyCache (CASSANDRA-4087)
 * fix KEYS index from skipping results (CASSANDRA-3996)
 * Remove sliced_buffer_size_in_kb dead option (CASSANDRA-4076)
 * make loadNewSStable preserve sstable version (CASSANDRA-4077)
 * Respect 1.0 cache settings as much as possible when upgrading 
   (CASSANDRA-4088)
 * relax path length requirement for sstable files when upgrading on 
   non-Windows platforms (CASSANDRA-4110)
 * fix terminination of the stress.java when errors were encountered
   (CASSANDRA-4128)
 * Move CfDef and KsDef validation out of thrift (CASSANDRA-4037)
 * Fix get_paged_slice (CASSANDRA-4136)
 * CQL3: Support slice with exclusive start and stop (CASSANDRA-3785)
Merged from 1.0:
 * support PropertyFileSnitch in bulk loader (CASSANDRA-4145)
 * add auto_snapshot option allowing disabling snapshot before drop/truncate
   (CASSANDRA-3710)
 * allow short snitch names (CASSANDRA-4130)


1.1-beta2
 * rename loaded sstables to avoid conflicts with local snapshots
   (CASSANDRA-3967)
 * start hint replay as soon as FD notifies that the target is back up
   (CASSANDRA-3958)
 * avoid unproductive deserializing of cached rows during compaction
   (CASSANDRA-3921)
 * fix concurrency issues with CQL keyspace creation (CASSANDRA-3903)
 * Show Effective Owership via Nodetool ring <keyspace> (CASSANDRA-3412)
 * Update ORDER BY syntax for CQL3 (CASSANDRA-3925)
 * Fix BulkRecordWriter to not throw NPE if reducer gets no map data from Hadoop (CASSANDRA-3944)
 * Fix bug with counters in super columns (CASSANDRA-3821)
 * Remove deprecated merge_shard_chance (CASSANDRA-3940)
 * add a convenient way to reset a node's schema (CASSANDRA-2963)
 * fix for intermittent SchemaDisagreementException (CASSANDRA-3884)
 * CLI `list <CF>` to limit number of columns and their order (CASSANDRA-3012)
 * ignore deprecated KsDef/CfDef/ColumnDef fields in native schema (CASSANDRA-3963)
 * CLI to report when unsupported column_metadata pair was given (CASSANDRA-3959)
 * reincarnate removed and deprecated KsDef/CfDef attributes (CASSANDRA-3953)
 * Fix race between writes and read for cache (CASSANDRA-3862)
 * perform static initialization of StorageProxy on start-up (CASSANDRA-3797)
 * support trickling fsync() on writes (CASSANDRA-3950)
 * expose counters for unavailable/timeout exceptions given to thrift clients (CASSANDRA-3671)
 * avoid quadratic startup time in LeveledManifest (CASSANDRA-3952)
 * Add type information to new schema_ columnfamilies and remove thrift
   serialization for schema (CASSANDRA-3792)
 * add missing column validator options to the CLI help (CASSANDRA-3926)
 * skip reading saved key cache if CF's caching strategy is NONE or ROWS_ONLY (CASSANDRA-3954)
 * Unify migration code (CASSANDRA-4017)
Merged from 1.0:
 * cqlsh: guess correct version of Python for Arch Linux (CASSANDRA-4090)
 * (CLI) properly handle quotes in create/update keyspace commands (CASSANDRA-4129)
 * Avoids possible deadlock during bootstrap (CASSANDRA-4159)
 * fix stress tool that hangs forever on timeout or error (CASSANDRA-4128)
 * Fix super columns bug where cache is not updated (CASSANDRA-4190)
 * stress tool to return appropriate exit code on failure (CASSANDRA-4188)


1.0.9
 * improve index sampling performance (CASSANDRA-4023)
 * always compact away deleted hints immediately after handoff (CASSANDRA-3955)
 * delete hints from dropped ColumnFamilies on handoff instead of
   erroring out (CASSANDRA-3975)
 * add CompositeType ref to the CLI doc for create/update column family (CASSANDRA-3980)
 * Pig: support Counter ColumnFamilies (CASSANDRA-3973)
 * Pig: Composite column support (CASSANDRA-3684)
 * Avoid NPE during repair when a keyspace has no CFs (CASSANDRA-3988)
 * Fix division-by-zero error on get_slice (CASSANDRA-4000)
 * don't change manifest level for cleanup, scrub, and upgradesstables
   operations under LeveledCompactionStrategy (CASSANDRA-3989, 4112)
 * fix race leading to super columns assertion failure (CASSANDRA-3957)
 * fix NPE on invalid CQL delete command (CASSANDRA-3755)
 * allow custom types in CLI's assume command (CASSANDRA-4081)
 * fix totalBytes count for parallel compactions (CASSANDRA-3758)
 * fix intermittent NPE in get_slice (CASSANDRA-4095)
 * remove unnecessary asserts in native code interfaces (CASSANDRA-4096)
 * Validate blank keys in CQL to avoid assertion errors (CASSANDRA-3612)
 * cqlsh: fix bad decoding of some column names (CASSANDRA-4003)
 * cqlsh: fix incorrect padding with unicode chars (CASSANDRA-4033)
 * Fix EC2 snitch incorrectly reporting region (CASSANDRA-4026)
 * Shut down thrift during decommission (CASSANDRA-4086)
 * Expose nodetool cfhistograms for 2ndary indexes (CASSANDRA-4063)
Merged from 0.8:
 * Fix ConcurrentModificationException in gossiper (CASSANDRA-4019)


1.1-beta1
 * (cqlsh)
   + add SOURCE and CAPTURE commands, and --file option (CASSANDRA-3479)
   + add ALTER COLUMNFAMILY WITH (CASSANDRA-3523)
   + bundle Python dependencies with Cassandra (CASSANDRA-3507)
   + added to Debian package (CASSANDRA-3458)
   + display byte data instead of erroring out on decode failure 
     (CASSANDRA-3874)
 * add nodetool rebuild_index (CASSANDRA-3583)
 * add nodetool rangekeysample (CASSANDRA-2917)
 * Fix streaming too much data during move operations (CASSANDRA-3639)
 * Nodetool and CLI connect to localhost by default (CASSANDRA-3568)
 * Reduce memory used by primary index sample (CASSANDRA-3743)
 * (Hadoop) separate input/output configurations (CASSANDRA-3197, 3765)
 * avoid returning internal Cassandra classes over JMX (CASSANDRA-2805)
 * add row-level isolation via SnapTree (CASSANDRA-2893)
 * Optimize key count estimation when opening sstable on startup
   (CASSANDRA-2988)
 * multi-dc replication optimization supporting CL > ONE (CASSANDRA-3577)
 * add command to stop compactions (CASSANDRA-1740, 3566, 3582)
 * multithreaded streaming (CASSANDRA-3494)
 * removed in-tree redhat spec (CASSANDRA-3567)
 * "defragment" rows for name-based queries under STCS, again (CASSANDRA-2503)
 * Recycle commitlog segments for improved performance 
   (CASSANDRA-3411, 3543, 3557, 3615)
 * update size-tiered compaction to prioritize small tiers (CASSANDRA-2407)
 * add message expiration logic to OutboundTcpConnection (CASSANDRA-3005)
 * off-heap cache to use sun.misc.Unsafe instead of JNA (CASSANDRA-3271)
 * EACH_QUORUM is only supported for writes (CASSANDRA-3272)
 * replace compactionlock use in schema migration by checking CFS.isValid
   (CASSANDRA-3116)
 * recognize that "SELECT first ... *" isn't really "SELECT *" (CASSANDRA-3445)
 * Use faster bytes comparison (CASSANDRA-3434)
 * Bulk loader is no longer a fat client, (HADOOP) bulk load output format
   (CASSANDRA-3045)
 * (Hadoop) add support for KeyRange.filter
 * remove assumption that keys and token are in bijection
   (CASSANDRA-1034, 3574, 3604)
 * always remove endpoints from delevery queue in HH (CASSANDRA-3546)
 * fix race between cf flush and its 2ndary indexes flush (CASSANDRA-3547)
 * fix potential race in AES when a repair fails (CASSANDRA-3548)
 * Remove columns shadowed by a deleted container even when we cannot purge
   (CASSANDRA-3538)
 * Improve memtable slice iteration performance (CASSANDRA-3545)
 * more efficient allocation of small bloom filters (CASSANDRA-3618)
 * Use separate writer thread in SSTableSimpleUnsortedWriter (CASSANDRA-3619)
 * fsync the directory after new sstable or commitlog segment are created (CASSANDRA-3250)
 * fix minor issues reported by FindBugs (CASSANDRA-3658)
 * global key/row caches (CASSANDRA-3143, 3849)
 * optimize memtable iteration during range scan (CASSANDRA-3638)
 * introduce 'crc_check_chance' in CompressionParameters to support
   a checksum percentage checking chance similarly to read-repair (CASSANDRA-3611)
 * a way to deactivate global key/row cache on per-CF basis (CASSANDRA-3667)
 * fix LeveledCompactionStrategy broken because of generation pre-allocation
   in LeveledManifest (CASSANDRA-3691)
 * finer-grained control over data directories (CASSANDRA-2749)
 * Fix ClassCastException during hinted handoff (CASSANDRA-3694)
 * Upgrade Thrift to 0.7 (CASSANDRA-3213)
 * Make stress.java insert operation to use microseconds (CASSANDRA-3725)
 * Allows (internally) doing a range query with a limit of columns instead of
   rows (CASSANDRA-3742)
 * Allow rangeSlice queries to be start/end inclusive/exclusive (CASSANDRA-3749)
 * Fix BulkLoader to support new SSTable layout and add stream
   throttling to prevent an NPE when there is no yaml config (CASSANDRA-3752)
 * Allow concurrent schema migrations (CASSANDRA-1391, 3832)
 * Add SnapshotCommand to trigger snapshot on remote node (CASSANDRA-3721)
 * Make CFMetaData conversions to/from thrift/native schema inverses
   (CASSANDRA_3559)
 * Add initial code for CQL 3.0-beta (CASSANDRA-2474, 3781, 3753)
 * Add wide row support for ColumnFamilyInputFormat (CASSANDRA-3264)
 * Allow extending CompositeType comparator (CASSANDRA-3657)
 * Avoids over-paging during get_count (CASSANDRA-3798)
 * Add new command to rebuild a node without (repair) merkle tree calculations
   (CASSANDRA-3483, 3922)
 * respect not only row cache capacity but caching mode when
   trying to read data (CASSANDRA-3812)
 * fix system tests (CASSANDRA-3827)
 * CQL support for altering row key type in ALTER TABLE (CASSANDRA-3781)
 * turn compression on by default (CASSANDRA-3871)
 * make hexToBytes refuse invalid input (CASSANDRA-2851)
 * Make secondary indexes CF inherit compression and compaction from their
   parent CF (CASSANDRA-3877)
 * Finish cleanup up tombstone purge code (CASSANDRA-3872)
 * Avoid NPE on aboarted stream-out sessions (CASSANDRA-3904)
 * BulkRecordWriter throws NPE for counter columns (CASSANDRA-3906)
 * Support compression using BulkWriter (CASSANDRA-3907)


1.0.8
 * fix race between cleanup and flush on secondary index CFSes (CASSANDRA-3712)
 * avoid including non-queried nodes in rangeslice read repair
   (CASSANDRA-3843)
 * Only snapshot CF being compacted for snapshot_before_compaction 
   (CASSANDRA-3803)
 * Log active compactions in StatusLogger (CASSANDRA-3703)
 * Compute more accurate compaction score per level (CASSANDRA-3790)
 * Return InvalidRequest when using a keyspace that doesn't exist
   (CASSANDRA-3764)
 * disallow user modification of System keyspace (CASSANDRA-3738)
 * allow using sstable2json on secondary index data (CASSANDRA-3738)
 * (cqlsh) add DESCRIBE COLUMNFAMILIES (CASSANDRA-3586)
 * (cqlsh) format blobs correctly and use colors to improve output
   readability (CASSANDRA-3726)
 * synchronize BiMap of bootstrapping tokens (CASSANDRA-3417)
 * show index options in CLI (CASSANDRA-3809)
 * add optional socket timeout for streaming (CASSANDRA-3838)
 * fix truncate not to leave behind non-CFS backed secondary indexes
   (CASSANDRA-3844)
 * make CLI `show schema` to use output stream directly instead
   of StringBuilder (CASSANDRA-3842)
 * remove the wait on hint future during write (CASSANDRA-3870)
 * (cqlsh) ignore missing CfDef opts (CASSANDRA-3933)
 * (cqlsh) look for cqlshlib relative to realpath (CASSANDRA-3767)
 * Fix short read protection (CASSANDRA-3934)
 * Make sure infered and actual schema match (CASSANDRA-3371)
 * Fix NPE during HH delivery (CASSANDRA-3677)
 * Don't put boostrapping node in 'hibernate' status (CASSANDRA-3737)
 * Fix double quotes in windows bat files (CASSANDRA-3744)
 * Fix bad validator lookup (CASSANDRA-3789)
 * Fix soft reset in EC2MultiRegionSnitch (CASSANDRA-3835)
 * Don't leave zombie connections with THSHA thrift server (CASSANDRA-3867)
 * (cqlsh) fix deserialization of data (CASSANDRA-3874)
 * Fix removetoken force causing an inconsistent state (CASSANDRA-3876)
 * Fix ahndling of some types with Pig (CASSANDRA-3886)
 * Don't allow to drop the system keyspace (CASSANDRA-3759)
 * Make Pig deletes disabled by default and configurable (CASSANDRA-3628)
Merged from 0.8:
 * (Pig) fix CassandraStorage to use correct comparator in Super ColumnFamily
   case (CASSANDRA-3251)
 * fix thread safety issues in commitlog replay, primarily affecting
   systems with many (100s) of CF definitions (CASSANDRA-3751)
 * Fix relevant tombstone ignored with super columns (CASSANDRA-3875)


1.0.7
 * fix regression in HH page size calculation (CASSANDRA-3624)
 * retry failed stream on IOException (CASSANDRA-3686)
 * allow configuring bloom_filter_fp_chance (CASSANDRA-3497)
 * attempt hint delivery every ten minutes, or when failure detector
   notifies us that a node is back up, whichever comes first.  hint
   handoff throttle delay default changed to 1ms, from 50 (CASSANDRA-3554)
 * add nodetool setstreamthroughput (CASSANDRA-3571)
 * fix assertion when dropping a columnfamily with no sstables (CASSANDRA-3614)
 * more efficient allocation of small bloom filters (CASSANDRA-3618)
 * CLibrary.createHardLinkWithExec() to check for errors (CASSANDRA-3101)
 * Avoid creating empty and non cleaned writer during compaction (CASSANDRA-3616)
 * stop thrift service in shutdown hook so we can quiesce MessagingService
   (CASSANDRA-3335)
 * (CQL) compaction_strategy_options and compression_parameters for
   CREATE COLUMNFAMILY statement (CASSANDRA-3374)
 * Reset min/max compaction threshold when creating size tiered compaction
   strategy (CASSANDRA-3666)
 * Don't ignore IOException during compaction (CASSANDRA-3655)
 * Fix assertion error for CF with gc_grace=0 (CASSANDRA-3579)
 * Shutdown ParallelCompaction reducer executor after use (CASSANDRA-3711)
 * Avoid < 0 value for pending tasks in leveled compaction (CASSANDRA-3693)
 * (Hadoop) Support TimeUUID in Pig CassandraStorage (CASSANDRA-3327)
 * Check schema is ready before continuing boostrapping (CASSANDRA-3629)
 * Catch overflows during parsing of chunk_length_kb (CASSANDRA-3644)
 * Improve stream protocol mismatch errors (CASSANDRA-3652)
 * Avoid multiple thread doing HH to the same target (CASSANDRA-3681)
 * Add JMX property for rp_timeout_in_ms (CASSANDRA-2940)
 * Allow DynamicCompositeType to compare component of different types
   (CASSANDRA-3625)
 * Flush non-cfs backed secondary indexes (CASSANDRA-3659)
 * Secondary Indexes should report memory consumption (CASSANDRA-3155)
 * fix for SelectStatement start/end key are not set correctly
   when a key alias is involved (CASSANDRA-3700)
 * fix CLI `show schema` command insert of an extra comma in
   column_metadata (CASSANDRA-3714)
Merged from 0.8:
 * avoid logging (harmless) exception when GC takes < 1ms (CASSANDRA-3656)
 * prevent new nodes from thinking down nodes are up forever (CASSANDRA-3626)
 * use correct list of replicas for LOCAL_QUORUM reads when read repair
   is disabled (CASSANDRA-3696)
 * block on flush before compacting hints (may prevent OOM) (CASSANDRA-3733)


1.0.6
 * (CQL) fix cqlsh support for replicate_on_write (CASSANDRA-3596)
 * fix adding to leveled manifest after streaming (CASSANDRA-3536)
 * filter out unavailable cipher suites when using encryption (CASSANDRA-3178)
 * (HADOOP) add old-style api support for CFIF and CFRR (CASSANDRA-2799)
 * Support TimeUUIDType column names in Stress.java tool (CASSANDRA-3541)
 * (CQL) INSERT/UPDATE/DELETE/TRUNCATE commands should allow CF names to
   be qualified by keyspace (CASSANDRA-3419)
 * always remove endpoints from delevery queue in HH (CASSANDRA-3546)
 * fix race between cf flush and its 2ndary indexes flush (CASSANDRA-3547)
 * fix potential race in AES when a repair fails (CASSANDRA-3548)
 * fix default value validation usage in CLI SET command (CASSANDRA-3553)
 * Optimize componentsFor method for compaction and startup time
   (CASSANDRA-3532)
 * (CQL) Proper ColumnFamily metadata validation on CREATE COLUMNFAMILY 
   (CASSANDRA-3565)
 * fix compression "chunk_length_kb" option to set correct kb value for 
   thrift/avro (CASSANDRA-3558)
 * fix missing response during range slice repair (CASSANDRA-3551)
 * 'describe ring' moved from CLI to nodetool and available through JMX (CASSANDRA-3220)
 * add back partitioner to sstable metadata (CASSANDRA-3540)
 * fix NPE in get_count for counters (CASSANDRA-3601)
Merged from 0.8:
 * remove invalid assertion that table was opened before dropping it
   (CASSANDRA-3580)
 * range and index scans now only send requests to enough replicas to
   satisfy requested CL + RR (CASSANDRA-3598)
 * use cannonical host for local node in nodetool info (CASSANDRA-3556)
 * remove nonlocal DC write optimization since it only worked with
   CL.ONE or CL.LOCAL_QUORUM (CASSANDRA-3577, 3585)
 * detect misuses of CounterColumnType (CASSANDRA-3422)
 * turn off string interning in json2sstable, take 2 (CASSANDRA-2189)
 * validate compression parameters on add/update of the ColumnFamily 
   (CASSANDRA-3573)
 * Check for 0.0.0.0 is incorrect in CFIF (CASSANDRA-3584)
 * Increase vm.max_map_count in debian packaging (CASSANDRA-3563)
 * gossiper will never add itself to saved endpoints (CASSANDRA-3485)


1.0.5
 * revert CASSANDRA-3407 (see CASSANDRA-3540)
 * fix assertion error while forwarding writes to local nodes (CASSANDRA-3539)


1.0.4
 * fix self-hinting of timed out read repair updates and make hinted handoff
   less prone to OOMing a coordinator (CASSANDRA-3440)
 * expose bloom filter sizes via JMX (CASSANDRA-3495)
 * enforce RP tokens 0..2**127 (CASSANDRA-3501)
 * canonicalize paths exposed through JMX (CASSANDRA-3504)
 * fix "liveSize" stat when sstables are removed (CASSANDRA-3496)
 * add bloom filter FP rates to nodetool cfstats (CASSANDRA-3347)
 * record partitioner in sstable metadata component (CASSANDRA-3407)
 * add new upgradesstables nodetool command (CASSANDRA-3406)
 * skip --debug requirement to see common exceptions in CLI (CASSANDRA-3508)
 * fix incorrect query results due to invalid max timestamp (CASSANDRA-3510)
 * make sstableloader recognize compressed sstables (CASSANDRA-3521)
 * avoids race in OutboundTcpConnection in multi-DC setups (CASSANDRA-3530)
 * use SETLOCAL in cassandra.bat (CASSANDRA-3506)
 * fix ConcurrentModificationException in Table.all() (CASSANDRA-3529)
Merged from 0.8:
 * fix concurrence issue in the FailureDetector (CASSANDRA-3519)
 * fix array out of bounds error in counter shard removal (CASSANDRA-3514)
 * avoid dropping tombstones when they might still be needed to shadow
   data in a different sstable (CASSANDRA-2786)


1.0.3
 * revert name-based query defragmentation aka CASSANDRA-2503 (CASSANDRA-3491)
 * fix invalidate-related test failures (CASSANDRA-3437)
 * add next-gen cqlsh to bin/ (CASSANDRA-3188, 3131, 3493)
 * (CQL) fix handling of rows with no columns (CASSANDRA-3424, 3473)
 * fix querying supercolumns by name returning only a subset of
   subcolumns or old subcolumn versions (CASSANDRA-3446)
 * automatically compute sha1 sum for uncompressed data files (CASSANDRA-3456)
 * fix reading metadata/statistics component for version < h (CASSANDRA-3474)
 * add sstable forward-compatibility (CASSANDRA-3478)
 * report compression ratio in CFSMBean (CASSANDRA-3393)
 * fix incorrect size exception during streaming of counters (CASSANDRA-3481)
 * (CQL) fix for counter decrement syntax (CASSANDRA-3418)
 * Fix race introduced by CASSANDRA-2503 (CASSANDRA-3482)
 * Fix incomplete deletion of delivered hints (CASSANDRA-3466)
 * Avoid rescheduling compactions when no compaction was executed 
   (CASSANDRA-3484)
 * fix handling of the chunk_length_kb compression options (CASSANDRA-3492)
Merged from 0.8:
 * fix updating CF row_cache_provider (CASSANDRA-3414)
 * CFMetaData.convertToThrift method to set RowCacheProvider (CASSANDRA-3405)
 * acquire compactionlock during truncate (CASSANDRA-3399)
 * fix displaying cfdef entries for super columnfamilies (CASSANDRA-3415)
 * Make counter shard merging thread safe (CASSANDRA-3178)
 * Revert CASSANDRA-2855
 * Fix bug preventing the use of efficient cross-DC writes (CASSANDRA-3472)
 * `describe ring` command for CLI (CASSANDRA-3220)
 * (Hadoop) skip empty rows when entire row is requested, redux (CASSANDRA-2855)


1.0.2
 * "defragment" rows for name-based queries under STCS (CASSANDRA-2503)
 * Add timing information to cassandra-cli GET/SET/LIST queries (CASSANDRA-3326)
 * Only create one CompressionMetadata object per sstable (CASSANDRA-3427)
 * cleanup usage of StorageService.setMode() (CASSANDRA-3388)
 * Avoid large array allocation for compressed chunk offsets (CASSANDRA-3432)
 * fix DecimalType bytebuffer marshalling (CASSANDRA-3421)
 * fix bug that caused first column in per row indexes to be ignored 
   (CASSANDRA-3441)
 * add JMX call to clean (failed) repair sessions (CASSANDRA-3316)
 * fix sstableloader reference acquisition bug (CASSANDRA-3438)
 * fix estimated row size regression (CASSANDRA-3451)
 * make sure we don't return more columns than asked (CASSANDRA-3303, 3395)
Merged from 0.8:
 * acquire compactionlock during truncate (CASSANDRA-3399)
 * fix displaying cfdef entries for super columnfamilies (CASSANDRA-3415)


1.0.1
 * acquire references during index build to prevent delete problems
   on Windows (CASSANDRA-3314)
 * describe_ring should include datacenter/topology information (CASSANDRA-2882)
 * Thrift sockets are not properly buffered (CASSANDRA-3261)
 * performance improvement for bytebufferutil compare function (CASSANDRA-3286)
 * add system.versions ColumnFamily (CASSANDRA-3140)
 * reduce network copies (CASSANDRA-3333, 3373)
 * limit nodetool to 32MB of heap (CASSANDRA-3124)
 * (CQL) update parser to accept "timestamp" instead of "date" (CASSANDRA-3149)
 * Fix CLI `show schema` to include "compression_options" (CASSANDRA-3368)
 * Snapshot to include manifest under LeveledCompactionStrategy (CASSANDRA-3359)
 * (CQL) SELECT query should allow CF name to be qualified by keyspace (CASSANDRA-3130)
 * (CQL) Fix internal application error specifying 'using consistency ...'
   in lower case (CASSANDRA-3366)
 * fix Deflate compression when compression actually makes the data bigger
   (CASSANDRA-3370)
 * optimize UUIDGen to avoid lock contention on InetAddress.getLocalHost 
   (CASSANDRA-3387)
 * tolerate index being dropped mid-mutation (CASSANDRA-3334, 3313)
 * CompactionManager is now responsible for checking for new candidates
   post-task execution, enabling more consistent leveled compaction 
   (CASSANDRA-3391)
 * Cache HSHA threads (CASSANDRA-3372)
 * use CF/KS names as snapshot prefix for drop + truncate operations
   (CASSANDRA-2997)
 * Break bloom filters up to avoid heap fragmentation (CASSANDRA-2466)
 * fix cassandra hanging on jsvc stop (CASSANDRA-3302)
 * Avoid leveled compaction getting blocked on errors (CASSANDRA-3408)
 * Make reloading the compaction strategy safe (CASSANDRA-3409)
 * ignore 0.8 hints even if compaction begins before we try to purge
   them (CASSANDRA-3385)
 * remove procrun (bin\daemon) from Cassandra source tree and 
   artifacts (CASSANDRA-3331)
 * make cassandra compile under JDK7 (CASSANDRA-3275)
 * remove dependency of clientutil.jar to FBUtilities (CASSANDRA-3299)
 * avoid truncation errors by using long math on long values (CASSANDRA-3364)
 * avoid clock drift on some Windows machine (CASSANDRA-3375)
 * display cache provider in cli 'describe keyspace' command (CASSANDRA-3384)
 * fix incomplete topology information in describe_ring (CASSANDRA-3403)
 * expire dead gossip states based on time (CASSANDRA-2961)
 * improve CompactionTask extensibility (CASSANDRA-3330)
 * Allow one leveled compaction task to kick off another (CASSANDRA-3363)
 * allow encryption only between datacenters (CASSANDRA-2802)
Merged from 0.8:
 * fix truncate allowing data to be replayed post-restart (CASSANDRA-3297)
 * make iwriter final in IndexWriter to avoid NPE (CASSANDRA-2863)
 * (CQL) update grammar to require key clause in DELETE statement
   (CASSANDRA-3349)
 * (CQL) allow numeric keyspace names in USE statement (CASSANDRA-3350)
 * (Hadoop) skip empty rows when slicing the entire row (CASSANDRA-2855)
 * Fix handling of tombstone by SSTableExport/Import (CASSANDRA-3357)
 * fix ColumnIndexer to use long offsets (CASSANDRA-3358)
 * Improved CLI exceptions (CASSANDRA-3312)
 * Fix handling of tombstone by SSTableExport/Import (CASSANDRA-3357)
 * Only count compaction as active (for throttling) when they have
   successfully acquired the compaction lock (CASSANDRA-3344)
 * Display CLI version string on startup (CASSANDRA-3196)
 * (Hadoop) make CFIF try rpc_address or fallback to listen_address
   (CASSANDRA-3214)
 * (Hadoop) accept comma delimited lists of initial thrift connections
   (CASSANDRA-3185)
 * ColumnFamily min_compaction_threshold should be >= 2 (CASSANDRA-3342)
 * (Pig) add 0.8+ types and key validation type in schema (CASSANDRA-3280)
 * Fix completely removing column metadata using CLI (CASSANDRA-3126)
 * CLI `describe cluster;` output should be on separate lines for separate versions
   (CASSANDRA-3170)
 * fix changing durable_writes keyspace option during CF creation
   (CASSANDRA-3292)
 * avoid locking on update when no indexes are involved (CASSANDRA-3386)
 * fix assertionError during repair with ordered partitioners (CASSANDRA-3369)
 * correctly serialize key_validation_class for avro (CASSANDRA-3391)
 * don't expire counter tombstone after streaming (CASSANDRA-3394)
 * prevent nodes that failed to join from hanging around forever 
   (CASSANDRA-3351)
 * remove incorrect optimization from slice read path (CASSANDRA-3390)
 * Fix race in AntiEntropyService (CASSANDRA-3400)


1.0.0-final
 * close scrubbed sstable fd before deleting it (CASSANDRA-3318)
 * fix bug preventing obsolete commitlog segments from being removed
   (CASSANDRA-3269)
 * tolerate whitespace in seed CDL (CASSANDRA-3263)
 * Change default heap thresholds to max(min(1/2 ram, 1G), min(1/4 ram, 8GB))
   (CASSANDRA-3295)
 * Fix broken CompressedRandomAccessReaderTest (CASSANDRA-3298)
 * (CQL) fix type information returned for wildcard queries (CASSANDRA-3311)
 * add estimated tasks to LeveledCompactionStrategy (CASSANDRA-3322)
 * avoid including compaction cache-warming in keycache stats (CASSANDRA-3325)
 * run compaction and hinted handoff threads at MIN_PRIORITY (CASSANDRA-3308)
 * default hsha thrift server to cpu core count in rpc pool (CASSANDRA-3329)
 * add bin\daemon to binary tarball for Windows service (CASSANDRA-3331)
 * Fix places where uncompressed size of sstables was use in place of the
   compressed one (CASSANDRA-3338)
 * Fix hsha thrift server (CASSANDRA-3346)
 * Make sure repair only stream needed sstables (CASSANDRA-3345)


1.0.0-rc2
 * Log a meaningful warning when a node receives a message for a repair session
   that doesn't exist anymore (CASSANDRA-3256)
 * test for NUMA policy support as well as numactl presence (CASSANDRA-3245)
 * Fix FD leak when internode encryption is enabled (CASSANDRA-3257)
 * Remove incorrect assertion in mergeIterator (CASSANDRA-3260)
 * FBUtilities.hexToBytes(String) to throw NumberFormatException when string
   contains non-hex characters (CASSANDRA-3231)
 * Keep SimpleSnitch proximity ordering unchanged from what the Strategy
   generates, as intended (CASSANDRA-3262)
 * remove Scrub from compactionstats when finished (CASSANDRA-3255)
 * fix counter entry in jdbc TypesMap (CASSANDRA-3268)
 * fix full queue scenario for ParallelCompactionIterator (CASSANDRA-3270)
 * fix bootstrap process (CASSANDRA-3285)
 * don't try delivering hints if when there isn't any (CASSANDRA-3176)
 * CLI documentation change for ColumnFamily `compression_options` (CASSANDRA-3282)
 * ignore any CF ids sent by client for adding CF/KS (CASSANDRA-3288)
 * remove obsolete hints on first startup (CASSANDRA-3291)
 * use correct ISortedColumns for time-optimized reads (CASSANDRA-3289)
 * Evict gossip state immediately when a token is taken over by a new IP 
   (CASSANDRA-3259)


1.0.0-rc1
 * Update CQL to generate microsecond timestamps by default (CASSANDRA-3227)
 * Fix counting CFMetadata towards Memtable liveRatio (CASSANDRA-3023)
 * Kill server on wrapped OOME such as from FileChannel.map (CASSANDRA-3201)
 * remove unnecessary copy when adding to row cache (CASSANDRA-3223)
 * Log message when a full repair operation completes (CASSANDRA-3207)
 * Fix streamOutSession keeping sstables references forever if the remote end
   dies (CASSANDRA-3216)
 * Remove dynamic_snitch boolean from example configuration (defaulting to 
   true) and set default badness threshold to 0.1 (CASSANDRA-3229)
 * Base choice of random or "balanced" token on bootstrap on whether
   schema definitions were found (CASSANDRA-3219)
 * Fixes for LeveledCompactionStrategy score computation, prioritization,
   scheduling, and performance (CASSANDRA-3224, 3234)
 * parallelize sstable open at server startup (CASSANDRA-2988)
 * fix handling of exceptions writing to OutboundTcpConnection (CASSANDRA-3235)
 * Allow using quotes in "USE <keyspace>;" CLI command (CASSANDRA-3208)
 * Don't allow any cache loading exceptions to halt startup (CASSANDRA-3218)
 * Fix sstableloader --ignores option (CASSANDRA-3247)
 * File descriptor limit increased in packaging (CASSANDRA-3206)
 * Fix deadlock in commit log during flush (CASSANDRA-3253) 


1.0.0-beta1
 * removed binarymemtable (CASSANDRA-2692)
 * add commitlog_total_space_in_mb to prevent fragmented logs (CASSANDRA-2427)
 * removed commitlog_rotation_threshold_in_mb configuration (CASSANDRA-2771)
 * make AbstractBounds.normalize de-overlapp overlapping ranges (CASSANDRA-2641)
 * replace CollatingIterator, ReducingIterator with MergeIterator 
   (CASSANDRA-2062)
 * Fixed the ability to set compaction strategy in cli using create column 
   family command (CASSANDRA-2778)
 * clean up tmp files after failed compaction (CASSANDRA-2468)
 * restrict repair streaming to specific columnfamilies (CASSANDRA-2280)
 * don't bother persisting columns shadowed by a row tombstone (CASSANDRA-2589)
 * reset CF and SC deletion times after gc_grace (CASSANDRA-2317)
 * optimize away seek when compacting wide rows (CASSANDRA-2879)
 * single-pass streaming (CASSANDRA-2677, 2906, 2916, 3003)
 * use reference counting for deleting sstables instead of relying on GC
   (CASSANDRA-2521, 3179)
 * store hints as serialized mutations instead of pointers to data row
   (CASSANDRA-2045)
 * store hints in the coordinator node instead of in the closest replica 
   (CASSANDRA-2914)
 * add row_cache_keys_to_save CF option (CASSANDRA-1966)
 * check column family validity in nodetool repair (CASSANDRA-2933)
 * use lazy initialization instead of class initialization in NodeId
   (CASSANDRA-2953)
 * add paging to get_count (CASSANDRA-2894)
 * fix "short reads" in [multi]get (CASSANDRA-2643, 3157, 3192)
 * add optional compression for sstables (CASSANDRA-47, 2994, 3001, 3128)
 * add scheduler JMX metrics (CASSANDRA-2962)
 * add block level checksum for compressed data (CASSANDRA-1717)
 * make column family backed column map pluggable and introduce unsynchronized
   ArrayList backed one to speedup reads (CASSANDRA-2843, 3165, 3205)
 * refactoring of the secondary index api (CASSANDRA-2982)
 * make CL > ONE reads wait for digest reconciliation before returning
   (CASSANDRA-2494)
 * fix missing logging for some exceptions (CASSANDRA-2061)
 * refactor and optimize ColumnFamilyStore.files(...) and Descriptor.fromFilename(String)
   and few other places responsible for work with SSTable files (CASSANDRA-3040)
 * Stop reading from sstables once we know we have the most recent columns,
   for query-by-name requests (CASSANDRA-2498)
 * Add query-by-column mode to stress.java (CASSANDRA-3064)
 * Add "install" command to cassandra.bat (CASSANDRA-292)
 * clean up KSMetadata, CFMetadata from unnecessary
   Thrift<->Avro conversion methods (CASSANDRA-3032)
 * Add timeouts to client request schedulers (CASSANDRA-3079, 3096)
 * Cli to use hashes rather than array of hashes for strategy options (CASSANDRA-3081)
 * LeveledCompactionStrategy (CASSANDRA-1608, 3085, 3110, 3087, 3145, 3154, 3182)
 * Improvements of the CLI `describe` command (CASSANDRA-2630)
 * reduce window where dropped CF sstables may not be deleted (CASSANDRA-2942)
 * Expose gossip/FD info to JMX (CASSANDRA-2806)
 * Fix streaming over SSL when compressed SSTable involved (CASSANDRA-3051)
 * Add support for pluggable secondary index implementations (CASSANDRA-3078)
 * remove compaction_thread_priority setting (CASSANDRA-3104)
 * generate hints for replicas that timeout, not just replicas that are known
   to be down before starting (CASSANDRA-2034)
 * Add throttling for internode streaming (CASSANDRA-3080)
 * make the repair of a range repair all replica (CASSANDRA-2610, 3194)
 * expose the ability to repair the first range (as returned by the
   partitioner) of a node (CASSANDRA-2606)
 * Streams Compression (CASSANDRA-3015)
 * add ability to use multiple threads during a single compaction
   (CASSANDRA-2901)
 * make AbstractBounds.normalize support overlapping ranges (CASSANDRA-2641)
 * fix of the CQL count() behavior (CASSANDRA-3068)
 * use TreeMap backed column families for the SSTable simple writers
   (CASSANDRA-3148)
 * fix inconsistency of the CLI syntax when {} should be used instead of [{}]
   (CASSANDRA-3119)
 * rename CQL type names to match expected SQL behavior (CASSANDRA-3149, 3031)
 * Arena-based allocation for memtables (CASSANDRA-2252, 3162, 3163, 3168)
 * Default RR chance to 0.1 (CASSANDRA-3169)
 * Add RowLevel support to secondary index API (CASSANDRA-3147)
 * Make SerializingCacheProvider the default if JNA is available (CASSANDRA-3183)
 * Fix backwards compatibilty for CQL memtable properties (CASSANDRA-3190)
 * Add five-minute delay before starting compactions on a restarted server
   (CASSANDRA-3181)
 * Reduce copies done for intra-host messages (CASSANDRA-1788, 3144)
 * support of compaction strategy option for stress.java (CASSANDRA-3204)
 * make memtable throughput and column count thresholds no-ops (CASSANDRA-2449)
 * Return schema information along with the resultSet in CQL (CASSANDRA-2734)
 * Add new DecimalType (CASSANDRA-2883)
 * Fix assertion error in RowRepairResolver (CASSANDRA-3156)
 * Reduce unnecessary high buffer sizes (CASSANDRA-3171)
 * Pluggable compaction strategy (CASSANDRA-1610)
 * Add new broadcast_address config option (CASSANDRA-2491)


0.8.7
 * Kill server on wrapped OOME such as from FileChannel.map (CASSANDRA-3201)
 * Allow using quotes in "USE <keyspace>;" CLI command (CASSANDRA-3208)
 * Log message when a full repair operation completes (CASSANDRA-3207)
 * Don't allow any cache loading exceptions to halt startup (CASSANDRA-3218)
 * Fix sstableloader --ignores option (CASSANDRA-3247)
 * File descriptor limit increased in packaging (CASSANDRA-3206)
 * Log a meaningfull warning when a node receive a message for a repair session
   that doesn't exist anymore (CASSANDRA-3256)
 * Fix FD leak when internode encryption is enabled (CASSANDRA-3257)
 * FBUtilities.hexToBytes(String) to throw NumberFormatException when string
   contains non-hex characters (CASSANDRA-3231)
 * Keep SimpleSnitch proximity ordering unchanged from what the Strategy
   generates, as intended (CASSANDRA-3262)
 * remove Scrub from compactionstats when finished (CASSANDRA-3255)
 * Fix tool .bat files when CASSANDRA_HOME contains spaces (CASSANDRA-3258)
 * Force flush of status table when removing/updating token (CASSANDRA-3243)
 * Evict gossip state immediately when a token is taken over by a new IP (CASSANDRA-3259)
 * Fix bug where the failure detector can take too long to mark a host
   down (CASSANDRA-3273)
 * (Hadoop) allow wrapping ranges in queries (CASSANDRA-3137)
 * (Hadoop) check all interfaces for a match with split location
   before falling back to random replica (CASSANDRA-3211)
 * (Hadoop) Make Pig storage handle implements LoadMetadata (CASSANDRA-2777)
 * (Hadoop) Fix exception during PIG 'dump' (CASSANDRA-2810)
 * Fix stress COUNTER_GET option (CASSANDRA-3301)
 * Fix missing fields in CLI `show schema` output (CASSANDRA-3304)
 * Nodetool no longer leaks threads and closes JMX connections (CASSANDRA-3309)
 * fix truncate allowing data to be replayed post-restart (CASSANDRA-3297)
 * Move SimpleAuthority and SimpleAuthenticator to examples (CASSANDRA-2922)
 * Fix handling of tombstone by SSTableExport/Import (CASSANDRA-3357)
 * Fix transposition in cfHistograms (CASSANDRA-3222)
 * Allow using number as DC name when creating keyspace in CQL (CASSANDRA-3239)
 * Force flush of system table after updating/removing a token (CASSANDRA-3243)


0.8.6
 * revert CASSANDRA-2388
 * change TokenRange.endpoints back to listen/broadcast address to match
   pre-1777 behavior, and add TokenRange.rpc_endpoints instead (CASSANDRA-3187)
 * avoid trying to watch cassandra-topology.properties when loaded from jar
   (CASSANDRA-3138)
 * prevent users from creating keyspaces with LocalStrategy replication
   (CASSANDRA-3139)
 * fix CLI `show schema;` to output correct keyspace definition statement
   (CASSANDRA-3129)
 * CustomTThreadPoolServer to log TTransportException at DEBUG level
   (CASSANDRA-3142)
 * allow topology sort to work with non-unique rack names between 
   datacenters (CASSANDRA-3152)
 * Improve caching of same-version Messages on digest and repair paths
   (CASSANDRA-3158)
 * Randomize choice of first replica for counter increment (CASSANDRA-2890)
 * Fix using read_repair_chance instead of merge_shard_change (CASSANDRA-3202)
 * Avoid streaming data to nodes that already have it, on move as well as
   decommission (CASSANDRA-3041)
 * Fix divide by zero error in GCInspector (CASSANDRA-3164)
 * allow quoting of the ColumnFamily name in CLI `create column family`
   statement (CASSANDRA-3195)
 * Fix rolling upgrade from 0.7 to 0.8 problem (CASSANDRA-3166)
 * Accomodate missing encryption_options in IncomingTcpConnection.stream
   (CASSANDRA-3212)


0.8.5
 * fix NPE when encryption_options is unspecified (CASSANDRA-3007)
 * include column name in validation failure exceptions (CASSANDRA-2849)
 * make sure truncate clears out the commitlog so replay won't re-
   populate with truncated data (CASSANDRA-2950)
 * fix NPE when debug logging is enabled and dropped CF is present
   in a commitlog segment (CASSANDRA-3021)
 * fix cassandra.bat when CASSANDRA_HOME contains spaces (CASSANDRA-2952)
 * fix to SSTableSimpleUnsortedWriter bufferSize calculation (CASSANDRA-3027)
 * make cleanup and normal compaction able to skip empty rows
   (rows containing nothing but expired tombstones) (CASSANDRA-3039)
 * work around native memory leak in com.sun.management.GarbageCollectorMXBean
   (CASSANDRA-2868)
 * validate that column names in column_metadata are not equal to key_alias
   on create/update of the ColumnFamily and CQL 'ALTER' statement (CASSANDRA-3036)
 * return an InvalidRequestException if an indexed column is assigned
   a value larger than 64KB (CASSANDRA-3057)
 * fix of numeric-only and string column names handling in CLI "drop index" 
   (CASSANDRA-3054)
 * prune index scan resultset back to original request for lazy
   resultset expansion case (CASSANDRA-2964)
 * (Hadoop) fail jobs when Cassandra node has failed but TaskTracker
   has not (CASSANDRA-2388)
 * fix dynamic snitch ignoring nodes when read_repair_chance is zero
   (CASSANDRA-2662)
 * avoid retaining references to dropped CFS objects in 
   CompactionManager.estimatedCompactions (CASSANDRA-2708)
 * expose rpc timeouts per host in MessagingServiceMBean (CASSANDRA-2941)
 * avoid including cwd in classpath for deb and rpm packages (CASSANDRA-2881)
 * remove gossip state when a new IP takes over a token (CASSANDRA-3071)
 * allow sstable2json to work on index sstable files (CASSANDRA-3059)
 * always hint counters (CASSANDRA-3099)
 * fix log4j initialization in EmbeddedCassandraService (CASSANDRA-2857)
 * remove gossip state when a new IP takes over a token (CASSANDRA-3071)
 * work around native memory leak in com.sun.management.GarbageCollectorMXBean
    (CASSANDRA-2868)
 * fix UnavailableException with writes at CL.EACH_QUORM (CASSANDRA-3084)
 * fix parsing of the Keyspace and ColumnFamily names in numeric
   and string representations in CLI (CASSANDRA-3075)
 * fix corner cases in Range.differenceToFetch (CASSANDRA-3084)
 * fix ip address String representation in the ring cache (CASSANDRA-3044)
 * fix ring cache compatibility when mixing pre-0.8.4 nodes with post-
   in the same cluster (CASSANDRA-3023)
 * make repair report failure when a node participating dies (instead of
   hanging forever) (CASSANDRA-2433)
 * fix handling of the empty byte buffer by ReversedType (CASSANDRA-3111)
 * Add validation that Keyspace names are case-insensitively unique (CASSANDRA-3066)
 * catch invalid key_validation_class before instantiating UpdateColumnFamily (CASSANDRA-3102)
 * make Range and Bounds objects client-safe (CASSANDRA-3108)
 * optionally skip log4j configuration (CASSANDRA-3061)
 * bundle sstableloader with the debian package (CASSANDRA-3113)
 * don't try to build secondary indexes when there is none (CASSANDRA-3123)
 * improve SSTableSimpleUnsortedWriter speed for large rows (CASSANDRA-3122)
 * handle keyspace arguments correctly in nodetool snapshot (CASSANDRA-3038)
 * Fix SSTableImportTest on windows (CASSANDRA-3043)
 * expose compactionThroughputMbPerSec through JMX (CASSANDRA-3117)
 * log keyspace and CF of large rows being compacted


0.8.4
 * change TokenRing.endpoints to be a list of rpc addresses instead of 
   listen/broadcast addresses (CASSANDRA-1777)
 * include files-to-be-streamed in StreamInSession.getSources (CASSANDRA-2972)
 * use JAVA env var in cassandra-env.sh (CASSANDRA-2785, 2992)
 * avoid doing read for no-op replicate-on-write at CL=1 (CASSANDRA-2892)
 * refuse counter write for CL.ANY (CASSANDRA-2990)
 * switch back to only logging recent dropped messages (CASSANDRA-3004)
 * always deserialize RowMutation for counters (CASSANDRA-3006)
 * ignore saved replication_factor strategy_option for NTS (CASSANDRA-3011)
 * make sure pre-truncate CL segments are discarded (CASSANDRA-2950)


0.8.3
 * add ability to drop local reads/writes that are going to timeout
   (CASSANDRA-2943)
 * revamp token removal process, keep gossip states for 3 days (CASSANDRA-2496)
 * don't accept extra args for 0-arg nodetool commands (CASSANDRA-2740)
 * log unavailableexception details at debug level (CASSANDRA-2856)
 * expose data_dir though jmx (CASSANDRA-2770)
 * don't include tmp files as sstable when create cfs (CASSANDRA-2929)
 * log Java classpath on startup (CASSANDRA-2895)
 * keep gossipped version in sync with actual on migration coordinator 
   (CASSANDRA-2946)
 * use lazy initialization instead of class initialization in NodeId
   (CASSANDRA-2953)
 * check column family validity in nodetool repair (CASSANDRA-2933)
 * speedup bytes to hex conversions dramatically (CASSANDRA-2850)
 * Flush memtables on shutdown when durable writes are disabled 
   (CASSANDRA-2958)
 * improved POSIX compatibility of start scripts (CASsANDRA-2965)
 * add counter support to Hadoop InputFormat (CASSANDRA-2981)
 * fix bug where dirty commitlog segments were removed (and avoid keeping 
   segments with no post-flush activity permanently dirty) (CASSANDRA-2829)
 * fix throwing exception with batch mutation of counter super columns
   (CASSANDRA-2949)
 * ignore system tables during repair (CASSANDRA-2979)
 * throw exception when NTS is given replication_factor as an option
   (CASSANDRA-2960)
 * fix assertion error during compaction of counter CFs (CASSANDRA-2968)
 * avoid trying to create index names, when no index exists (CASSANDRA-2867)
 * don't sample the system table when choosing a bootstrap token
   (CASSANDRA-2825)
 * gossiper notifies of local state changes (CASSANDRA-2948)
 * add asynchronous and half-sync/half-async (hsha) thrift servers 
   (CASSANDRA-1405)
 * fix potential use of free'd native memory in SerializingCache 
   (CASSANDRA-2951)
 * prune index scan resultset back to original request for lazy
   resultset expansion case (CASSANDRA-2964)
 * (Hadoop) fail jobs when Cassandra node has failed but TaskTracker
    has not (CASSANDRA-2388)


0.8.2
 * CQL: 
   - include only one row per unique key for IN queries (CASSANDRA-2717)
   - respect client timestamp on full row deletions (CASSANDRA-2912)
 * improve thread-safety in StreamOutSession (CASSANDRA-2792)
 * allow deleting a row and updating indexed columns in it in the
   same mutation (CASSANDRA-2773)
 * Expose number of threads blocked on submitting memtable to flush
   in JMX (CASSANDRA-2817)
 * add ability to return "endpoints" to nodetool (CASSANDRA-2776)
 * Add support for multiple (comma-delimited) coordinator addresses
   to ColumnFamilyInputFormat (CASSANDRA-2807)
 * fix potential NPE while scheduling read repair for range slice
   (CASSANDRA-2823)
 * Fix race in SystemTable.getCurrentLocalNodeId (CASSANDRA-2824)
 * Correctly set default for replicate_on_write (CASSANDRA-2835)
 * improve nodetool compactionstats formatting (CASSANDRA-2844)
 * fix index-building status display (CASSANDRA-2853)
 * fix CLI perpetuating obsolete KsDef.replication_factor (CASSANDRA-2846)
 * improve cli treatment of multiline comments (CASSANDRA-2852)
 * handle row tombstones correctly in EchoedRow (CASSANDRA-2786)
 * add MessagingService.get[Recently]DroppedMessages and
   StorageService.getExceptionCount (CASSANDRA-2804)
 * fix possibility of spurious UnavailableException for LOCAL_QUORUM
   reads with dynamic snitch + read repair disabled (CASSANDRA-2870)
 * add ant-optional as dependence for the debian package (CASSANDRA-2164)
 * add option to specify limit for get_slice in the CLI (CASSANDRA-2646)
 * decrease HH page size (CASSANDRA-2832)
 * reset cli keyspace after dropping the current one (CASSANDRA-2763)
 * add KeyRange option to Hadoop inputformat (CASSANDRA-1125)
 * fix protocol versioning (CASSANDRA-2818, 2860)
 * support spaces in path to log4j configuration (CASSANDRA-2383)
 * avoid including inferred types in CF update (CASSANDRA-2809)
 * fix JMX bulkload call (CASSANDRA-2908)
 * fix updating KS with durable_writes=false (CASSANDRA-2907)
 * add simplified facade to SSTableWriter for bulk loading use
   (CASSANDRA-2911)
 * fix re-using index CF sstable names after drop/recreate (CASSANDRA-2872)
 * prepend CF to default index names (CASSANDRA-2903)
 * fix hint replay (CASSANDRA-2928)
 * Properly synchronize repair's merkle tree computation (CASSANDRA-2816)


0.8.1
 * CQL:
   - support for insert, delete in BATCH (CASSANDRA-2537)
   - support for IN to SELECT, UPDATE (CASSANDRA-2553)
   - timestamp support for INSERT, UPDATE, and BATCH (CASSANDRA-2555)
   - TTL support (CASSANDRA-2476)
   - counter support (CASSANDRA-2473)
   - ALTER COLUMNFAMILY (CASSANDRA-1709)
   - DROP INDEX (CASSANDRA-2617)
   - add SCHEMA/TABLE as aliases for KS/CF (CASSANDRA-2743)
   - server handles wait-for-schema-agreement (CASSANDRA-2756)
   - key alias support (CASSANDRA-2480)
 * add support for comparator parameters and a generic ReverseType
   (CASSANDRA-2355)
 * add CompositeType and DynamicCompositeType (CASSANDRA-2231)
 * optimize batches containing multiple updates to the same row
   (CASSANDRA-2583)
 * adjust hinted handoff page size to avoid OOM with large columns 
   (CASSANDRA-2652)
 * mark BRAF buffer invalid post-flush so we don't re-flush partial
   buffers again, especially on CL writes (CASSANDRA-2660)
 * add DROP INDEX support to CLI (CASSANDRA-2616)
 * don't perform HH to client-mode [storageproxy] nodes (CASSANDRA-2668)
 * Improve forceDeserialize/getCompactedRow encapsulation (CASSANDRA-2659)
 * Don't write CounterUpdateColumn to disk in tests (CASSANDRA-2650)
 * Add sstable bulk loading utility (CASSANDRA-1278)
 * avoid replaying hints to dropped columnfamilies (CASSANDRA-2685)
 * add placeholders for missing rows in range query pseudo-RR (CASSANDRA-2680)
 * remove no-op HHOM.renameHints (CASSANDRA-2693)
 * clone super columns to avoid modifying them during flush (CASSANDRA-2675)
 * allow writes to bypass the commitlog for certain keyspaces (CASSANDRA-2683)
 * avoid NPE when bypassing commitlog during memtable flush (CASSANDRA-2781)
 * Added support for making bootstrap retry if nodes flap (CASSANDRA-2644)
 * Added statusthrift to nodetool to report if thrift server is running (CASSANDRA-2722)
 * Fixed rows being cached if they do not exist (CASSANDRA-2723)
 * Support passing tableName and cfName to RowCacheProviders (CASSANDRA-2702)
 * close scrub file handles (CASSANDRA-2669)
 * throttle migration replay (CASSANDRA-2714)
 * optimize column serializer creation (CASSANDRA-2716)
 * Added support for making bootstrap retry if nodes flap (CASSANDRA-2644)
 * Added statusthrift to nodetool to report if thrift server is running
   (CASSANDRA-2722)
 * Fixed rows being cached if they do not exist (CASSANDRA-2723)
 * fix truncate/compaction race (CASSANDRA-2673)
 * workaround large resultsets causing large allocation retention
   by nio sockets (CASSANDRA-2654)
 * fix nodetool ring use with Ec2Snitch (CASSANDRA-2733)
 * fix removing columns and subcolumns that are supressed by a row or
   supercolumn tombstone during replica resolution (CASSANDRA-2590)
 * support sstable2json against snapshot sstables (CASSANDRA-2386)
 * remove active-pull schema requests (CASSANDRA-2715)
 * avoid marking entire list of sstables as actively being compacted
   in multithreaded compaction (CASSANDRA-2765)
 * seek back after deserializing a row to update cache with (CASSANDRA-2752)
 * avoid skipping rows in scrub for counter column family (CASSANDRA-2759)
 * fix ConcurrentModificationException in repair when dealing with 0.7 node
   (CASSANDRA-2767)
 * use threadsafe collections for StreamInSession (CASSANDRA-2766)
 * avoid infinite loop when creating merkle tree (CASSANDRA-2758)
 * avoids unmarking compacting sstable prematurely in cleanup (CASSANDRA-2769)
 * fix NPE when the commit log is bypassed (CASSANDRA-2718)
 * don't throw an exception in SS.isRPCServerRunning (CASSANDRA-2721)
 * make stress.jar executable (CASSANDRA-2744)
 * add daemon mode to java stress (CASSANDRA-2267)
 * expose the DC and rack of a node through JMX and nodetool ring (CASSANDRA-2531)
 * fix cache mbean getSize (CASSANDRA-2781)
 * Add Date, Float, Double, and Boolean types (CASSANDRA-2530)
 * Add startup flag to renew counter node id (CASSANDRA-2788)
 * add jamm agent to cassandra.bat (CASSANDRA-2787)
 * fix repair hanging if a neighbor has nothing to send (CASSANDRA-2797)
 * purge tombstone even if row is in only one sstable (CASSANDRA-2801)
 * Fix wrong purge of deleted cf during compaction (CASSANDRA-2786)
 * fix race that could result in Hadoop writer failing to throw an
   exception encountered after close() (CASSANDRA-2755)
 * fix scan wrongly throwing assertion error (CASSANDRA-2653)
 * Always use even distribution for merkle tree with RandomPartitionner
   (CASSANDRA-2841)
 * fix describeOwnership for OPP (CASSANDRA-2800)
 * ensure that string tokens do not contain commas (CASSANDRA-2762)


0.8.0-final
 * fix CQL grammar warning and cqlsh regression from CASSANDRA-2622
 * add ant generate-cql-html target (CASSANDRA-2526)
 * update CQL consistency levels (CASSANDRA-2566)
 * debian packaging fixes (CASSANDRA-2481, 2647)
 * fix UUIDType, IntegerType for direct buffers (CASSANDRA-2682, 2684)
 * switch to native Thrift for Hadoop map/reduce (CASSANDRA-2667)
 * fix StackOverflowError when building from eclipse (CASSANDRA-2687)
 * only provide replication_factor to strategy_options "help" for
   SimpleStrategy, OldNetworkTopologyStrategy (CASSANDRA-2678, 2713)
 * fix exception adding validators to non-string columns (CASSANDRA-2696)
 * avoid instantiating DatabaseDescriptor in JDBC (CASSANDRA-2694)
 * fix potential stack overflow during compaction (CASSANDRA-2626)
 * clone super columns to avoid modifying them during flush (CASSANDRA-2675)
 * reset underlying iterator in EchoedRow constructor (CASSANDRA-2653)


0.8.0-rc1
 * faster flushes and compaction from fixing excessively pessimistic 
   rebuffering in BRAF (CASSANDRA-2581)
 * fix returning null column values in the python cql driver (CASSANDRA-2593)
 * fix merkle tree splitting exiting early (CASSANDRA-2605)
 * snapshot_before_compaction directory name fix (CASSANDRA-2598)
 * Disable compaction throttling during bootstrap (CASSANDRA-2612) 
 * fix CQL treatment of > and < operators in range slices (CASSANDRA-2592)
 * fix potential double-application of counter updates on commitlog replay
   by moving replay position from header to sstable metadata (CASSANDRA-2419)
 * JDBC CQL driver exposes getColumn for access to timestamp
 * JDBC ResultSetMetadata properties added to AbstractType
 * r/m clustertool (CASSANDRA-2607)
 * add support for presenting row key as a column in CQL result sets 
   (CASSANDRA-2622)
 * Don't allow {LOCAL|EACH}_QUORUM unless strategy is NTS (CASSANDRA-2627)
 * validate keyspace strategy_options during CQL create (CASSANDRA-2624)
 * fix empty Result with secondary index when limit=1 (CASSANDRA-2628)
 * Fix regression where bootstrapping a node with no schema fails
   (CASSANDRA-2625)
 * Allow removing LocationInfo sstables (CASSANDRA-2632)
 * avoid attempting to replay mutations from dropped keyspaces (CASSANDRA-2631)
 * avoid using cached position of a key when GT is requested (CASSANDRA-2633)
 * fix counting bloom filter true positives (CASSANDRA-2637)
 * initialize local ep state prior to gossip startup if needed (CASSANDRA-2638)
 * fix counter increment lost after restart (CASSANDRA-2642)
 * add quote-escaping via backslash to CLI (CASSANDRA-2623)
 * fix pig example script (CASSANDRA-2487)
 * fix dynamic snitch race in adding latencies (CASSANDRA-2618)
 * Start/stop cassandra after more important services such as mdadm in
   debian packaging (CASSANDRA-2481)


0.8.0-beta2
 * fix NPE compacting index CFs (CASSANDRA-2528)
 * Remove checking all column families on startup for compaction candidates 
   (CASSANDRA-2444)
 * validate CQL create keyspace options (CASSANDRA-2525)
 * fix nodetool setcompactionthroughput (CASSANDRA-2550)
 * move	gossip heartbeat back to its own thread (CASSANDRA-2554)
 * validate cql TRUNCATE columnfamily before truncating (CASSANDRA-2570)
 * fix batch_mutate for mixed standard-counter mutations (CASSANDRA-2457)
 * disallow making schema changes to system keyspace (CASSANDRA-2563)
 * fix sending mutation messages multiple times (CASSANDRA-2557)
 * fix incorrect use of NBHM.size in ReadCallback that could cause
   reads to time out even when responses were received (CASSANDRA-2552)
 * trigger read repair correctly for LOCAL_QUORUM reads (CASSANDRA-2556)
 * Allow configuring the number of compaction thread (CASSANDRA-2558)
 * forceUserDefinedCompaction will attempt to compact what it is given
   even if the pessimistic estimate is that there is not enough disk space;
   automatic compactions will only compact 2 or more sstables (CASSANDRA-2575)
 * refuse to apply migrations with older timestamps than the current 
   schema (CASSANDRA-2536)
 * remove unframed Thrift transport option
 * include indexes in snapshots (CASSANDRA-2596)
 * improve ignoring of obsolete mutations in index maintenance (CASSANDRA-2401)
 * recognize attempt to drop just the index while leaving the column
   definition alone (CASSANDRA-2619)
  

0.8.0-beta1
 * remove Avro RPC support (CASSANDRA-926)
 * support for columns that act as incr/decr counters 
   (CASSANDRA-1072, 1937, 1944, 1936, 2101, 2093, 2288, 2105, 2384, 2236, 2342,
   2454)
 * CQL (CASSANDRA-1703, 1704, 1705, 1706, 1707, 1708, 1710, 1711, 1940, 
   2124, 2302, 2277, 2493)
 * avoid double RowMutation serialization on write path (CASSANDRA-1800)
 * make NetworkTopologyStrategy the default (CASSANDRA-1960)
 * configurable internode encryption (CASSANDRA-1567, 2152)
 * human readable column names in sstable2json output (CASSANDRA-1933)
 * change default JMX port to 7199 (CASSANDRA-2027)
 * backwards compatible internal messaging (CASSANDRA-1015)
 * atomic switch of memtables and sstables (CASSANDRA-2284)
 * add pluggable SeedProvider (CASSANDRA-1669)
 * Fix clustertool to not throw exception when calling get_endpoints (CASSANDRA-2437)
 * upgrade to thrift 0.6 (CASSANDRA-2412) 
 * repair works on a token range instead of full ring (CASSANDRA-2324)
 * purge tombstones from row cache (CASSANDRA-2305)
 * push replication_factor into strategy_options (CASSANDRA-1263)
 * give snapshots the same name on each node (CASSANDRA-1791)
 * remove "nodetool loadbalance" (CASSANDRA-2448)
 * multithreaded compaction (CASSANDRA-2191)
 * compaction throttling (CASSANDRA-2156)
 * add key type information and alias (CASSANDRA-2311, 2396)
 * cli no longer divides read_repair_chance by 100 (CASSANDRA-2458)
 * made CompactionInfo.getTaskType return an enum (CASSANDRA-2482)
 * add a server-wide cap on measured memtable memory usage and aggressively
   flush to keep under that threshold (CASSANDRA-2006)
 * add unified UUIDType (CASSANDRA-2233)
 * add off-heap row cache support (CASSANDRA-1969)


0.7.5
 * improvements/fixes to PIG driver (CASSANDRA-1618, CASSANDRA-2387,
   CASSANDRA-2465, CASSANDRA-2484)
 * validate index names (CASSANDRA-1761)
 * reduce contention on Table.flusherLock (CASSANDRA-1954)
 * try harder to detect failures during streaming, cleaning up temporary
   files more reliably (CASSANDRA-2088)
 * shut down server for OOM on a Thrift thread (CASSANDRA-2269)
 * fix tombstone handling in repair and sstable2json (CASSANDRA-2279)
 * preserve version when streaming data from old sstables (CASSANDRA-2283)
 * don't start repair if a neighboring node is marked as dead (CASSANDRA-2290)
 * purge tombstones from row cache (CASSANDRA-2305)
 * Avoid seeking when sstable2json exports the entire file (CASSANDRA-2318)
 * clear Built flag in system table when dropping an index (CASSANDRA-2320)
 * don't allow arbitrary argument for stress.java (CASSANDRA-2323)
 * validate values for index predicates in get_indexed_slice (CASSANDRA-2328)
 * queue secondary indexes for flush before the parent (CASSANDRA-2330)
 * allow job configuration to set the CL used in Hadoop jobs (CASSANDRA-2331)
 * add memtable_flush_queue_size defaulting to 4 (CASSANDRA-2333)
 * Allow overriding of initial_token, storage_port and rpc_port from system
   properties (CASSANDRA-2343)
 * fix comparator used for non-indexed secondary expressions in index scan
   (CASSANDRA-2347)
 * ensure size calculation and write phase of large-row compaction use
   the same threshold for TTL expiration (CASSANDRA-2349)
 * fix race when iterating CFs during add/drop (CASSANDRA-2350)
 * add ConsistencyLevel command to CLI (CASSANDRA-2354)
 * allow negative numbers in the cli (CASSANDRA-2358)
 * hard code serialVersionUID for tokens class (CASSANDRA-2361)
 * fix potential infinite loop in ByteBufferUtil.inputStream (CASSANDRA-2365)
 * fix encoding bugs in HintedHandoffManager, SystemTable when default
   charset is not UTF8 (CASSANDRA-2367)
 * avoids having removed node reappearing in Gossip (CASSANDRA-2371)
 * fix incorrect truncation of long to int when reading columns via block
   index (CASSANDRA-2376)
 * fix NPE during stream session (CASSANDRA-2377)
 * fix race condition that could leave orphaned data files when dropping CF or
   KS (CASSANDRA-2381)
 * fsync statistics component on write (CASSANDRA-2382)
 * fix duplicate results from CFS.scan (CASSANDRA-2406)
 * add IntegerType to CLI help (CASSANDRA-2414)
 * avoid caching token-only decoratedkeys (CASSANDRA-2416)
 * convert mmap assertion to if/throw so scrub can catch it (CASSANDRA-2417)
 * don't overwrite gc log (CASSANDR-2418)
 * invalidate row cache for streamed row to avoid inconsitencies
   (CASSANDRA-2420)
 * avoid copies in range/index scans (CASSANDRA-2425)
 * make sure we don't wipe data during cleanup if the node has not join
   the ring (CASSANDRA-2428)
 * Try harder to close files after compaction (CASSANDRA-2431)
 * re-set bootstrapped flag after move finishes (CASSANDRA-2435)
 * display validation_class in CLI 'describe keyspace' (CASSANDRA-2442)
 * make cleanup compactions cleanup the row cache (CASSANDRA-2451)
 * add column fields validation to scrub (CASSANDRA-2460)
 * use 64KB flush buffer instead of in_memory_compaction_limit (CASSANDRA-2463)
 * fix backslash substitutions in CLI (CASSANDRA-2492)
 * disable cache saving for system CFS (CASSANDRA-2502)
 * fixes for verifying destination availability under hinted conditions
   so UE can be thrown intead of timing out (CASSANDRA-2514)
 * fix update of validation class in column metadata (CASSANDRA-2512)
 * support LOCAL_QUORUM, EACH_QUORUM CLs outside of NTS (CASSANDRA-2516)
 * preserve version when streaming data from old sstables (CASSANDRA-2283)
 * fix backslash substitutions in CLI (CASSANDRA-2492)
 * count a row deletion as one operation towards memtable threshold 
   (CASSANDRA-2519)
 * support LOCAL_QUORUM, EACH_QUORUM CLs outside of NTS (CASSANDRA-2516)


0.7.4
 * add nodetool join command (CASSANDRA-2160)
 * fix secondary indexes on pre-existing or streamed data (CASSANDRA-2244)
 * initialize endpoint in gossiper earlier (CASSANDRA-2228)
 * add ability to write to Cassandra from Pig (CASSANDRA-1828)
 * add rpc_[min|max]_threads (CASSANDRA-2176)
 * add CL.TWO, CL.THREE (CASSANDRA-2013)
 * avoid exporting an un-requested row in sstable2json, when exporting 
   a key that does not exist (CASSANDRA-2168)
 * add incremental_backups option (CASSANDRA-1872)
 * add configurable row limit to Pig loadfunc (CASSANDRA-2276)
 * validate column values in batches as well as single-Column inserts
   (CASSANDRA-2259)
 * move sample schema from cassandra.yaml to schema-sample.txt,
   a cli scripts (CASSANDRA-2007)
 * avoid writing empty rows when scrubbing tombstoned rows (CASSANDRA-2296)
 * fix assertion error in range and index scans for CL < ALL
   (CASSANDRA-2282)
 * fix commitlog replay when flush position refers to data that didn't
   get synced before server died (CASSANDRA-2285)
 * fix fd leak in sstable2json with non-mmap'd i/o (CASSANDRA-2304)
 * reduce memory use during streaming of multiple sstables (CASSANDRA-2301)
 * purge tombstoned rows from cache after GCGraceSeconds (CASSANDRA-2305)
 * allow zero replicas in a NTS datacenter (CASSANDRA-1924)
 * make range queries respect snitch for local replicas (CASSANDRA-2286)
 * fix HH delivery when column index is larger than 2GB (CASSANDRA-2297)
 * make 2ary indexes use parent CF flush thresholds during initial build
   (CASSANDRA-2294)
 * update memtable_throughput to be a long (CASSANDRA-2158)


0.7.3
 * Keep endpoint state until aVeryLongTime (CASSANDRA-2115)
 * lower-latency read repair (CASSANDRA-2069)
 * add hinted_handoff_throttle_delay_in_ms option (CASSANDRA-2161)
 * fixes for cache save/load (CASSANDRA-2172, -2174)
 * Handle whole-row deletions in CFOutputFormat (CASSANDRA-2014)
 * Make memtable_flush_writers flush in parallel (CASSANDRA-2178)
 * Add compaction_preheat_key_cache option (CASSANDRA-2175)
 * refactor stress.py to have only one copy of the format string 
   used for creating row keys (CASSANDRA-2108)
 * validate index names for \w+ (CASSANDRA-2196)
 * Fix Cassandra cli to respect timeout if schema does not settle 
   (CASSANDRA-2187)
 * fix for compaction and cleanup writing old-format data into new-version 
   sstable (CASSANDRA-2211, -2216)
 * add nodetool scrub (CASSANDRA-2217, -2240)
 * fix sstable2json large-row pagination (CASSANDRA-2188)
 * fix EOFing on requests for the last bytes in a file (CASSANDRA-2213)
 * fix BufferedRandomAccessFile bugs (CASSANDRA-2218, -2241)
 * check for memtable flush_after_mins exceeded every 10s (CASSANDRA-2183)
 * fix cache saving on Windows (CASSANDRA-2207)
 * add validateSchemaAgreement call + synchronization to schema
   modification operations (CASSANDRA-2222)
 * fix for reversed slice queries on large rows (CASSANDRA-2212)
 * fat clients were writing local data (CASSANDRA-2223)
 * set DEFAULT_MEMTABLE_LIFETIME_IN_MINS to 24h
 * improve detection and cleanup of partially-written sstables 
   (CASSANDRA-2206)
 * fix supercolumn de/serialization when subcolumn comparator is different
   from supercolumn's (CASSANDRA-2104)
 * fix starting up on Windows when CASSANDRA_HOME contains whitespace
   (CASSANDRA-2237)
 * add [get|set][row|key]cacheSavePeriod to JMX (CASSANDRA-2100)
 * fix Hadoop ColumnFamilyOutputFormat dropping of mutations
   when batch fills up (CASSANDRA-2255)
 * move file deletions off of scheduledtasks executor (CASSANDRA-2253)


0.7.2
 * copy DecoratedKey.key when inserting into caches to avoid retaining
   a reference to the underlying buffer (CASSANDRA-2102)
 * format subcolumn names with subcomparator (CASSANDRA-2136)
 * fix column bloom filter deserialization (CASSANDRA-2165)


0.7.1
 * refactor MessageDigest creation code. (CASSANDRA-2107)
 * buffer network stack to avoid inefficient small TCP messages while avoiding
   the nagle/delayed ack problem (CASSANDRA-1896)
 * check log4j configuration for changes every 10s (CASSANDRA-1525, 1907)
 * more-efficient cross-DC replication (CASSANDRA-1530, -2051, -2138)
 * avoid polluting page cache with commitlog or sstable writes
   and seq scan operations (CASSANDRA-1470)
 * add RMI authentication options to nodetool (CASSANDRA-1921)
 * make snitches configurable at runtime (CASSANDRA-1374)
 * retry hadoop split requests on connection failure (CASSANDRA-1927)
 * implement describeOwnership for BOP, COPP (CASSANDRA-1928)
 * make read repair behave as expected for ConsistencyLevel > ONE
   (CASSANDRA-982, 2038)
 * distributed test harness (CASSANDRA-1859, 1964)
 * reduce flush lock contention (CASSANDRA-1930)
 * optimize supercolumn deserialization (CASSANDRA-1891)
 * fix CFMetaData.apply to only compare objects of the same class 
   (CASSANDRA-1962)
 * allow specifying specific SSTables to compact from JMX (CASSANDRA-1963)
 * fix race condition in MessagingService.targets (CASSANDRA-1959, 2094, 2081)
 * refuse to open sstables from a future version (CASSANDRA-1935)
 * zero-copy reads (CASSANDRA-1714)
 * fix copy bounds for word Text in wordcount demo (CASSANDRA-1993)
 * fixes for contrib/javautils (CASSANDRA-1979)
 * check more frequently for memtable expiration (CASSANDRA-2000)
 * fix writing SSTable column count statistics (CASSANDRA-1976)
 * fix streaming of multiple CFs during bootstrap (CASSANDRA-1992)
 * explicitly set JVM GC new generation size with -Xmn (CASSANDRA-1968)
 * add short options for CLI flags (CASSANDRA-1565)
 * make keyspace argument to "describe keyspace" in CLI optional
   when authenticated to keyspace already (CASSANDRA-2029)
 * added option to specify -Dcassandra.join_ring=false on startup
   to allow "warm spare" nodes or performing JMX maintenance before
   joining the ring (CASSANDRA-526)
 * log migrations at INFO (CASSANDRA-2028)
 * add CLI verbose option in file mode (CASSANDRA-2030)
 * add single-line "--" comments to CLI (CASSANDRA-2032)
 * message serialization tests (CASSANDRA-1923)
 * switch from ivy to maven-ant-tasks (CASSANDRA-2017)
 * CLI attempts to block for new schema to propagate (CASSANDRA-2044)
 * fix potential overflow in nodetool cfstats (CASSANDRA-2057)
 * add JVM shutdownhook to sync commitlog (CASSANDRA-1919)
 * allow nodes to be up without being part of  normal traffic (CASSANDRA-1951)
 * fix CLI "show keyspaces" with null options on NTS (CASSANDRA-2049)
 * fix possible ByteBuffer race conditions (CASSANDRA-2066)
 * reduce garbage generated by MessagingService to prevent load spikes
   (CASSANDRA-2058)
 * fix math in RandomPartitioner.describeOwnership (CASSANDRA-2071)
 * fix deletion of sstable non-data components (CASSANDRA-2059)
 * avoid blocking gossip while deleting handoff hints (CASSANDRA-2073)
 * ignore messages from newer versions, keep track of nodes in gossip 
   regardless of version (CASSANDRA-1970)
 * cache writing moved to CompactionManager to reduce i/o contention and
   updated to use non-cache-polluting writes (CASSANDRA-2053)
 * page through large rows when exporting to JSON (CASSANDRA-2041)
 * add flush_largest_memtables_at and reduce_cache_sizes_at options
   (CASSANDRA-2142)
 * add cli 'describe cluster' command (CASSANDRA-2127)
 * add cli support for setting username/password at 'connect' command 
   (CASSANDRA-2111)
 * add -D option to Stress.java to allow reading hosts from a file 
   (CASSANDRA-2149)
 * bound hints CF throughput between 32M and 256M (CASSANDRA-2148)
 * continue starting when invalid saved cache entries are encountered
   (CASSANDRA-2076)
 * add max_hint_window_in_ms option (CASSANDRA-1459)


0.7.0-final
 * fix offsets to ByteBuffer.get (CASSANDRA-1939)


0.7.0-rc4
 * fix cli crash after backgrounding (CASSANDRA-1875)
 * count timeouts in storageproxy latencies, and include latency 
   histograms in StorageProxyMBean (CASSANDRA-1893)
 * fix CLI get recognition of supercolumns (CASSANDRA-1899)
 * enable keepalive on intra-cluster sockets (CASSANDRA-1766)
 * count timeouts towards dynamicsnitch latencies (CASSANDRA-1905)
 * Expose index-building status in JMX + cli schema description
   (CASSANDRA-1871)
 * allow [LOCAL|EACH]_QUORUM to be used with non-NetworkTopology 
   replication Strategies
 * increased amount of index locks for faster commitlog replay
 * collect secondary index tombstones immediately (CASSANDRA-1914)
 * revert commitlog changes from #1780 (CASSANDRA-1917)
 * change RandomPartitioner min token to -1 to avoid collision w/
   tokens on actual nodes (CASSANDRA-1901)
 * examine the right nibble when validating TimeUUID (CASSANDRA-1910)
 * include secondary indexes in cleanup (CASSANDRA-1916)
 * CFS.scrubDataDirectories should also cleanup invalid secondary indexes
   (CASSANDRA-1904)
 * ability to disable/enable gossip on nodes to force them down
   (CASSANDRA-1108)


0.7.0-rc3
 * expose getNaturalEndpoints in StorageServiceMBean taking byte[]
   key; RMI cannot serialize ByteBuffer (CASSANDRA-1833)
 * infer org.apache.cassandra.locator for replication strategy classes
   when not otherwise specified
 * validation that generates less garbage (CASSANDRA-1814)
 * add TTL support to CLI (CASSANDRA-1838)
 * cli defaults to bytestype for subcomparator when creating
   column families (CASSANDRA-1835)
 * unregister index MBeans when index is dropped (CASSANDRA-1843)
 * make ByteBufferUtil.clone thread-safe (CASSANDRA-1847)
 * change exception for read requests during bootstrap from 
   InvalidRequest to Unavailable (CASSANDRA-1862)
 * respect row-level tombstones post-flush in range scans
   (CASSANDRA-1837)
 * ReadResponseResolver check digests against each other (CASSANDRA-1830)
 * return InvalidRequest when remove of subcolumn without supercolumn
   is requested (CASSANDRA-1866)
 * flush before repair (CASSANDRA-1748)
 * SSTableExport validates key order (CASSANDRA-1884)
 * large row support for SSTableExport (CASSANDRA-1867)
 * Re-cache hot keys post-compaction without hitting disk (CASSANDRA-1878)
 * manage read repair in coordinator instead of data source, to
   provide latency information to dynamic snitch (CASSANDRA-1873)


0.7.0-rc2
 * fix live-column-count of slice ranges including tombstoned supercolumn 
   with live subcolumn (CASSANDRA-1591)
 * rename o.a.c.internal.AntientropyStage -> AntiEntropyStage,
   o.a.c.request.Request_responseStage -> RequestResponseStage,
   o.a.c.internal.Internal_responseStage -> InternalResponseStage
 * add AbstractType.fromString (CASSANDRA-1767)
 * require index_type to be present when specifying index_name
   on ColumnDef (CASSANDRA-1759)
 * fix add/remove index bugs in CFMetadata (CASSANDRA-1768)
 * rebuild Strategy during system_update_keyspace (CASSANDRA-1762)
 * cli updates prompt to ... in continuation lines (CASSANDRA-1770)
 * support multiple Mutations per key in hadoop ColumnFamilyOutputFormat
   (CASSANDRA-1774)
 * improvements to Debian init script (CASSANDRA-1772)
 * use local classloader to check for version.properties (CASSANDRA-1778)
 * Validate that column names in column_metadata are valid for the
   defined comparator, and decode properly in cli (CASSANDRA-1773)
 * use cross-platform newlines in cli (CASSANDRA-1786)
 * add ExpiringColumn support to sstable import/export (CASSANDRA-1754)
 * add flush for each append to periodic commitlog mode; added
   periodic_without_flush option to disable this (CASSANDRA-1780)
 * close file handle used for post-flush truncate (CASSANDRA-1790)
 * various code cleanup (CASSANDRA-1793, -1794, -1795)
 * fix range queries against wrapped range (CASSANDRA-1781)
 * fix consistencylevel calculations for NetworkTopologyStrategy
   (CASSANDRA-1804)
 * cli support index type enum names (CASSANDRA-1810)
 * improved validation of column_metadata (CASSANDRA-1813)
 * reads at ConsistencyLevel > 1 throw UnavailableException
   immediately if insufficient live nodes exist (CASSANDRA-1803)
 * copy bytebuffers for local writes to avoid retaining the entire
   Thrift frame (CASSANDRA-1801)
 * fix NPE adding index to column w/o prior metadata (CASSANDRA-1764)
 * reduce fat client timeout (CASSANDRA-1730)
 * fix botched merge of CASSANDRA-1316


0.7.0-rc1
 * fix compaction and flush races with schema updates (CASSANDRA-1715)
 * add clustertool, config-converter, sstablekeys, and schematool 
   Windows .bat files (CASSANDRA-1723)
 * reject range queries received during bootstrap (CASSANDRA-1739)
 * fix wrapping-range queries on non-minimum token (CASSANDRA-1700)
 * add nodetool cfhistogram (CASSANDRA-1698)
 * limit repaired ranges to what the nodes have in common (CASSANDRA-1674)
 * index scan treats missing columns as not matching secondary
   expressions (CASSANDRA-1745)
 * Fix misuse of DataOutputBuffer.getData in AntiEntropyService
   (CASSANDRA-1729)
 * detect and warn when obsolete version of JNA is present (CASSANDRA-1760)
 * reduce fat client timeout (CASSANDRA-1730)
 * cleanup smallest CFs first to increase free temp space for larger ones
   (CASSANDRA-1811)
 * Update windows .bat files to work outside of main Cassandra
   directory (CASSANDRA-1713)
 * fix read repair regression from 0.6.7 (CASSANDRA-1727)
 * more-efficient read repair (CASSANDRA-1719)
 * fix hinted handoff replay (CASSANDRA-1656)
 * log type of dropped messages (CASSANDRA-1677)
 * upgrade to SLF4J 1.6.1
 * fix ByteBuffer bug in ExpiringColumn.updateDigest (CASSANDRA-1679)
 * fix IntegerType.getString (CASSANDRA-1681)
 * make -Djava.net.preferIPv4Stack=true the default (CASSANDRA-628)
 * add INTERNAL_RESPONSE verb to differentiate from responses related
   to client requests (CASSANDRA-1685)
 * log tpstats when dropping messages (CASSANDRA-1660)
 * include unreachable nodes in describeSchemaVersions (CASSANDRA-1678)
 * Avoid dropping messages off the client request path (CASSANDRA-1676)
 * fix jna errno reporting (CASSANDRA-1694)
 * add friendlier error for UnknownHostException on startup (CASSANDRA-1697)
 * include jna dependency in RPM package (CASSANDRA-1690)
 * add --skip-keys option to stress.py (CASSANDRA-1696)
 * improve cli handling of non-string keys and column names 
   (CASSANDRA-1701, -1693)
 * r/m extra subcomparator line in cli keyspaces output (CASSANDRA-1712)
 * add read repair chance to cli "show keyspaces"
 * upgrade to ConcurrentLinkedHashMap 1.1 (CASSANDRA-975)
 * fix index scan routing (CASSANDRA-1722)
 * fix tombstoning of supercolumns in range queries (CASSANDRA-1734)
 * clear endpoint cache after updating keyspace metadata (CASSANDRA-1741)
 * fix wrapping-range queries on non-minimum token (CASSANDRA-1700)
 * truncate includes secondary indexes (CASSANDRA-1747)
 * retain reference to PendingFile sstables (CASSANDRA-1749)
 * fix sstableimport regression (CASSANDRA-1753)
 * fix for bootstrap when no non-system tables are defined (CASSANDRA-1732)
 * handle replica unavailability in index scan (CASSANDRA-1755)
 * fix service initialization order deadlock (CASSANDRA-1756)
 * multi-line cli commands (CASSANDRA-1742)
 * fix race between snapshot and compaction (CASSANDRA-1736)
 * add listEndpointsPendingHints, deleteHintsForEndpoint JMX methods 
   (CASSANDRA-1551)


0.7.0-beta3
 * add strategy options to describe_keyspace output (CASSANDRA-1560)
 * log warning when using randomly generated token (CASSANDRA-1552)
 * re-organize JMX into .db, .net, .internal, .request (CASSANDRA-1217)
 * allow nodes to change IPs between restarts (CASSANDRA-1518)
 * remember ring state between restarts by default (CASSANDRA-1518)
 * flush index built flag so we can read it before log replay (CASSANDRA-1541)
 * lock row cache updates to prevent race condition (CASSANDRA-1293)
 * remove assertion causing rare (and harmless) error messages in
   commitlog (CASSANDRA-1330)
 * fix moving nodes with no keyspaces defined (CASSANDRA-1574)
 * fix unbootstrap when no data is present in a transfer range (CASSANDRA-1573)
 * take advantage of AVRO-495 to simplify our avro IDL (CASSANDRA-1436)
 * extend authorization hierarchy to column family (CASSANDRA-1554)
 * deletion support in secondary indexes (CASSANDRA-1571)
 * meaningful error message for invalid replication strategy class 
   (CASSANDRA-1566)
 * allow keyspace creation with RF > N (CASSANDRA-1428)
 * improve cli error handling (CASSANDRA-1580)
 * add cache save/load ability (CASSANDRA-1417, 1606, 1647)
 * add StorageService.getDrainProgress (CASSANDRA-1588)
 * Disallow bootstrap to an in-use token (CASSANDRA-1561)
 * Allow dynamic secondary index creation and destruction (CASSANDRA-1532)
 * log auto-guessed memtable thresholds (CASSANDRA-1595)
 * add ColumnDef support to cli (CASSANDRA-1583)
 * reduce index sample time by 75% (CASSANDRA-1572)
 * add cli support for column, strategy metadata (CASSANDRA-1578, 1612)
 * add cli support for schema modification (CASSANDRA-1584)
 * delete temp files on failed compactions (CASSANDRA-1596)
 * avoid blocking for dead nodes during removetoken (CASSANDRA-1605)
 * remove ConsistencyLevel.ZERO (CASSANDRA-1607)
 * expose in-progress compaction type in jmx (CASSANDRA-1586)
 * removed IClock & related classes from internals (CASSANDRA-1502)
 * fix removing tokens from SystemTable on decommission and removetoken
   (CASSANDRA-1609)
 * include CF metadata in cli 'show keyspaces' (CASSANDRA-1613)
 * switch from Properties to HashMap in PropertyFileSnitch to
   avoid synchronization bottleneck (CASSANDRA-1481)
 * PropertyFileSnitch configuration file renamed to 
   cassandra-topology.properties
 * add cli support for get_range_slices (CASSANDRA-1088, CASSANDRA-1619)
 * Make memtable flush thresholds per-CF instead of global 
   (CASSANDRA-1007, 1637)
 * add cli support for binary data without CfDef hints (CASSANDRA-1603)
 * fix building SSTable statistics post-stream (CASSANDRA-1620)
 * fix potential infinite loop in 2ary index queries (CASSANDRA-1623)
 * allow creating NTS keyspaces with no replicas configured (CASSANDRA-1626)
 * add jmx histogram of sstables accessed per read (CASSANDRA-1624)
 * remove system_rename_column_family and system_rename_keyspace from the
   client API until races can be fixed (CASSANDRA-1630, CASSANDRA-1585)
 * add cli sanity tests (CASSANDRA-1582)
 * update GC settings in cassandra.bat (CASSANDRA-1636)
 * cli support for index queries (CASSANDRA-1635)
 * cli support for updating schema memtable settings (CASSANDRA-1634)
 * cli --file option (CASSANDRA-1616)
 * reduce automatically chosen memtable sizes by 50% (CASSANDRA-1641)
 * move endpoint cache from snitch to strategy (CASSANDRA-1643)
 * fix commitlog recovery deleting the newly-created segment as well as
   the old ones (CASSANDRA-1644)
 * upgrade to Thrift 0.5 (CASSANDRA-1367)
 * renamed CL.DCQUORUM to LOCAL_QUORUM and DCQUORUMSYNC to EACH_QUORUM
 * cli truncate support (CASSANDRA-1653)
 * update GC settings in cassandra.bat (CASSANDRA-1636)
 * avoid logging when a node's ip/token is gossipped back to it (CASSANDRA-1666)


0.7-beta2
 * always use UTF-8 for hint keys (CASSANDRA-1439)
 * remove cassandra.yaml dependency from Hadoop and Pig (CASSADRA-1322)
 * expose CfDef metadata in describe_keyspaces (CASSANDRA-1363)
 * restore use of mmap_index_only option (CASSANDRA-1241)
 * dropping a keyspace with no column families generated an error 
   (CASSANDRA-1378)
 * rename RackAwareStrategy to OldNetworkTopologyStrategy, RackUnawareStrategy 
   to SimpleStrategy, DatacenterShardStrategy to NetworkTopologyStrategy,
   AbstractRackAwareSnitch to AbstractNetworkTopologySnitch (CASSANDRA-1392)
 * merge StorageProxy.mutate, mutateBlocking (CASSANDRA-1396)
 * faster UUIDType, LongType comparisons (CASSANDRA-1386, 1393)
 * fix setting read_repair_chance from CLI addColumnFamily (CASSANDRA-1399)
 * fix updates to indexed columns (CASSANDRA-1373)
 * fix race condition leaving to FileNotFoundException (CASSANDRA-1382)
 * fix sharded lock hash on index write path (CASSANDRA-1402)
 * add support for GT/E, LT/E in subordinate index clauses (CASSANDRA-1401)
 * cfId counter got out of sync when CFs were added (CASSANDRA-1403)
 * less chatty schema updates (CASSANDRA-1389)
 * rename column family mbeans. 'type' will now include either 
   'IndexColumnFamilies' or 'ColumnFamilies' depending on the CFS type.
   (CASSANDRA-1385)
 * disallow invalid keyspace and column family names. This includes name that
   matches a '^\w+' regex. (CASSANDRA-1377)
 * use JNA, if present, to take snapshots (CASSANDRA-1371)
 * truncate hints if starting 0.7 for the first time (CASSANDRA-1414)
 * fix FD leak in single-row slicepredicate queries (CASSANDRA-1416)
 * allow index expressions against columns that are not part of the 
   SlicePredicate (CASSANDRA-1410)
 * config-converter properly handles snitches and framed support 
   (CASSANDRA-1420)
 * remove keyspace argument from multiget_count (CASSANDRA-1422)
 * allow specifying cassandra.yaml location as (local or remote) URL
   (CASSANDRA-1126)
 * fix using DynamicEndpointSnitch with NetworkTopologyStrategy
   (CASSANDRA-1429)
 * Add CfDef.default_validation_class (CASSANDRA-891)
 * fix EstimatedHistogram.max (CASSANDRA-1413)
 * quorum read optimization (CASSANDRA-1622)
 * handle zero-length (or missing) rows during HH paging (CASSANDRA-1432)
 * include secondary indexes during schema migrations (CASSANDRA-1406)
 * fix commitlog header race during schema change (CASSANDRA-1435)
 * fix ColumnFamilyStoreMBeanIterator to use new type name (CASSANDRA-1433)
 * correct filename generated by xml->yaml converter (CASSANDRA-1419)
 * add CMSInitiatingOccupancyFraction=75 and UseCMSInitiatingOccupancyOnly
   to default JVM options
 * decrease jvm heap for cassandra-cli (CASSANDRA-1446)
 * ability to modify keyspaces and column family definitions on a live cluster
   (CASSANDRA-1285)
 * support for Hadoop Streaming [non-jvm map/reduce via stdin/out]
   (CASSANDRA-1368)
 * Move persistent sstable stats from the system table to an sstable component
   (CASSANDRA-1430)
 * remove failed bootstrap attempt from pending ranges when gossip times
   it out after 1h (CASSANDRA-1463)
 * eager-create tcp connections to other cluster members (CASSANDRA-1465)
 * enumerate stages and derive stage from message type instead of 
   transmitting separately (CASSANDRA-1465)
 * apply reversed flag during collation from different data sources
   (CASSANDRA-1450)
 * make failure to remove commitlog segment non-fatal (CASSANDRA-1348)
 * correct ordering of drain operations so CL.recover is no longer 
   necessary (CASSANDRA-1408)
 * removed keyspace from describe_splits method (CASSANDRA-1425)
 * rename check_schema_agreement to describe_schema_versions
   (CASSANDRA-1478)
 * fix QUORUM calculation for RF > 3 (CASSANDRA-1487)
 * remove tombstones during non-major compactions when bloom filter
   verifies that row does not exist in other sstables (CASSANDRA-1074)
 * nodes that coordinated a loadbalance in the past could not be seen by
   newly added nodes (CASSANDRA-1467)
 * exposed endpoint states (gossip details) via jmx (CASSANDRA-1467)
 * ensure that compacted sstables are not included when new readers are
   instantiated (CASSANDRA-1477)
 * by default, calculate heap size and memtable thresholds at runtime (CASSANDRA-1469)
 * fix races dealing with adding/dropping keyspaces and column families in
   rapid succession (CASSANDRA-1477)
 * clean up of Streaming system (CASSANDRA-1503, 1504, 1506)
 * add options to configure Thrift socket keepalive and buffer sizes (CASSANDRA-1426)
 * make contrib CassandraServiceDataCleaner recursive (CASSANDRA-1509)
 * min, max compaction threshold are configurable and persistent 
   per-ColumnFamily (CASSANDRA-1468)
 * fix replaying the last mutation in a commitlog unnecessarily 
   (CASSANDRA-1512)
 * invoke getDefaultUncaughtExceptionHandler from DTPE with the original
   exception rather than the ExecutionException wrapper (CASSANDRA-1226)
 * remove Clock from the Thrift (and Avro) API (CASSANDRA-1501)
 * Close intra-node sockets when connection is broken (CASSANDRA-1528)
 * RPM packaging spec file (CASSANDRA-786)
 * weighted request scheduler (CASSANDRA-1485)
 * treat expired columns as deleted (CASSANDRA-1539)
 * make IndexInterval configurable (CASSANDRA-1488)
 * add describe_snitch to Thrift API (CASSANDRA-1490)
 * MD5 authenticator compares plain text submitted password with MD5'd
   saved property, instead of vice versa (CASSANDRA-1447)
 * JMX MessagingService pending and completed counts (CASSANDRA-1533)
 * fix race condition processing repair responses (CASSANDRA-1511)
 * make repair blocking (CASSANDRA-1511)
 * create EndpointSnitchInfo and MBean to expose rack and DC (CASSANDRA-1491)
 * added option to contrib/word_count to output results back to Cassandra
   (CASSANDRA-1342)
 * rewrite Hadoop ColumnFamilyRecordWriter to pool connections, retry to
   multiple Cassandra nodes, and smooth impact on the Cassandra cluster
   by using smaller batch sizes (CASSANDRA-1434)
 * fix setting gc_grace_seconds via CLI (CASSANDRA-1549)
 * support TTL'd index values (CASSANDRA-1536)
 * make removetoken work like decommission (CASSANDRA-1216)
 * make cli comparator-aware and improve quote rules (CASSANDRA-1523,-1524)
 * make nodetool compact and cleanup blocking (CASSANDRA-1449)
 * add memtable, cache information to GCInspector logs (CASSANDRA-1558)
 * enable/disable HintedHandoff via JMX (CASSANDRA-1550)
 * Ignore stray files in the commit log directory (CASSANDRA-1547)
 * Disallow bootstrap to an in-use token (CASSANDRA-1561)


0.7-beta1
 * sstable versioning (CASSANDRA-389)
 * switched to slf4j logging (CASSANDRA-625)
 * add (optional) expiration time for column (CASSANDRA-699)
 * access levels for authentication/authorization (CASSANDRA-900)
 * add ReadRepairChance to CF definition (CASSANDRA-930)
 * fix heisenbug in system tests, especially common on OS X (CASSANDRA-944)
 * convert to byte[] keys internally and all public APIs (CASSANDRA-767)
 * ability to alter schema definitions on a live cluster (CASSANDRA-44)
 * renamed configuration file to cassandra.xml, and log4j.properties to
   log4j-server.properties, which must now be loaded from
   the classpath (which is how our scripts in bin/ have always done it)
   (CASSANDRA-971)
 * change get_count to require a SlicePredicate. create multi_get_count
   (CASSANDRA-744)
 * re-organized endpointsnitch implementations and added SimpleSnitch
   (CASSANDRA-994)
 * Added preload_row_cache option (CASSANDRA-946)
 * add CRC to commitlog header (CASSANDRA-999)
 * removed deprecated batch_insert and get_range_slice methods (CASSANDRA-1065)
 * add truncate thrift method (CASSANDRA-531)
 * http mini-interface using mx4j (CASSANDRA-1068)
 * optimize away copy of sliced row on memtable read path (CASSANDRA-1046)
 * replace constant-size 2GB mmaped segments and special casing for index 
   entries spanning segment boundaries, with SegmentedFile that computes 
   segments that always contain entire entries/rows (CASSANDRA-1117)
 * avoid reading large rows into memory during compaction (CASSANDRA-16)
 * added hadoop OutputFormat (CASSANDRA-1101)
 * efficient Streaming (no more anticompaction) (CASSANDRA-579)
 * split commitlog header into separate file and add size checksum to
   mutations (CASSANDRA-1179)
 * avoid allocating a new byte[] for each mutation on replay (CASSANDRA-1219)
 * revise HH schema to be per-endpoint (CASSANDRA-1142)
 * add joining/leaving status to nodetool ring (CASSANDRA-1115)
 * allow multiple repair sessions per node (CASSANDRA-1190)
 * optimize away MessagingService for local range queries (CASSANDRA-1261)
 * make framed transport the default so malformed requests can't OOM the 
   server (CASSANDRA-475)
 * significantly faster reads from row cache (CASSANDRA-1267)
 * take advantage of row cache during range queries (CASSANDRA-1302)
 * make GCGraceSeconds a per-ColumnFamily value (CASSANDRA-1276)
 * keep persistent row size and column count statistics (CASSANDRA-1155)
 * add IntegerType (CASSANDRA-1282)
 * page within a single row during hinted handoff (CASSANDRA-1327)
 * push DatacenterShardStrategy configuration into keyspace definition,
   eliminating datacenter.properties. (CASSANDRA-1066)
 * optimize forward slices starting with '' and single-index-block name 
   queries by skipping the column index (CASSANDRA-1338)
 * streaming refactor (CASSANDRA-1189)
 * faster comparison for UUID types (CASSANDRA-1043)
 * secondary index support (CASSANDRA-749 and subtasks)
 * make compaction buckets deterministic (CASSANDRA-1265)


0.6.6
 * Allow using DynamicEndpointSnitch with RackAwareStrategy (CASSANDRA-1429)
 * remove the remaining vestiges of the unfinished DatacenterShardStrategy 
   (replaced by NetworkTopologyStrategy in 0.7)
   

0.6.5
 * fix key ordering in range query results with RandomPartitioner
   and ConsistencyLevel > ONE (CASSANDRA-1145)
 * fix for range query starting with the wrong token range (CASSANDRA-1042)
 * page within a single row during hinted handoff (CASSANDRA-1327)
 * fix compilation on non-sun JDKs (CASSANDRA-1061)
 * remove String.trim() call on row keys in batch mutations (CASSANDRA-1235)
 * Log summary of dropped messages instead of spamming log (CASSANDRA-1284)
 * add dynamic endpoint snitch (CASSANDRA-981)
 * fix streaming for keyspaces with hyphens in their name (CASSANDRA-1377)
 * fix errors in hard-coded bloom filter optKPerBucket by computing it
   algorithmically (CASSANDRA-1220
 * remove message deserialization stage, and uncap read/write stages
   so slow reads/writes don't block gossip processing (CASSANDRA-1358)
 * add jmx port configuration to Debian package (CASSANDRA-1202)
 * use mlockall via JNA, if present, to prevent Linux from swapping
   out parts of the JVM (CASSANDRA-1214)


0.6.4
 * avoid queuing multiple hint deliveries for the same endpoint
   (CASSANDRA-1229)
 * better performance for and stricter checking of UTF8 column names
   (CASSANDRA-1232)
 * extend option to lower compaction priority to hinted handoff
   as well (CASSANDRA-1260)
 * log errors in gossip instead of re-throwing (CASSANDRA-1289)
 * avoid aborting commitlog replay prematurely if a flushed-but-
   not-removed commitlog segment is encountered (CASSANDRA-1297)
 * fix duplicate rows being read during mapreduce (CASSANDRA-1142)
 * failure detection wasn't closing command sockets (CASSANDRA-1221)
 * cassandra-cli.bat works on windows (CASSANDRA-1236)
 * pre-emptively drop requests that cannot be processed within RPCTimeout
   (CASSANDRA-685)
 * add ack to Binary write verb and update CassandraBulkLoader
   to wait for acks for each row (CASSANDRA-1093)
 * added describe_partitioner Thrift method (CASSANDRA-1047)
 * Hadoop jobs no longer require the Cassandra storage-conf.xml
   (CASSANDRA-1280, CASSANDRA-1047)
 * log thread pool stats when GC is excessive (CASSANDRA-1275)
 * remove gossip message size limit (CASSANDRA-1138)
 * parallelize local and remote reads during multiget, and respect snitch 
   when determining whether to do local read for CL.ONE (CASSANDRA-1317)
 * fix read repair to use requested consistency level on digest mismatch,
   rather than assuming QUORUM (CASSANDRA-1316)
 * process digest mismatch re-reads in parallel (CASSANDRA-1323)
 * switch hints CF comparator to BytesType (CASSANDRA-1274)


0.6.3
 * retry to make streaming connections up to 8 times. (CASSANDRA-1019)
 * reject describe_ring() calls on invalid keyspaces (CASSANDRA-1111)
 * fix cache size calculation for size of 100% (CASSANDRA-1129)
 * fix cache capacity only being recalculated once (CASSANDRA-1129)
 * remove hourly scan of all hints on the off chance that the gossiper
   missed a status change; instead, expose deliverHintsToEndpoint to JMX
   so it can be done manually, if necessary (CASSANDRA-1141)
 * don't reject reads at CL.ALL (CASSANDRA-1152)
 * reject deletions to supercolumns in CFs containing only standard
   columns (CASSANDRA-1139)
 * avoid preserving login information after client disconnects
   (CASSANDRA-1057)
 * prefer sun jdk to openjdk in debian init script (CASSANDRA-1174)
 * detect partioner config changes between restarts and fail fast 
   (CASSANDRA-1146)
 * use generation time to resolve node token reassignment disagreements
   (CASSANDRA-1118)
 * restructure the startup ordering of Gossiper and MessageService to avoid
   timing anomalies (CASSANDRA-1160)
 * detect incomplete commit log hearders (CASSANDRA-1119)
 * force anti-entropy service to stream files on the stream stage to avoid
   sending streams out of order (CASSANDRA-1169)
 * remove inactive stream managers after AES streams files (CASSANDRA-1169)
 * allow removing entire row through batch_mutate Deletion (CASSANDRA-1027)
 * add JMX metrics for row-level bloom filter false positives (CASSANDRA-1212)
 * added a redhat init script to contrib (CASSANDRA-1201)
 * use midpoint when bootstrapping a new machine into range with not
   much data yet instead of random token (CASSANDRA-1112)
 * kill server on OOM in executor stage as well as Thrift (CASSANDRA-1226)
 * remove opportunistic repairs, when two machines with overlapping replica
   responsibilities happen to finish major compactions of the same CF near
   the same time.  repairs are now fully manual (CASSANDRA-1190)
 * add ability to lower compaction priority (default is no change from 0.6.2)
   (CASSANDRA-1181)


0.6.2
 * fix contrib/word_count build. (CASSANDRA-992)
 * split CommitLogExecutorService into BatchCommitLogExecutorService and 
   PeriodicCommitLogExecutorService (CASSANDRA-1014)
 * add latency histograms to CFSMBean (CASSANDRA-1024)
 * make resolving timestamp ties deterministic by using value bytes
   as a tiebreaker (CASSANDRA-1039)
 * Add option to turn off Hinted Handoff (CASSANDRA-894)
 * fix windows startup (CASSANDRA-948)
 * make concurrent_reads, concurrent_writes configurable at runtime via JMX
   (CASSANDRA-1060)
 * disable GCInspector on non-Sun JVMs (CASSANDRA-1061)
 * fix tombstone handling in sstable rows with no other data (CASSANDRA-1063)
 * fix size of row in spanned index entries (CASSANDRA-1056)
 * install json2sstable, sstable2json, and sstablekeys to Debian package
 * StreamingService.StreamDestinations wouldn't empty itself after streaming
   finished (CASSANDRA-1076)
 * added Collections.shuffle(splits) before returning the splits in 
   ColumnFamilyInputFormat (CASSANDRA-1096)
 * do not recalculate cache capacity post-compaction if it's been manually 
   modified (CASSANDRA-1079)
 * better defaults for flush sorter + writer executor queue sizes
   (CASSANDRA-1100)
 * windows scripts for SSTableImport/Export (CASSANDRA-1051)
 * windows script for nodetool (CASSANDRA-1113)
 * expose PhiConvictThreshold (CASSANDRA-1053)
 * make repair of RF==1 a no-op (CASSANDRA-1090)
 * improve default JVM GC options (CASSANDRA-1014)
 * fix SlicePredicate serialization inside Hadoop jobs (CASSANDRA-1049)
 * close Thrift sockets in Hadoop ColumnFamilyRecordReader (CASSANDRA-1081)


0.6.1
 * fix NPE in sstable2json when no excluded keys are given (CASSANDRA-934)
 * keep the replica set constant throughout the read repair process
   (CASSANDRA-937)
 * allow querying getAllRanges with empty token list (CASSANDRA-933)
 * fix command line arguments inversion in clustertool (CASSANDRA-942)
 * fix race condition that could trigger a false-positive assertion
   during post-flush discard of old commitlog segments (CASSANDRA-936)
 * fix neighbor calculation for anti-entropy repair (CASSANDRA-924)
 * perform repair even for small entropy differences (CASSANDRA-924)
 * Use hostnames in CFInputFormat to allow Hadoop's naive string-based
   locality comparisons to work (CASSANDRA-955)
 * cache read-only BufferedRandomAccessFile length to avoid
   3 system calls per invocation (CASSANDRA-950)
 * nodes with IPv6 (and no IPv4) addresses could not join cluster
   (CASSANDRA-969)
 * Retrieve the correct number of undeleted columns, if any, from
   a supercolumn in a row that had been deleted previously (CASSANDRA-920)
 * fix index scans that cross the 2GB mmap boundaries for both mmap
   and standard i/o modes (CASSANDRA-866)
 * expose drain via nodetool (CASSANDRA-978)


0.6.0-RC1
 * JMX drain to flush memtables and run through commit log (CASSANDRA-880)
 * Bootstrapping can skip ranges under the right conditions (CASSANDRA-902)
 * fix merging row versions in range_slice for CL > ONE (CASSANDRA-884)
 * default write ConsistencyLeven chaned from ZERO to ONE
 * fix for index entries spanning mmap buffer boundaries (CASSANDRA-857)
 * use lexical comparison if time part of TimeUUIDs are the same 
   (CASSANDRA-907)
 * bound read, mutation, and response stages to fix possible OOM
   during log replay (CASSANDRA-885)
 * Use microseconds-since-epoch (UTC) in cli, instead of milliseconds
 * Treat batch_mutate Deletion with null supercolumn as "apply this predicate 
   to top level supercolumns" (CASSANDRA-834)
 * Streaming destination nodes do not update their JMX status (CASSANDRA-916)
 * Fix internal RPC timeout calculation (CASSANDRA-911)
 * Added Pig loadfunc to contrib/pig (CASSANDRA-910)


0.6.0-beta3
 * fix compaction bucketing bug (CASSANDRA-814)
 * update windows batch file (CASSANDRA-824)
 * deprecate KeysCachedFraction configuration directive in favor
   of KeysCached; move to unified-per-CF key cache (CASSANDRA-801)
 * add invalidateRowCache to ColumnFamilyStoreMBean (CASSANDRA-761)
 * send Handoff hints to natural locations to reduce load on
   remaining nodes in a failure scenario (CASSANDRA-822)
 * Add RowWarningThresholdInMB configuration option to warn before very 
   large rows get big enough to threaten node stability, and -x option to
   be able to remove them with sstable2json if the warning is unheeded
   until it's too late (CASSANDRA-843)
 * Add logging of GC activity (CASSANDRA-813)
 * fix ConcurrentModificationException in commitlog discard (CASSANDRA-853)
 * Fix hardcoded row count in Hadoop RecordReader (CASSANDRA-837)
 * Add a jmx status to the streaming service and change several DEBUG
   messages to INFO (CASSANDRA-845)
 * fix classpath in cassandra-cli.bat for Windows (CASSANDRA-858)
 * allow re-specifying host, port to cassandra-cli if invalid ones
   are first tried (CASSANDRA-867)
 * fix race condition handling rpc timeout in the coordinator
   (CASSANDRA-864)
 * Remove CalloutLocation and StagingFileDirectory from storage-conf files 
   since those settings are no longer used (CASSANDRA-878)
 * Parse a long from RowWarningThresholdInMB instead of an int (CASSANDRA-882)
 * Remove obsolete ControlPort code from DatabaseDescriptor (CASSANDRA-886)
 * move skipBytes side effect out of assert (CASSANDRA-899)
 * add "double getLoad" to StorageServiceMBean (CASSANDRA-898)
 * track row stats per CF at compaction time (CASSANDRA-870)
 * disallow CommitLogDirectory matching a DataFileDirectory (CASSANDRA-888)
 * default key cache size is 200k entries, changed from 10% (CASSANDRA-863)
 * add -Dcassandra-foreground=yes to cassandra.bat
 * exit if cluster name is changed unexpectedly (CASSANDRA-769)


0.6.0-beta1/beta2
 * add batch_mutate thrift command, deprecating batch_insert (CASSANDRA-336)
 * remove get_key_range Thrift API, deprecated in 0.5 (CASSANDRA-710)
 * add optional login() Thrift call for authentication (CASSANDRA-547)
 * support fat clients using gossiper and StorageProxy to perform
   replication in-process [jvm-only] (CASSANDRA-535)
 * support mmapped I/O for reads, on by default on 64bit JVMs 
   (CASSANDRA-408, CASSANDRA-669)
 * improve insert concurrency, particularly during Hinted Handoff
   (CASSANDRA-658)
 * faster network code (CASSANDRA-675)
 * stress.py moved to contrib (CASSANDRA-635)
 * row caching [must be explicitly enabled per-CF in config] (CASSANDRA-678)
 * present a useful measure of compaction progress in JMX (CASSANDRA-599)
 * add bin/sstablekeys (CASSNADRA-679)
 * add ConsistencyLevel.ANY (CASSANDRA-687)
 * make removetoken remove nodes from gossip entirely (CASSANDRA-644)
 * add ability to set cache sizes at runtime (CASSANDRA-708)
 * report latency and cache hit rate statistics with lifetime totals
   instead of average over the last minute (CASSANDRA-702)
 * support get_range_slice for RandomPartitioner (CASSANDRA-745)
 * per-keyspace replication factory and replication strategy (CASSANDRA-620)
 * track latency in microseconds (CASSANDRA-733)
 * add describe_ Thrift methods, deprecating get_string_property and 
   get_string_list_property
 * jmx interface for tracking operation mode and streams in general.
   (CASSANDRA-709)
 * keep memtables in sorted order to improve range query performance
   (CASSANDRA-799)
 * use while loop instead of recursion when trimming sstables compaction list 
   to avoid blowing stack in pathological cases (CASSANDRA-804)
 * basic Hadoop map/reduce support (CASSANDRA-342)


0.5.1
 * ensure all files for an sstable are streamed to the same directory.
   (CASSANDRA-716)
 * more accurate load estimate for bootstrapping (CASSANDRA-762)
 * tolerate dead or unavailable bootstrap target on write (CASSANDRA-731)
 * allow larger numbers of keys (> 140M) in a sstable bloom filter
   (CASSANDRA-790)
 * include jvm argument improvements from CASSANDRA-504 in debian package
 * change streaming chunk size to 32MB to accomodate Windows XP limitations
   (was 64MB) (CASSANDRA-795)
 * fix get_range_slice returning results in the wrong order (CASSANDRA-781)
 

0.5.0 final
 * avoid attempting to delete temporary bootstrap files twice (CASSANDRA-681)
 * fix bogus NaN in nodeprobe cfstats output (CASSANDRA-646)
 * provide a policy for dealing with single thread executors w/ a full queue
   (CASSANDRA-694)
 * optimize inner read in MessagingService, vastly improving multiple-node
   performance (CASSANDRA-675)
 * wait for table flush before streaming data back to a bootstrapping node.
   (CASSANDRA-696)
 * keep track of bootstrapping sources by table so that bootstrapping doesn't 
   give the indication of finishing early (CASSANDRA-673)


0.5.0 RC3
 * commit the correct version of the patch for CASSANDRA-663


0.5.0 RC2 (unreleased)
 * fix bugs in converting get_range_slice results to Thrift 
   (CASSANDRA-647, CASSANDRA-649)
 * expose java.util.concurrent.TimeoutException in StorageProxy methods
   (CASSANDRA-600)
 * TcpConnectionManager was holding on to disconnected connections, 
   giving the false indication they were being used. (CASSANDRA-651)
 * Remove duplicated write. (CASSANDRA-662)
 * Abort bootstrap if IP is already in the token ring (CASSANDRA-663)
 * increase default commitlog sync period, and wait for last sync to 
   finish before submitting another (CASSANDRA-668)


0.5.0 RC1
 * Fix potential NPE in get_range_slice (CASSANDRA-623)
 * add CRC32 to commitlog entries (CASSANDRA-605)
 * fix data streaming on windows (CASSANDRA-630)
 * GC compacted sstables after cleanup and compaction (CASSANDRA-621)
 * Speed up anti-entropy validation (CASSANDRA-629)
 * Fix anti-entropy assertion error (CASSANDRA-639)
 * Fix pending range conflicts when bootstapping or moving
   multiple nodes at once (CASSANDRA-603)
 * Handle obsolete gossip related to node movement in the case where
   one or more nodes is down when the movement occurs (CASSANDRA-572)
 * Include dead nodes in gossip to avoid a variety of problems
   and fix HH to removed nodes (CASSANDRA-634)
 * return an InvalidRequestException for mal-formed SlicePredicates
   (CASSANDRA-643)
 * fix bug determining closest neighbor for use in multiple datacenters
   (CASSANDRA-648)
 * Vast improvements in anticompaction speed (CASSANDRA-607)
 * Speed up log replay and writes by avoiding redundant serializations
   (CASSANDRA-652)


0.5.0 beta 2
 * Bootstrap improvements (several tickets)
 * add nodeprobe repair anti-entropy feature (CASSANDRA-193, CASSANDRA-520)
 * fix possibility of partition when many nodes restart at once
   in clusters with multiple seeds (CASSANDRA-150)
 * fix NPE in get_range_slice when no data is found (CASSANDRA-578)
 * fix potential NPE in hinted handoff (CASSANDRA-585)
 * fix cleanup of local "system" keyspace (CASSANDRA-576)
 * improve computation of cluster load balance (CASSANDRA-554)
 * added super column read/write, column count, and column/row delete to
   cassandra-cli (CASSANDRA-567, CASSANDRA-594)
 * fix returning live subcolumns of deleted supercolumns (CASSANDRA-583)
 * respect JAVA_HOME in bin/ scripts (several tickets)
 * add StorageService.initClient for fat clients on the JVM (CASSANDRA-535)
   (see contrib/client_only for an example of use)
 * make consistency_level functional in get_range_slice (CASSANDRA-568)
 * optimize key deserialization for RandomPartitioner (CASSANDRA-581)
 * avoid GCing tombstones except on major compaction (CASSANDRA-604)
 * increase failure conviction threshold, resulting in less nodes
   incorrectly (and temporarily) marked as down (CASSANDRA-610)
 * respect memtable thresholds during log replay (CASSANDRA-609)
 * support ConsistencyLevel.ALL on read (CASSANDRA-584)
 * add nodeprobe removetoken command (CASSANDRA-564)


0.5.0 beta
 * Allow multiple simultaneous flushes, improving flush throughput 
   on multicore systems (CASSANDRA-401)
 * Split up locks to improve write and read throughput on multicore systems
   (CASSANDRA-444, CASSANDRA-414)
 * More efficient use of memory during compaction (CASSANDRA-436)
 * autobootstrap option: when enabled, all non-seed nodes will attempt
   to bootstrap when started, until bootstrap successfully
   completes. -b option is removed.  (CASSANDRA-438)
 * Unless a token is manually specified in the configuration xml,
   a bootstraping node will use a token that gives it half the
   keys from the most-heavily-loaded node in the cluster,
   instead of generating a random token. 
   (CASSANDRA-385, CASSANDRA-517)
 * Miscellaneous bootstrap fixes (several tickets)
 * Ability to change a node's token even after it has data on it
   (CASSANDRA-541)
 * Ability to decommission a live node from the ring (CASSANDRA-435)
 * Semi-automatic loadbalancing via nodeprobe (CASSANDRA-192)
 * Add ability to set compaction thresholds at runtime via
   JMX / nodeprobe.  (CASSANDRA-465)
 * Add "comment" field to ColumnFamily definition. (CASSANDRA-481)
 * Additional JMX metrics (CASSANDRA-482)
 * JSON based export and import tools (several tickets)
 * Hinted Handoff fixes (several tickets)
 * Add key cache to improve read performance (CASSANDRA-423)
 * Simplified construction of custom ReplicationStrategy classes
   (CASSANDRA-497)
 * Graphical application (Swing) for ring integrity verification and 
   visualization was added to contrib (CASSANDRA-252)
 * Add DCQUORUM, DCQUORUMSYNC consistency levels and corresponding
   ReplicationStrategy / EndpointSnitch classes.  Experimental.
   (CASSANDRA-492)
 * Web client interface added to contrib (CASSANDRA-457)
 * More-efficient flush for Random, CollatedOPP partitioners 
   for normal writes (CASSANDRA-446) and bulk load (CASSANDRA-420)
 * Add MemtableFlushAfterMinutes, a global replacement for the old 
   per-CF FlushPeriodInMinutes setting (CASSANDRA-463)
 * optimizations to slice reading (CASSANDRA-350) and supercolumn
   queries (CASSANDRA-510)
 * force binding to given listenaddress for nodes with multiple
   interfaces (CASSANDRA-546)
 * stress.py benchmarking tool improvements (several tickets)
 * optimized replica placement code (CASSANDRA-525)
 * faster log replay on restart (CASSANDRA-539, CASSANDRA-540)
 * optimized local-node writes (CASSANDRA-558)
 * added get_range_slice, deprecating get_key_range (CASSANDRA-344)
 * expose TimedOutException to thrift (CASSANDRA-563)
 

0.4.2
 * Add validation disallowing null keys (CASSANDRA-486)
 * Fix race conditions in TCPConnectionManager (CASSANDRA-487)
 * Fix using non-utf8-aware comparison as a sanity check.
   (CASSANDRA-493)
 * Improve default garbage collector options (CASSANDRA-504)
 * Add "nodeprobe flush" (CASSANDRA-505)
 * remove NotFoundException from get_slice throws list (CASSANDRA-518)
 * fix get (not get_slice) of entire supercolumn (CASSANDRA-508)
 * fix null token during bootstrap (CASSANDRA-501)


0.4.1
 * Fix FlushPeriod columnfamily configuration regression
   (CASSANDRA-455)
 * Fix long column name support (CASSANDRA-460)
 * Fix for serializing a row that only contains tombstones
   (CASSANDRA-458)
 * Fix for discarding unneeded commitlog segments (CASSANDRA-459)
 * Add SnapshotBeforeCompaction configuration option (CASSANDRA-426)
 * Fix compaction abort under insufficient disk space (CASSANDRA-473)
 * Fix reading subcolumn slice from tombstoned CF (CASSANDRA-484)
 * Fix race condition in RVH causing occasional NPE (CASSANDRA-478)


0.4.0
 * fix get_key_range problems when a node is down (CASSANDRA-440)
   and add UnavailableException to more Thrift methods
 * Add example EndPointSnitch contrib code (several tickets)


0.4.0 RC2
 * fix SSTable generation clash during compaction (CASSANDRA-418)
 * reject method calls with null parameters (CASSANDRA-308)
 * properly order ranges in nodeprobe output (CASSANDRA-421)
 * fix logging of certain errors on executor threads (CASSANDRA-425)


0.4.0 RC1
 * Bootstrap feature is live; use -b on startup (several tickets)
 * Added multiget api (CASSANDRA-70)
 * fix Deadlock with SelectorManager.doProcess and TcpConnection.write
   (CASSANDRA-392)
 * remove key cache b/c of concurrency bugs in third-party
   CLHM library (CASSANDRA-405)
 * update non-major compaction logic to use two threshold values
   (CASSANDRA-407)
 * add periodic / batch commitlog sync modes (several tickets)
 * inline BatchMutation into batch_insert params (CASSANDRA-403)
 * allow setting the logging level at runtime via mbean (CASSANDRA-402)
 * change default comparator to BytesType (CASSANDRA-400)
 * add forwards-compatible ConsistencyLevel parameter to get_key_range
   (CASSANDRA-322)
 * r/m special case of blocking for local destination when writing with 
   ConsistencyLevel.ZERO (CASSANDRA-399)
 * Fixes to make BinaryMemtable [bulk load interface] useful (CASSANDRA-337);
   see contrib/bmt_example for an example of using it.
 * More JMX properties added (several tickets)
 * Thrift changes (several tickets)
    - Merged _super get methods with the normal ones; return values
      are now of ColumnOrSuperColumn.
    - Similarly, merged batch_insert_super into batch_insert.



0.4.0 beta
 * On-disk data format has changed to allow billions of keys/rows per
   node instead of only millions
 * Multi-keyspace support
 * Scan all sstables for all queries to avoid situations where
   different types of operation on the same ColumnFamily could
   disagree on what data was present
 * Snapshot support via JMX
 * Thrift API has changed a _lot_:
    - removed time-sorted CFs; instead, user-defined comparators
      may be defined on the column names, which are now byte arrays.
      Default comparators are provided for UTF8, Bytes, Ascii, Long (i64),
      and UUID types.
    - removed colon-delimited strings in thrift api in favor of explicit
      structs such as ColumnPath, ColumnParent, etc.  Also normalized
      thrift struct and argument naming.
    - Added columnFamily argument to get_key_range.
    - Change signature of get_slice to accept starting and ending
      columns as well as an offset.  (This allows use of indexes.)
      Added "ascending" flag to allow reasonably-efficient reverse
      scans as well.  Removed get_slice_by_range as redundant.
    - get_key_range operates on one CF at a time
    - changed `block` boolean on insert methods to ConsistencyLevel enum,
      with options of NONE, ONE, QUORUM, and ALL.
    - added similar consistency_level parameter to read methods
    - column-name-set slice with no names given now returns zero columns
      instead of all of them.  ("all" can run your server out of memory.
      use a range-based slice with a high max column count instead.)
 * Removed the web interface. Node information can now be obtained by 
   using the newly introduced nodeprobe utility.
 * More JMX stats
 * Remove magic values from internals (e.g. special key to indicate
   when to flush memtables)
 * Rename configuration "table" to "keyspace"
 * Moved to crash-only design; no more shutdown (just kill the process)
 * Lots of bug fixes

Full list of issues resolved in 0.4 is at https://issues.apache.org/jira/secure/IssueNavigator.jspa?reset=true&&pid=12310865&fixfor=12313862&resolution=1&sorter/field=issuekey&sorter/order=DESC


0.3.0 RC3
 * Fix potential deadlock under load in TCPConnection.
   (CASSANDRA-220)


0.3.0 RC2
 * Fix possible data loss when server is stopped after replaying
   log but before new inserts force memtable flush.
   (CASSANDRA-204)
 * Added BUGS file


0.3.0 RC1
 * Range queries on keys, including user-defined key collation
 * Remove support
 * Workarounds for a weird bug in JDK select/register that seems
   particularly common on VM environments. Cassandra should deploy
   fine on EC2 now
 * Much improved infrastructure: the beginnings of a decent test suite
   ("ant test" for unit tests; "nosetests" for system tests), code
   coverage reporting, etc.
 * Expanded node status reporting via JMX
 * Improved error reporting/logging on both server and client
 * Reduced memory footprint in default configuration
 * Combined blocking and non-blocking versions of insert APIs
 * Added FlushPeriodInMinutes configuration parameter to force
   flushing of infrequently-updated ColumnFamilies<|MERGE_RESOLUTION|>--- conflicted
+++ resolved
@@ -53,11 +53,8 @@
 
 
 2.1.3
-<<<<<<< HEAD
-=======
  * Fix cassandra-stress user-mode truncation of partition generation (CASSANDRA-8608)
  * Only stream from unrepaired sstables during inc repair (CASSANDRA-8267)
->>>>>>> 1435b9a8
  * Don't allow starting multiple inc repairs on the same sstables (CASSANDRA-8316)
  * Invalidate prepared BATCH statements when related tables
    or keyspaces are dropped (CASSANDRA-8652)
