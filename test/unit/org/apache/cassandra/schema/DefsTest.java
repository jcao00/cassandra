--- conflicted
+++ resolved
@@ -517,19 +517,12 @@
 
         // drop the index
         CFMetaData meta = cfs.metadata.copy();
-<<<<<<< HEAD
         IndexMetadata existing = cfs.metadata.getIndexes()
                                              .get(indexName)
                                              .orElseThrow(throwAssert("Index not found"));
 
         meta.indexes(meta.getIndexes().without(existing.name));
-        MigrationManager.announceColumnFamilyUpdate(meta, false);
-=======
-        ColumnDefinition cdOld = meta.regularColumns().iterator().next();
-        ColumnDefinition cdNew = ColumnDefinition.regularDef(meta, cdOld.name.bytes, cdOld.type, null);
-        meta.addOrReplaceColumnDefinition(cdNew);
         MigrationManager.announceColumnFamilyUpdate(meta);
->>>>>>> e5c40278
 
         // check
         assertTrue(cfs.indexManager.listIndexes().isEmpty());
