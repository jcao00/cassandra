--- conflicted
+++ resolved
@@ -17,10 +17,7 @@
 import org.apache.cassandra.db.index.search.container.TokenTree.Token;
 import org.apache.cassandra.db.index.search.memory.IndexMemtable;
 import org.apache.cassandra.db.index.search.analyzer.AbstractAnalyzer;
-<<<<<<< HEAD
-=======
 import org.apache.cassandra.db.index.utils.CombinedValue;
->>>>>>> 51a76855
 import org.apache.cassandra.db.index.utils.LazyMergeSortIterator;
 import org.apache.cassandra.db.index.utils.LazyMergeSortIterator.OperationType;
 import org.apache.cassandra.db.index.utils.SkippableIterator;
@@ -469,10 +466,6 @@
 
         AbstractAnalyzer analyzer = SuffixArraySecondaryIndex.getAnalyzer(column);
         analyzer.init(column.left.getIndexOptions(), column.left.getValidator());
-<<<<<<< HEAD
-
-        return analyzer;
-=======
 
         return analyzer;
     }
@@ -700,6 +693,5 @@
         @Override
         public void close() throws IOException
         {}
->>>>>>> 51a76855
     }
 }