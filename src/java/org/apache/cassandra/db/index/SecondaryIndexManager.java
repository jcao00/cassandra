/*
 * Licensed to the Apache Software Foundation (ASF) under one
 * or more contributor license agreements.  See the NOTICE file
 * distributed with this work for additional information
 * regarding copyright ownership.  The ASF licenses this file
 * to you under the Apache License, Version 2.0 (the
 * "License"); you may not use this file except in compliance
 * with the License.  You may obtain a copy of the License at
 *
 *     http://www.apache.org/licenses/LICENSE-2.0
 *
 * Unless required by applicable law or agreed to in writing, software
 * distributed under the License is distributed on an "AS IS" BASIS,
 * WITHOUT WARRANTIES OR CONDITIONS OF ANY KIND, either express or implied.
 * See the License for the specific language governing permissions and
 * limitations under the License.
 */
package org.apache.cassandra.db.index;

import java.nio.ByteBuffer;
import java.util.ArrayList;
import java.util.Collection;
import java.util.Collections;
import java.util.HashMap;
import java.util.HashSet;
import java.util.IdentityHashMap;
import java.util.List;
import java.util.Map;
import java.util.Set;
import java.util.concurrent.ConcurrentHashMap;
import java.util.concurrent.ConcurrentMap;
import java.util.concurrent.ConcurrentNavigableMap;
import java.util.concurrent.ConcurrentSkipListMap;
import java.util.concurrent.Future;

import org.apache.commons.lang3.StringUtils;
import org.slf4j.Logger;
import org.slf4j.LoggerFactory;

import org.apache.cassandra.config.ColumnDefinition;
import org.apache.cassandra.config.IndexType;
import org.apache.cassandra.db.Cell;
import org.apache.cassandra.db.ColumnFamily;
import org.apache.cassandra.db.ColumnFamilyStore;
import org.apache.cassandra.db.DecoratedKey;
import org.apache.cassandra.db.IndexExpression;
import org.apache.cassandra.db.Row;
import org.apache.cassandra.db.SystemKeyspace;
import org.apache.cassandra.db.compaction.CompactionManager;
import org.apache.cassandra.db.composites.CellName;
import org.apache.cassandra.db.filter.ExtendedFilter;
import org.apache.cassandra.exceptions.ConfigurationException;
import org.apache.cassandra.io.sstable.ReducingKeyIterator;
import org.apache.cassandra.io.sstable.SSTableReader;
import org.apache.cassandra.utils.FBUtilities;
import org.apache.cassandra.utils.concurrent.OpOrder;

/**
 * Manages all the indexes associated with a given CFS
 * Different types of indexes can be created across the same CF
 */
public class SecondaryIndexManager
{
    private static final Logger logger = LoggerFactory.getLogger(SecondaryIndexManager.class);

    public static final Updater nullUpdater = new Updater()
    {
        public void insert(Cell cell) { }

        public void update(Cell oldCell, Cell cell) { }

        public void remove(Cell current) { }

        public void updateRowLevelIndexes() {}
    };

    /**
     * Organizes the indexes by column name
     */
    private final ConcurrentNavigableMap<ByteBuffer, SecondaryIndex> indexesByColumn;


    /**
     * Keeps a single instance of a SecondaryIndex for many columns when the index type
     * has isRowLevelIndex() == true
     *
     * This allows updates to happen to an entire row at once
     */
    private final ConcurrentMap<Class<? extends SecondaryIndex>, SecondaryIndex> rowLevelIndexMap;


    /**
     * Keeps all secondary index instances, either per-column or per-row
     */
    private final Set<SecondaryIndex> allIndexes;


    /**
     * The underlying column family containing the source data for these indexes
     */
    public final ColumnFamilyStore baseCfs;

    public SecondaryIndexManager(ColumnFamilyStore baseCfs)
    {
        indexesByColumn = new ConcurrentSkipListMap<>();
        rowLevelIndexMap = new ConcurrentHashMap<>();
        allIndexes = Collections.newSetFromMap(new ConcurrentHashMap<SecondaryIndex, Boolean>());

        this.baseCfs = baseCfs;
    }

    /**
     * Drops and adds new indexes associated with the underlying CF
     */
    public void reload()
    {
        // figure out what needs to be added and dropped.
        // future: if/when we have modifiable settings for secondary indexes,
        // they'll need to be handled here.
        Collection<ByteBuffer> indexedColumnNames = indexesByColumn.keySet();
        for (ByteBuffer indexedColumn : indexedColumnNames)
        {
            ColumnDefinition def = baseCfs.metadata.getColumnDefinition(indexedColumn);
            if (def == null || def.getIndexType() == null)
                removeIndexedColumn(indexedColumn);
        }

        // TODO: allow all ColumnDefinition type
        for (ColumnDefinition cdef : baseCfs.metadata.allColumns())
            if (cdef.getIndexType() != null && !indexedColumnNames.contains(cdef.name.bytes))
                addIndexedColumn(cdef);

        for (SecondaryIndex index : allIndexes)
            index.reload();
    }

    public Set<String> allIndexesNames()
    {
        Set<String> names = new HashSet<>(allIndexes.size());
        for (SecondaryIndex index : allIndexes)
            names.add(index.getIndexName());
        return names;
    }

    /**
     * Does a full, blocking rebuild of the indexes specified by columns from the sstables.
     * Does nothing if columns is empty.
     *
     * Caller must acquire and release references to the sstables used here.
     *
     * @param sstables the data to build from
     * @param idxNames the list of columns to index, ordered by comparator
     */
    public void maybeBuildSecondaryIndexes(Collection<SSTableReader> sstables, Set<String> idxNames)
    {
        if (idxNames.isEmpty())
            return;

        logger.info(String.format("Submitting index build of %s for data in %s",
                                  idxNames, StringUtils.join(sstables, ", ")));

        SecondaryIndexBuilder builder = new SecondaryIndexBuilder(baseCfs, idxNames, new ReducingKeyIterator(sstables));
        Future<?> future = CompactionManager.instance.submitIndexBuild(builder);
        FBUtilities.waitOnFuture(future);

        flushIndexesBlocking();

        logger.info("Index build of {} complete", idxNames);
    }

    public boolean indexes(CellName name, Set<SecondaryIndex> indexes)
    {
        boolean matching = false;
        for (SecondaryIndex index : indexes)
        {
            if (index.indexes(name))
            {
                matching = true;
                break;
            }
        }
        return matching;
    }

    public Set<SecondaryIndex> indexFor(CellName name, Set<SecondaryIndex> indexes)
    {
        Set<SecondaryIndex> matching = null;
        for (SecondaryIndex index : indexes)
        {
            if (index.indexes(name))
            {
                if (matching == null)
                    matching = new HashSet<>();
                matching.add(index);
            }
        }
        return matching == null ? Collections.<SecondaryIndex>emptySet() : matching;
    }

    public boolean indexes(Cell cell)
    {
        return indexes(cell.name());
    }

    public boolean indexes(CellName name)
    {
        return indexes(name, allIndexes);
    }

    public Set<SecondaryIndex> indexFor(CellName name)
    {
        return indexFor(name, allIndexes);
    }

    /**
     * @return true if the indexes can handle the clause.
     */
    public boolean hasIndexFor(List<IndexExpression> clause)
    {
        if (clause == null || clause.isEmpty())
            return false;

        // It doesn't seem a clause can have multiple searchers, but since
        // getIndexSearchersForQuery returns a list ...
        List<SecondaryIndexSearcher> searchers = getIndexSearchersForQuery(clause);
        if (searchers.isEmpty())
            return false;

        for (SecondaryIndexSearcher searcher : searchers)
            if (!searcher.isIndexing(clause))
                return false;

        return true;
    }

    /**
     * Removes a existing index
     * @param column the indexed column to remove
     */
    public void removeIndexedColumn(ByteBuffer column)
    {
        SecondaryIndex index = indexesByColumn.remove(column);

        if (index == null)
            return;

        // Remove this column from from row level index map as well as all indexes set
        if (index instanceof PerRowSecondaryIndex)
        {
            index.removeColumnDef(column);

            // If no columns left remove from row level lookup as well as all indexes set
            if (index.getColumnDefs().isEmpty())
            {
                allIndexes.remove(index);
                rowLevelIndexMap.remove(index.getClass());
            }
        }
        else
        {
            allIndexes.remove(index);
        }

        index.removeIndex(column);
        SystemKeyspace.setIndexRemoved(baseCfs.metadata.ksName, index.getNameForSystemKeyspace(column));
    }

    /**
     * Adds and builds a index for a column
     * @param cdef the column definition holding the index data
     * @return a future which the caller can optionally block on signaling the index is built
     */
    public synchronized Future<?> addIndexedColumn(ColumnDefinition cdef)
    {
        if (indexesByColumn.containsKey(cdef.name.bytes))
            return null;

        assert cdef.getIndexType() != null;

        SecondaryIndex index;
        try
        {
            index = SecondaryIndex.createInstance(baseCfs, cdef);
        }
        catch (ConfigurationException e)
        {
            throw new RuntimeException(e);
        }

        // Keep a single instance of the index per-cf for row level indexes
        // since we want all columns to be under the index
        if (index instanceof PerRowSecondaryIndex)
        {
            SecondaryIndex currentIndex = rowLevelIndexMap.get(index.getClass());

            if (currentIndex == null)
            {
                rowLevelIndexMap.put(index.getClass(), index);
                index.init();
            }
            else
            {
                index = currentIndex;
                index.addColumnDef(cdef);
                logger.info("Creating new index : {}",cdef);
            }
        }
        else
        {
            // TODO: We sould do better than throw a RuntimeException
            if (cdef.getIndexType() == IndexType.CUSTOM && index instanceof AbstractSimplePerColumnSecondaryIndex)
                throw new RuntimeException("Cannot use a subclass of AbstractSimplePerColumnSecondaryIndex as a CUSTOM index, as they assume they are CFS backed");
            index.init();
        }

        // link in indexedColumns. this means that writes will add new data to
        // the index immediately,
        // so we don't have to lock everything while we do the build. it's up to
        // the operator to wait
        // until the index is actually built before using in queries.
        indexesByColumn.put(cdef.name.bytes, index);

        // Add to all indexes set:
        allIndexes.add(index);

        // if we're just linking in the index to indexedColumns on an
        // already-built index post-restart, we're done
        if (index.isIndexBuilt(cdef.name.bytes))
            return null;

        return index.buildIndexAsync();
    }

    /**
     *
     * @param column the name of indexes column
     * @return the index
     */
    public SecondaryIndex getIndexForColumn(ByteBuffer column)
    {
        return indexesByColumn.get(column);
    }

    /**
     * Remove the index
     */
    public void invalidate()
    {
        for (SecondaryIndex index : allIndexes)
            index.invalidate();
    }

    /**
     * Flush all indexes to disk
     */
    public void flushIndexesBlocking()
    {
        // despatch flushes for all CFS backed indexes
        List<Future<?>> wait = new ArrayList<>();
        synchronized (baseCfs.getDataTracker())
        {
            for (SecondaryIndex index : allIndexes)
                if (index.getIndexCfs() != null)
                    wait.add(index.getIndexCfs().forceFlush());
        }

        // blockingFlush any non-CFS-backed indexes
        for (SecondaryIndex index : allIndexes)
            if (index.getIndexCfs() == null)
                index.forceBlockingFlush();

        // wait for the CFS-backed index flushes to complete
        FBUtilities.waitOnFutures(wait);
    }

    /**
     * @return all built indexes (ready to use)
     */
    public List<String> getBuiltIndexes()
    {
        List<String> indexList = new ArrayList<>();

        for (Map.Entry<ByteBuffer, SecondaryIndex> entry : indexesByColumn.entrySet())
        {
            SecondaryIndex index = entry.getValue();

            if (index.isIndexBuilt(entry.getKey()))
                indexList.add(entry.getValue().getIndexName());
        }

        return indexList;
    }

    /**
     * @return all CFS from indexes which use a backing CFS internally (KEYS)
     */
    public Set<ColumnFamilyStore> getIndexesBackedByCfs()
    {
        Set<ColumnFamilyStore> cfsList = new HashSet<>();

        for (SecondaryIndex index: allIndexes)
        {
            ColumnFamilyStore cfs = index.getIndexCfs();
            if (cfs != null)
                cfsList.add(cfs);
        }

        return cfsList;
    }

    /**
     * @return all indexes which do *not* use a backing CFS internally
     */
    public Set<SecondaryIndex> getIndexesNotBackedByCfs()
    {
        // we use identity map because per row indexes use same instance across many columns
        Set<SecondaryIndex> indexes = Collections.newSetFromMap(new IdentityHashMap<SecondaryIndex, Boolean>());
        for (SecondaryIndex index: allIndexes)
            if (index.getIndexCfs() == null)
                indexes.add(index);
        return indexes;
    }

    /**
     * @return all of the secondary indexes without distinction to the (non-)backed by secondary ColumnFamilyStore.
     */
    public Set<SecondaryIndex> getIndexes()
    {
        return allIndexes;
    }

    /**
     * @return if there are ANY indexes for this table..
     */
    public boolean hasIndexes()
    {
        return !indexesByColumn.isEmpty();
    }

    /**
     * When building an index against existing data, add the given row to the index
     *
     * @param key the row key
     * @param cf the current rows data
     */
    public void indexRow(ByteBuffer key, ColumnFamily cf, OpOrder.Group opGroup)
    {
        // Update entire row only once per row level index
        Set<Class<? extends SecondaryIndex>> appliedRowLevelIndexes = null;

        for (SecondaryIndex index : allIndexes)
        {
            if (index instanceof PerRowSecondaryIndex)
            {
                if (appliedRowLevelIndexes == null)
                    appliedRowLevelIndexes = new HashSet<>();

                if (appliedRowLevelIndexes.add(index.getClass()))
                    ((PerRowSecondaryIndex)index).index(key, cf);
            }
            else
            {
                for (Cell cell : cf)
                    if (index.indexes(cell.name()))
                        ((PerColumnSecondaryIndex) index).insert(key, cell, opGroup);
            }
        }
    }

    /**
     * Delete all columns from all indexes for this row.  For when cleanup rips a row out entirely.
     *
     * @param key the row key
     * @param indexedColumnsInRow all column names in row
     */
    public void deleteFromIndexes(DecoratedKey key, List<Cell> indexedColumnsInRow, OpOrder.Group opGroup)
    {
        // Update entire row only once per row level index
        Set<Class<? extends SecondaryIndex>> cleanedRowLevelIndexes = null;

        for (Cell cell : indexedColumnsInRow)
        {
            // TODO: this is probably incorrect, we should pull all indexes
            ColumnDefinition cDef = baseCfs.metadata.getColumnDefinition(cell.name());
            SecondaryIndex index = indexesByColumn.get(cDef.name.bytes);
            if (index == null)
                continue;

            if (index instanceof PerRowSecondaryIndex)
            {
                if (cleanedRowLevelIndexes == null)
                    cleanedRowLevelIndexes = new HashSet<>();

                if (cleanedRowLevelIndexes.add(index.getClass()))
                    ((PerRowSecondaryIndex)index).delete(key, opGroup);
            }
            else
            {
                ((PerColumnSecondaryIndex) index).delete(key.getKey(), cell, opGroup);
            }
        }
    }

    /**
     * This helper acts as a closure around the indexManager
     * and updated cf data to ensure that down in
     * Memtable's ColumnFamily implementation, the index
     * can get updated. Note: only a CF backed by AtomicSortedColumns implements
     * this behaviour fully, other types simply ignore the index updater.
     */
    public Updater updaterFor(DecoratedKey key, ColumnFamily cf, OpOrder.Group opGroup)
    {
        return (indexesByColumn.isEmpty() && rowLevelIndexMap.isEmpty())
                ? nullUpdater
                : new StandardUpdater(key, cf, opGroup);
    }

    /**
     * Updated closure with only the modified row key.
     */
    public Updater updaterFor(DecoratedKey key, OpOrder.Group opGroup)
    {
        return updaterFor(key, null, opGroup);
    }

    /**
     * Updated closure with only the modified row key.
     */
    public Updater gcUpdaterFor(DecoratedKey key)
    {
        return new GCUpdater(key);
    }

    /**
     * Get a list of IndexSearchers from the union of expression index types
     * @param clause the query clause
     * @return the searchers needed to query the index
     */
    public List<SecondaryIndexSearcher> getIndexSearchersForQuery(List<IndexExpression> clause)
    {
        Map<String, Set<ByteBuffer>> groupByIndexType = new HashMap<>();

        //Group columns by type
        for (IndexExpression ix : clause)
        {
            SecondaryIndex index = getIndexForColumn(ix.column);

            if (index == null)
                continue;

            Set<ByteBuffer> columns = groupByIndexType.get(index.getClass().getCanonicalName());

            if (columns == null)
            {
                columns = new HashSet<>();
                groupByIndexType.put(index.getClass().getCanonicalName(), columns);
            }

            columns.add(ix.column);
        }

        List<SecondaryIndexSearcher> indexSearchers = new ArrayList<>(groupByIndexType.size());

        //create searcher per type
        for (Set<ByteBuffer> column : groupByIndexType.values())
            indexSearchers.add(getIndexForColumn(column.iterator().next()).createSecondaryIndexSearcher(column));

        return indexSearchers;
    }

    /**
     * Performs a search across a number of column indexes
     * TODO: add support for querying across index types
     *
     * @param filter the column range to restrict to
     * @return found indexed rows
     */
    public List<Row> search(ExtendedFilter filter)
    {
        List<SecondaryIndexSearcher> indexSearchers = getIndexSearchersForQuery(filter.getClause());

        if (indexSearchers.isEmpty())
            return Collections.emptyList();

        //We currently don't support searching across multiple index types
        if (indexSearchers.size() > 1)
            throw new RuntimeException("Unable to search across multiple secondary index types");

        return indexSearchers.get(0).search(filter);
    }

    public Set<SecondaryIndex> getIndexesByNames(Set<String> idxNames)
    {
        Set<SecondaryIndex> result = new HashSet<>();
        for (SecondaryIndex index : allIndexes)
            if (idxNames.contains(index.getIndexName()))
                result.add(index);
        return result;
    }

    public void setIndexBuilt(Set<String> idxNames)
    {
        for (SecondaryIndex index : getIndexesByNames(idxNames))
            index.setIndexBuilt();
    }

    public void setIndexRemoved(Set<String> idxNames)
    {
        for (SecondaryIndex index : getIndexesByNames(idxNames))
            index.setIndexRemoved();
    }

    public boolean validate(Cell cell)
    {
        for (SecondaryIndex index : indexFor(cell.name()))
        {
            if (!index.validate(cell))
                return false;
        }
        return true;
    }

    public static interface Updater
    {
        /** called when constructing the index against pre-existing data */
        public void insert(Cell cell);

        /** called when updating the index from a memtable */
        public void update(Cell oldCell, Cell cell);

        /** called when lazy-updating the index during compaction (CASSANDRA-2897) */
        public void remove(Cell current);

        /** called after memtable updates are complete (CASSANDRA-5397) */
        public void updateRowLevelIndexes();
    }

    private final class GCUpdater implements Updater
    {
        private final DecoratedKey key;

        public GCUpdater(DecoratedKey key)
        {
            this.key = key;
        }

        public void insert(Cell cell)
        {
            throw new UnsupportedOperationException();
        }

        public void update(Cell oldCell, Cell newCell)
        {
            throw new UnsupportedOperationException();
        }

        public void remove(Cell cell)
        {
            if (!cell.isLive())
                return;

            for (SecondaryIndex index : indexFor(cell.name()))
            {
                if (index instanceof PerColumnSecondaryIndex)
                {
                    try (OpOrder.Group opGroup = baseCfs.keyspace.writeOrder.start())
                    {
                        ((PerColumnSecondaryIndex) index).delete(key.getKey(), cell, opGroup);
                    }
                }
            }
        }

        public void updateRowLevelIndexes()
        {
            for (SecondaryIndex index : rowLevelIndexMap.values())
                ((PerRowSecondaryIndex) index).index(key.getKey(), null);
        }
    }

    private final class StandardUpdater implements Updater
    {
        private final DecoratedKey key;
        private final ColumnFamily cf;
        private final OpOrder.Group opGroup;

        public StandardUpdater(DecoratedKey key, ColumnFamily cf, OpOrder.Group opGroup)
        {
            this.key = key;
            this.cf = cf;
            this.opGroup = opGroup;
        }

        public void insert(Cell cell)
        {
            if (!cell.isLive())
                return;

            for (SecondaryIndex index : indexFor(cell.name()))
                if (index instanceof PerColumnSecondaryIndex)
                    ((PerColumnSecondaryIndex) index).insert(key.getKey(), cell, opGroup);
        }

        public void update(Cell oldCell, Cell cell)
        {
            if (oldCell.equals(cell))
                return;
            
            for (SecondaryIndex index : indexFor(cell.name()))
            {
                if (index instanceof PerColumnSecondaryIndex)
                {
<<<<<<< HEAD
                    if (cell.isLive())
                        ((PerColumnSecondaryIndex) index).update(key.getKey(), oldCell, cell, opGroup);
                    else
                        ((PerColumnSecondaryIndex) index).delete(key.getKey(), oldCell, opGroup);
=======
                    // insert the new value before removing the old one, so we never have a period
                    // where the row is invisible to both queries (the opposite seems preferable); see CASSANDRA-5540
                    if (!column.isMarkedForDelete(System.currentTimeMillis()))
                        ((PerColumnSecondaryIndex) index).insert(key.key, column);

                    // Usually we want to delete the old value from the index, except when
                    // name/value/timestamp are all equal, but the columns themselves
                    // are not (as is the case when overwriting expiring columns with
                    // identical values and ttl) Then, we don't want to delete as the
                    // tombstone will hide the new value we just inserted; see CASSANDRA-7268
                    if (shouldCleanupOldValue(oldColumn, column))
                        ((PerColumnSecondaryIndex) index).delete(key.key, oldColumn);
>>>>>>> 7801aab8
                }
            }
        }

        public void remove(Cell cell)
        {
            if (!cell.isLive())
                return;

            for (SecondaryIndex index : indexFor(cell.name()))
                if (index instanceof PerColumnSecondaryIndex)
                   ((PerColumnSecondaryIndex) index).delete(key.getKey(), cell, opGroup);
        }

        public void updateRowLevelIndexes()
        {
            for (SecondaryIndex index : rowLevelIndexMap.values())
                ((PerRowSecondaryIndex) index).index(key.getKey(), cf);
        }

        private boolean shouldCleanupOldValue(Column oldColumn, Column newColumn)
        {
            // If any one of name/value/timestamp are different, then we
            // should delete from the index. If not, then we can infer that
            // at least one of the columns is an ExpiringColumn and that the
            // difference is in the expiry time. In this case, we don't want to
            // delete the old value from the index as the tombstone we insert
            // will just hide the inserted value.
            // Completely identical columns (including expiring columns with
            // identical ttl & localExpirationTime) will not get this far due
            // to the oldColumn.equals(newColumn) in StandardUpdater.update
            return !oldColumn.name().equals(newColumn.name())
                || !oldColumn.value().equals(newColumn.value())
                || oldColumn.timestamp() != newColumn.timestamp();
        }
    }
}<|MERGE_RESOLUTION|>--- conflicted
+++ resolved
@@ -710,25 +710,20 @@
             {
                 if (index instanceof PerColumnSecondaryIndex)
                 {
-<<<<<<< HEAD
                     if (cell.isLive())
+                    {
                         ((PerColumnSecondaryIndex) index).update(key.getKey(), oldCell, cell, opGroup);
+                    }
                     else
-                        ((PerColumnSecondaryIndex) index).delete(key.getKey(), oldCell, opGroup);
-=======
-                    // insert the new value before removing the old one, so we never have a period
-                    // where the row is invisible to both queries (the opposite seems preferable); see CASSANDRA-5540
-                    if (!column.isMarkedForDelete(System.currentTimeMillis()))
-                        ((PerColumnSecondaryIndex) index).insert(key.key, column);
-
-                    // Usually we want to delete the old value from the index, except when
-                    // name/value/timestamp are all equal, but the columns themselves
-                    // are not (as is the case when overwriting expiring columns with
-                    // identical values and ttl) Then, we don't want to delete as the
-                    // tombstone will hide the new value we just inserted; see CASSANDRA-7268
-                    if (shouldCleanupOldValue(oldColumn, column))
-                        ((PerColumnSecondaryIndex) index).delete(key.key, oldColumn);
->>>>>>> 7801aab8
+                    {
+                        // Usually we want to delete the old value from the index, except when
+                        // name/value/timestamp are all equal, but the columns themselves
+                        // are not (as is the case when overwriting expiring columns with
+                        // identical values and ttl) Then, we don't want to delete as the
+                        // tombstone will hide the new value we just inserted; see CASSANDRA-7268
+                        if (shouldCleanupOldValue(oldCell, cell))
+                            ((PerColumnSecondaryIndex) index).delete(key.getKey(), oldCell, opGroup);
+                    }
                 }
             }
         }
@@ -749,20 +744,20 @@
                 ((PerRowSecondaryIndex) index).index(key.getKey(), cf);
         }
 
-        private boolean shouldCleanupOldValue(Column oldColumn, Column newColumn)
+        private boolean shouldCleanupOldValue(Cell oldCell, Cell newCell)
         {
             // If any one of name/value/timestamp are different, then we
             // should delete from the index. If not, then we can infer that
-            // at least one of the columns is an ExpiringColumn and that the
+            // at least one of the cells is an ExpiringColumn and that the
             // difference is in the expiry time. In this case, we don't want to
             // delete the old value from the index as the tombstone we insert
             // will just hide the inserted value.
-            // Completely identical columns (including expiring columns with
+            // Completely identical cells (including expiring columns with
             // identical ttl & localExpirationTime) will not get this far due
-            // to the oldColumn.equals(newColumn) in StandardUpdater.update
-            return !oldColumn.name().equals(newColumn.name())
-                || !oldColumn.value().equals(newColumn.value())
-                || oldColumn.timestamp() != newColumn.timestamp();
+            // to the oldCell.equals(newColumn) in StandardUpdater.update
+            return !oldCell.name().equals(newCell.name())
+                || !oldCell.value().equals(newCell.value())
+                || oldCell.timestamp() != newCell.timestamp();
         }
     }
 }