--- conflicted
+++ resolved
@@ -574,22 +574,14 @@
                     }
                     else if (r.intersects(sstableBounds))
                     {
-<<<<<<< HEAD
-                        logger.info("[repair #{}] SSTable {} ({}) will be anticompacted on range {}", parentRepairSession, sstable, sstableRange, r);
-=======
-                        logger.info("SSTable {} ({}) will be anticompacted on range {}", sstable, sstableBounds, r);
->>>>>>> 334dca9a
+                        logger.info("[repair #{}] SSTable {} ({}) will be anticompacted on range {}", parentRepairSession, sstable, sstableBounds, r);
                         shouldAnticompact = true;
                     }
                 }
 
                 if (!shouldAnticompact)
                 {
-<<<<<<< HEAD
-                    logger.info("[repair #{}] SSTable {} ({}) does not intersect repaired ranges {}, not touching repairedAt.", parentRepairSession, sstable, sstableRange, normalizedRanges);
-=======
-                    logger.info("SSTable {} ({}) does not intersect repaired ranges {}, not touching repairedAt.", sstable, sstableBounds, normalizedRanges);
->>>>>>> 334dca9a
+                    logger.info("[repair #{}] SSTable {} ({}) does not intersect repaired ranges {}, not touching repairedAt.", parentRepairSession, sstable, sstableBounds, normalizedRanges);
                     nonAnticompacting.add(sstable);
                     sstableIterator.remove();
                 }
