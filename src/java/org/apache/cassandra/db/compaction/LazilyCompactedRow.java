/*
 * Licensed to the Apache Software Foundation (ASF) under one
 * or more contributor license agreements.  See the NOTICE file
 * distributed with this work for additional information
 * regarding copyright ownership.  The ASF licenses this file
 * to you under the Apache License, Version 2.0 (the
 * "License"); you may not use this file except in compliance
 * with the License.  You may obtain a copy of the License at
 *
 *     http://www.apache.org/licenses/LICENSE-2.0
 *
 * Unless required by applicable law or agreed to in writing, software
 * distributed under the License is distributed on an "AS IS" BASIS,
 * WITHOUT WARRANTIES OR CONDITIONS OF ANY KIND, either express or implied.
 * See the License for the specific language governing permissions and
 * limitations under the License.
 */
package org.apache.cassandra.db.compaction;

import java.io.IOException;
import java.nio.ByteBuffer;
import java.security.MessageDigest;
import java.util.Collections;
import java.util.Iterator;
import java.util.List;

import com.google.common.base.Predicates;
import com.google.common.collect.Iterators;

import org.apache.cassandra.db.*;
import org.apache.cassandra.db.columniterator.OnDiskAtomIterator;
import org.apache.cassandra.db.index.SecondaryIndexManager;
import org.apache.cassandra.io.sstable.ColumnNameHelper;
import org.apache.cassandra.io.sstable.ColumnStats;
import org.apache.cassandra.io.sstable.SSTable;
import org.apache.cassandra.io.sstable.SSTableWriter;
import org.apache.cassandra.io.util.DataOutputBuffer;
import org.apache.cassandra.io.util.DataOutputPlus;
import org.apache.cassandra.utils.MergeIterator;
import org.apache.cassandra.utils.StreamingHistogram;

/**
 * LazilyCompactedRow only computes the row bloom filter and column index in memory
 * (at construction time); it does this by reading one column at a time from each
 * of the rows being compacted, and merging them as it does so.  So the most we have
 * in memory at a time is the bloom filter, the index, and one column from each
 * pre-compaction row.
 */
public class LazilyCompactedRow extends AbstractCompactedRow
{
    private final List<? extends OnDiskAtomIterator> rows;
    private final CompactionController controller;
    private final long maxPurgeableTimestamp;
    private final ColumnFamily emptyColumnFamily;
    private ColumnStats columnStats;
    private boolean closed;
    private ColumnIndex.Builder indexBuilder;
    private final SecondaryIndexManager.Updater indexer;
    private final Reducer reducer;
    private final Iterator<OnDiskAtom> merger;
    private DeletionTime maxRowTombstone;

    public LazilyCompactedRow(CompactionController controller, List<? extends OnDiskAtomIterator> rows)
    {
        super(rows.get(0).getKey());
        this.rows = rows;
        this.controller = controller;
        indexer = controller.cfs.indexManager.gcUpdaterFor(key);

        // Combine top-level tombstones, keeping the one with the highest markedForDeleteAt timestamp.  This may be
        // purged (depending on gcBefore), but we need to remember it to properly delete columns during the merge
        maxRowTombstone = DeletionTime.LIVE;
        for (OnDiskAtomIterator row : rows)
        {
            DeletionTime rowTombstone = row.getColumnFamily().deletionInfo().getTopLevelDeletion();
            if (maxRowTombstone.compareTo(rowTombstone) < 0)
                maxRowTombstone = rowTombstone;
        }

        // tombstones with a localDeletionTime before this can be purged.  This is the minimum timestamp for any sstable
        // containing `key` outside of the set of sstables involved in this compaction.
        maxPurgeableTimestamp = controller.maxPurgeableTimestamp(key);

        emptyColumnFamily = ArrayBackedSortedColumns.factory.create(controller.cfs.metadata);
        emptyColumnFamily.delete(maxRowTombstone);
        if (maxRowTombstone.markedForDeleteAt < maxPurgeableTimestamp)
            emptyColumnFamily.purgeTombstones(controller.gcBefore);

        reducer = new Reducer();
        merger = Iterators.filter(MergeIterator.get(rows, emptyColumnFamily.getComparator().onDiskAtomComparator(), reducer), Predicates.notNull());
    }

    private static void removeDeleted(ColumnFamily cf, boolean shouldPurge, DecoratedKey key, CompactionController controller)
    {
        // We should only purge cell tombstones if shouldPurge is true, but regardless, it's still ok to remove cells that
        // are shadowed by a row or range tombstone; removeDeletedColumnsOnly(cf, Integer.MIN_VALUE) will accomplish this
        // without purging tombstones.
        int overriddenGCBefore = shouldPurge ? controller.gcBefore : Integer.MIN_VALUE;
        ColumnFamilyStore.removeDeletedColumnsOnly(cf, overriddenGCBefore, controller.cfs.indexManager.gcUpdaterFor(key));
    }

    public RowIndexEntry write(long currentPosition, DataOutputPlus out) throws IOException
    {
        assert !closed;

        ColumnIndex columnsIndex;
        try
        {
            indexBuilder = new ColumnIndex.Builder(emptyColumnFamily, key.getKey(), out);
            columnsIndex = indexBuilder.buildForCompaction(merger);

            // if there aren't any columns or tombstones, return null
            if (columnsIndex.columnsIndex.isEmpty() && !emptyColumnFamily.isMarkedForDelete())
                return null;
        }
        catch (IOException e)
        {
            throw new RuntimeException(e);
        }
        // reach into the reducer (created during iteration) to get column count, size, max column timestamp
<<<<<<< HEAD
        columnStats = new ColumnStats(reducer.columns,
                                      reducer.minTimestampSeen,
                                      Math.max(emptyColumnFamily.deletionInfo().maxTimestamp(), reducer.maxTimestampSeen),
                                      reducer.maxLocalDeletionTimeSeen,
                                      reducer.tombstones,
                                      reducer.minColumnNameSeen,
                                      reducer.maxColumnNameSeen,
                                      reducer.hasLegacyCounterShards);
=======
        // (however, if there are zero columns, iterator() will not be called by ColumnIndexer and reducer will be null)
        columnStats = new ColumnStats(reducer == null ? 0 : reducer.columns,
                                      reducer == null ? Long.MAX_VALUE : reducer.minTimestampTracker.get(),
                                      reducer == null ? emptyColumnFamily.maxTimestamp() : Math.max(emptyColumnFamily.maxTimestamp(), reducer.maxTimestampTracker.get()),
                                      reducer == null ? Integer.MIN_VALUE : reducer.maxDeletionTimeTracker.get(),
                                      reducer == null ? new StreamingHistogram(SSTable.TOMBSTONE_HISTOGRAM_BIN_SIZE) : reducer.tombstones,
                                      reducer == null ? Collections.<ByteBuffer>emptyList() : reducer.minColumnNameSeen,
                                      reducer == null ? Collections.<ByteBuffer>emptyList() : reducer.maxColumnNameSeen
        );
        reducer = null;
>>>>>>> 7110d980

        // in case no columns were ever written, we may still need to write an empty header with a top-level tombstone
        indexBuilder.maybeWriteEmptyRowHeader();

        out.writeShort(SSTableWriter.END_OF_ROW);

        close();

        return RowIndexEntry.create(currentPosition, emptyColumnFamily.deletionInfo().getTopLevelDeletion(), columnsIndex);
    }

    public void update(MessageDigest digest)
    {
        assert !closed;

        // no special-case for rows.size == 1, we're actually skipping some bytes here so just
        // blindly updating everything wouldn't be correct
        DataOutputBuffer out = new DataOutputBuffer();

        try
        {
            DeletionTime.serializer.serialize(emptyColumnFamily.deletionInfo().getTopLevelDeletion(), out);
            digest.update(out.getData(), 0, out.getLength());
        }
        catch (IOException e)
        {
            throw new AssertionError(e);
        }

        // initialize indexBuilder for the benefit of its tombstoneTracker, used by our reducing iterator
        indexBuilder = new ColumnIndex.Builder(emptyColumnFamily, key.getKey(), out);
        while (merger.hasNext())
            merger.next().updateDigest(digest);
        close();
    }

    public ColumnStats columnStats()
    {
        return columnStats;
    }

    public void close()
    {
        for (OnDiskAtomIterator row : rows)
        {
            try
            {
                row.close();
            }
            catch (IOException e)
            {
                throw new RuntimeException(e);
            }
        }
        closed = true;
    }

    private class Reducer extends MergeIterator.Reducer<OnDiskAtom, OnDiskAtom>
    {
        // all columns reduced together will have the same name, so there will only be one column
        // in the container; we just want to leverage the conflict resolution code from CF.
        // (Note that we add the row tombstone in getReduced.)
        ColumnFamily container = ArrayBackedSortedColumns.factory.create(emptyColumnFamily.metadata());

        // tombstone reference; will be reconciled w/ column during getReduced.  Note that the top-level (row) tombstone
        // is held by LCR.deletionInfo.
        RangeTombstone tombstone;

        int columns = 0;
        // if the row tombstone is 'live' we need to set timestamp to MAX_VALUE to be able to overwrite it later
        // markedForDeleteAt is MIN_VALUE for 'live' row tombstones (which we use to default maxTimestampSeen)

        ColumnStats.MinTracker<Long> minTimestampTracker = new ColumnStats.MinTracker<>(Long.MIN_VALUE);
        ColumnStats.MaxTracker<Long> maxTimestampTracker = new ColumnStats.MaxTracker<>(Long.MAX_VALUE);
        // we need to set MIN_VALUE if we are 'live' since we want to overwrite it later
        // we are bound to have either a RangeTombstone or standard cells will set this properly:
        ColumnStats.MaxTracker<Integer> maxDeletionTimeTracker = new ColumnStats.MaxTracker<>(Integer.MAX_VALUE);

        StreamingHistogram tombstones = new StreamingHistogram(SSTable.TOMBSTONE_HISTOGRAM_BIN_SIZE);
        List<ByteBuffer> minColumnNameSeen = Collections.emptyList();
        List<ByteBuffer> maxColumnNameSeen = Collections.emptyList();
        boolean hasLegacyCounterShards = false;

        public Reducer()
        {
            minTimestampTracker.update(maxRowTombstone.isLive() ? Long.MAX_VALUE : maxRowTombstone.markedForDeleteAt);
            maxTimestampTracker.update(maxRowTombstone.markedForDeleteAt);
            maxDeletionTimeTracker.update(maxRowTombstone.isLive() ? Integer.MIN_VALUE : maxRowTombstone.localDeletionTime);
        }

        /**
         * Called once per version of a cell that we need to merge, after which getReduced() is called.  In other words,
         * this will be called one or more times with cells that share the same column name.
         */
        public void reduce(OnDiskAtom current)
        {
            if (current instanceof RangeTombstone)
            {
                if (tombstone == null || current.timestamp() >= tombstone.timestamp())
                    tombstone = (RangeTombstone)current;
            }
            else
            {
                Cell cell = (Cell) current;
                container.addColumn(cell);

                // skip the index-update checks if there is no indexing needed since they are a bit expensive
                if (indexer == SecondaryIndexManager.nullUpdater)
                    return;

                if (cell.isLive() && !container.getColumn(cell.name()).equals(cell))
                    indexer.remove(cell);
            }
        }

        /**
         * Called after reduce() has been called for each cell sharing the same name.
         */
        protected OnDiskAtom getReduced()
        {
            if (tombstone != null)
            {
                RangeTombstone t = tombstone;
                tombstone = null;

                if (t.timestamp() < maxPurgeableTimestamp && t.data.isGcAble(controller.gcBefore))
                {
                    indexBuilder.tombstoneTracker().update(t, true);
                    return null;
                }
                else
                {
                    tombstones.update(t.getLocalDeletionTime());
<<<<<<< HEAD
                    minTimestampSeen = Math.min(minTimestampSeen, t.timestamp());
                    maxTimestampSeen = Math.max(maxTimestampSeen, t.timestamp());
=======
                    minTimestampTracker.update(t.minTimestamp());
                    maxTimestampTracker.update(t.maxTimestamp());
                    maxDeletionTimeTracker.update(t.getLocalDeletionTime());
>>>>>>> 7110d980
                    minColumnNameSeen = ColumnNameHelper.minComponents(minColumnNameSeen, t.min, controller.cfs.metadata.comparator);
                    maxColumnNameSeen = ColumnNameHelper.maxComponents(maxColumnNameSeen, t.max, controller.cfs.metadata.comparator);
                    return t;
                }
            }
            else
            {
                boolean shouldPurge = container.getSortedColumns().iterator().next().timestamp() < maxPurgeableTimestamp;
                // when we clear() the container, it removes the deletion info, so this needs to be reset each time
                container.delete(maxRowTombstone);
                removeDeleted(container, shouldPurge, key, controller);
                Iterator<Cell> iter = container.iterator();
                if (!iter.hasNext())
                {
                    // don't call clear() because that resets the deletion time. See CASSANDRA-7808.
                    container = ArrayBackedSortedColumns.factory.create(emptyColumnFamily.metadata());
                    return null;
                }

                int localDeletionTime = container.deletionInfo().getTopLevelDeletion().localDeletionTime;
                if (localDeletionTime < Integer.MAX_VALUE)
                    tombstones.update(localDeletionTime);

                Cell reduced = iter.next();
                container = ArrayBackedSortedColumns.factory.create(emptyColumnFamily.metadata());

                // removeDeleted have only checked the top-level CF deletion times,
                // not the range tombstone. For that we use the columnIndexer tombstone tracker.
                if (indexBuilder.tombstoneTracker().isDeleted(reduced))
                {
                    indexer.remove(reduced);
                    return null;
                }

                columns++;
<<<<<<< HEAD
                minTimestampSeen = Math.min(minTimestampSeen, reduced.timestamp());
                maxTimestampSeen = Math.max(maxTimestampSeen, reduced.timestamp());
                maxLocalDeletionTimeSeen = Math.max(maxLocalDeletionTimeSeen, reduced.getLocalDeletionTime());
=======
                minTimestampTracker.update(reduced.minTimestamp());
                maxTimestampTracker.update(reduced.maxTimestamp());
                maxDeletionTimeTracker.update(reduced.getLocalDeletionTime());
>>>>>>> 7110d980
                minColumnNameSeen = ColumnNameHelper.minComponents(minColumnNameSeen, reduced.name(), controller.cfs.metadata.comparator);
                maxColumnNameSeen = ColumnNameHelper.maxComponents(maxColumnNameSeen, reduced.name(), controller.cfs.metadata.comparator);

                int deletionTime = reduced.getLocalDeletionTime();
                if (deletionTime < Integer.MAX_VALUE)
                    tombstones.update(deletionTime);

                if (reduced instanceof CounterCell)
                    hasLegacyCounterShards = hasLegacyCounterShards || ((CounterCell) reduced).hasLegacyShards();

                return reduced;
            }
        }
    }
}<|MERGE_RESOLUTION|>--- conflicted
+++ resolved
@@ -118,27 +118,14 @@
             throw new RuntimeException(e);
         }
         // reach into the reducer (created during iteration) to get column count, size, max column timestamp
-<<<<<<< HEAD
         columnStats = new ColumnStats(reducer.columns,
-                                      reducer.minTimestampSeen,
-                                      Math.max(emptyColumnFamily.deletionInfo().maxTimestamp(), reducer.maxTimestampSeen),
-                                      reducer.maxLocalDeletionTimeSeen,
+                                      reducer.minTimestampTracker.get(),
+                                      Math.max(emptyColumnFamily.deletionInfo().maxTimestamp(), reducer.maxTimestampTracker.get()),
+                                      reducer.maxDeletionTimeTracker.get(),
                                       reducer.tombstones,
                                       reducer.minColumnNameSeen,
                                       reducer.maxColumnNameSeen,
                                       reducer.hasLegacyCounterShards);
-=======
-        // (however, if there are zero columns, iterator() will not be called by ColumnIndexer and reducer will be null)
-        columnStats = new ColumnStats(reducer == null ? 0 : reducer.columns,
-                                      reducer == null ? Long.MAX_VALUE : reducer.minTimestampTracker.get(),
-                                      reducer == null ? emptyColumnFamily.maxTimestamp() : Math.max(emptyColumnFamily.maxTimestamp(), reducer.maxTimestampTracker.get()),
-                                      reducer == null ? Integer.MIN_VALUE : reducer.maxDeletionTimeTracker.get(),
-                                      reducer == null ? new StreamingHistogram(SSTable.TOMBSTONE_HISTOGRAM_BIN_SIZE) : reducer.tombstones,
-                                      reducer == null ? Collections.<ByteBuffer>emptyList() : reducer.minColumnNameSeen,
-                                      reducer == null ? Collections.<ByteBuffer>emptyList() : reducer.maxColumnNameSeen
-        );
-        reducer = null;
->>>>>>> 7110d980
 
         // in case no columns were ever written, we may still need to write an empty header with a top-level tombstone
         indexBuilder.maybeWriteEmptyRowHeader();
@@ -272,14 +259,9 @@
                 else
                 {
                     tombstones.update(t.getLocalDeletionTime());
-<<<<<<< HEAD
-                    minTimestampSeen = Math.min(minTimestampSeen, t.timestamp());
-                    maxTimestampSeen = Math.max(maxTimestampSeen, t.timestamp());
-=======
-                    minTimestampTracker.update(t.minTimestamp());
-                    maxTimestampTracker.update(t.maxTimestamp());
+                    minTimestampTracker.update(t.timestamp());
+                    maxTimestampTracker.update(t.timestamp());
                     maxDeletionTimeTracker.update(t.getLocalDeletionTime());
->>>>>>> 7110d980
                     minColumnNameSeen = ColumnNameHelper.minComponents(minColumnNameSeen, t.min, controller.cfs.metadata.comparator);
                     maxColumnNameSeen = ColumnNameHelper.maxComponents(maxColumnNameSeen, t.max, controller.cfs.metadata.comparator);
                     return t;
@@ -315,15 +297,9 @@
                 }
 
                 columns++;
-<<<<<<< HEAD
-                minTimestampSeen = Math.min(minTimestampSeen, reduced.timestamp());
-                maxTimestampSeen = Math.max(maxTimestampSeen, reduced.timestamp());
-                maxLocalDeletionTimeSeen = Math.max(maxLocalDeletionTimeSeen, reduced.getLocalDeletionTime());
-=======
-                minTimestampTracker.update(reduced.minTimestamp());
-                maxTimestampTracker.update(reduced.maxTimestamp());
+                minTimestampTracker.update(reduced.timestamp());
+                maxTimestampTracker.update(reduced.timestamp());
                 maxDeletionTimeTracker.update(reduced.getLocalDeletionTime());
->>>>>>> 7110d980
                 minColumnNameSeen = ColumnNameHelper.minComponents(minColumnNameSeen, reduced.name(), controller.cfs.metadata.comparator);
                 maxColumnNameSeen = ColumnNameHelper.maxComponents(maxColumnNameSeen, reduced.name(), controller.cfs.metadata.comparator);
 
