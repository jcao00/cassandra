/*
 * Licensed to the Apache Software Foundation (ASF) under one
 * or more contributor license agreements.  See the NOTICE file
 * distributed with this work for additional information
 * regarding copyright ownership.  The ASF licenses this file
 * to you under the Apache License, Version 2.0 (the
 * "License"); you may not use this file except in compliance
 * with the License.  You may obtain a copy of the License at
 *
 *     http://www.apache.org/licenses/LICENSE-2.0
 *
 * Unless required by applicable law or agreed to in writing, software
 * distributed under the License is distributed on an "AS IS" BASIS,
 * WITHOUT WARRANTIES OR CONDITIONS OF ANY KIND, either express or implied.
 * See the License for the specific language governing permissions and
 * limitations under the License.
 */
package org.apache.cassandra.db.commitlog;

import java.io.*;
import java.lang.management.ManagementFactory;
import java.nio.ByteBuffer;
import java.util.*;
import java.util.zip.CRC32;

import javax.management.MBeanServer;
import javax.management.ObjectName;

import com.google.common.annotations.VisibleForTesting;

import org.slf4j.Logger;
import org.slf4j.LoggerFactory;

import org.apache.commons.lang3.StringUtils;

import org.apache.cassandra.config.Config;
import org.apache.cassandra.config.DatabaseDescriptor;
import org.apache.cassandra.config.ParameterizedClass;
import org.apache.cassandra.db.*;
import org.apache.cassandra.io.FSWriteError;
import org.apache.cassandra.schema.CompressionParams;
import org.apache.cassandra.io.compress.ICompressor;
import org.apache.cassandra.io.util.BufferedDataOutputStreamPlus;
import org.apache.cassandra.io.util.DataOutputBufferFixed;
import org.apache.cassandra.metrics.CommitLogMetrics;
import org.apache.cassandra.net.MessagingService;
import org.apache.cassandra.security.EncryptionContext;
import org.apache.cassandra.service.StorageService;
import org.apache.cassandra.utils.FBUtilities;
import org.apache.cassandra.utils.JVMStabilityInspector;

import static org.apache.cassandra.db.commitlog.CommitLogSegment.*;
import static org.apache.cassandra.utils.FBUtilities.updateChecksum;
import static org.apache.cassandra.utils.FBUtilities.updateChecksumInt;

/*
 * Commit Log tracks every write operation into the system. The aim of the commit log is to be able to
 * successfully recover data that was not stored to disk via the Memtable.
 */
public class CommitLog implements CommitLogMBean
{
    private static final Logger logger = LoggerFactory.getLogger(CommitLog.class);

    public static final CommitLog instance = CommitLog.construct();

    // we only permit records HALF the size of a commit log, to ensure we don't spin allocating many mostly
    // empty segments when writing large records
    private final long MAX_MUTATION_SIZE = DatabaseDescriptor.getMaxMutationSize();

    public final CommitLogSegmentManager allocator;
    public final CommitLogArchiver archiver;
    final CommitLogMetrics metrics;
    final AbstractCommitLogService executor;

    final ICompressor compressor;
    public ParameterizedClass compressorClass;
    public EncryptionContext encryptionContext;
    final public String location;

    private static CommitLog construct()
    {
        CommitLog log = new CommitLog(DatabaseDescriptor.getCommitLogLocation(), CommitLogArchiver.construct());

        MBeanServer mbs = ManagementFactory.getPlatformMBeanServer();
        try
        {
            mbs.registerMBean(log, new ObjectName("org.apache.cassandra.db:type=Commitlog"));
        }
        catch (Exception e)
        {
            throw new RuntimeException(e);
        }
        return log.start();
    }

    @VisibleForTesting
    CommitLog(String location, CommitLogArchiver archiver)
    {
        compressorClass = DatabaseDescriptor.getCommitLogCompression();
        this.location = location;
        ICompressor compressor = compressorClass != null ? CompressionParams.createCompressor(compressorClass) : null;
        DatabaseDescriptor.createAllDirectories();
        encryptionContext = DatabaseDescriptor.getEncryptionContext();

        this.compressor = compressor;
        this.archiver = archiver;
        metrics = new CommitLogMetrics();

        executor = DatabaseDescriptor.getCommitLogSync() == Config.CommitLogSync.batch
                ? new BatchCommitLogService(this)
                : new PeriodicCommitLogService(this);

        allocator = new CommitLogSegmentManager(this);

        // register metrics
        metrics.attach(executor, allocator);
    }

    CommitLog start()
    {
        executor.start();
        allocator.start();
        return this;
    }

    /**
     * Perform recovery on commit logs located in the directory specified by the config file.
     *
     * @return the number of mutations replayed
     */
    public int recover() throws IOException
    {
        // If createReserveSegments is already flipped, the CLSM is running and recovery has already taken place.
        if (allocator.createReserveSegments)
            return 0;

        // Allocator could be in the process of initial startup with 0 active and available segments. We need to wait for
        // the allocation manager to finish allocation and add it to available segments so we don't get an invalid response
        // on allocator.manages(...) below by grabbing a file off the filesystem before it's added to the CLQ.
        allocator.allocatingFrom();

        FilenameFilter unmanagedFilesFilter = new FilenameFilter()
        {
            public boolean accept(File dir, String name)
            {
                // we used to try to avoid instantiating commitlog (thus creating an empty segment ready for writes)
                // until after recover was finished.  this turns out to be fragile; it is less error-prone to go
                // ahead and allow writes before recover(), and just skip active segments when we do.
                return CommitLogDescriptor.isValid(name) && !allocator.manages(name);
            }
        };

        // submit all existing files in the commit log dir for archiving prior to recovery - CASSANDRA-6904
        for (File file : new File(DatabaseDescriptor.getCommitLogLocation()).listFiles(unmanagedFilesFilter))
        {
            archiver.maybeArchive(file.getPath(), file.getName());
            archiver.maybeWaitForArchiving(file.getName());
        }

        assert archiver.archivePending.isEmpty() : "Not all commit log archive tasks were completed before restore";
        archiver.maybeRestoreArchive();

        File[] files = new File(DatabaseDescriptor.getCommitLogLocation()).listFiles(unmanagedFilesFilter);
        int replayed = 0;
        if (files.length == 0)
        {
            logger.info("No commitlog files found; skipping replay");
        }
        else
        {
            Arrays.sort(files, new CommitLogSegmentFileComparator());
            logger.info("Replaying {}", StringUtils.join(files, ", "));
            replayed = recover(files);
            logger.info("Log replay complete, {} replayed mutations", replayed);

            for (File f : files)
                allocator.recycleSegment(f);
        }

        allocator.enableReserveSegmentCreation();
        return replayed;
    }

    /**
     * Perform recovery on a list of commit log files.
     *
     * @param clogs   the list of commit log files to replay
     * @return the number of mutations replayed
     */
    public int recover(File... clogs) throws IOException
    {
        CommitLogReplayer recovery = CommitLogReplayer.construct(this);
        recovery.recover(clogs);
        return recovery.blockForWrites();
    }

    /**
     * Perform recovery on a single commit log.
     */
    public void recover(String path) throws IOException
    {
        CommitLogReplayer recovery = CommitLogReplayer.construct(this);
        recovery.recover(new File(path), false);
        recovery.blockForWrites();
    }

    /**
     * @return a ReplayPosition which, if {@code >= one} returned from add(), implies add() was started
     * (but not necessarily finished) prior to this call
     */
    public ReplayPosition getContext()
    {
        return allocator.allocatingFrom().getContext();
    }

    /**
     * Flushes all dirty CFs, waiting for them to free and recycle any segments they were retaining
     */
    public void forceRecycleAllSegments(Iterable<UUID> droppedCfs)
    {
        allocator.forceRecycleAll(droppedCfs);
    }

    /**
     * Flushes all dirty CFs, waiting for them to free and recycle any segments they were retaining
     */
    public void forceRecycleAllSegments()
    {
        allocator.forceRecycleAll(Collections.<UUID>emptyList());
    }

    /**
     * Forces a disk flush on the commit log files that need it.  Blocking.
     */
    public void sync(boolean syncAllSegments)
    {
        CommitLogSegment current = allocator.allocatingFrom();
        for (CommitLogSegment segment : allocator.getActiveSegments())
        {
            if (!syncAllSegments && segment.id > current.id)
                return;
            segment.sync();
        }
    }

    /**
     * Preempts the CLExecutor, telling to to sync immediately
     */
    public void requestExtraSync()
    {
        executor.requestExtraSync();
    }

    /**
     * Add a Mutation to the commit log.
     *
     * @param mutation the Mutation to add to the log
     */
    public ReplayPosition add(Mutation mutation)
    {
        assert mutation != null;

        int size = (int) Mutation.serializer.serializedSize(mutation, MessagingService.current_version);

        int totalSize = size + ENTRY_OVERHEAD_SIZE;
        if (totalSize > MAX_MUTATION_SIZE)
        {
<<<<<<< HEAD
            throw new IllegalArgumentException(String.format("Mutation of %s is too large for the maxiumum size of %s",
                                                             FBUtilities.prettyPrintMemory(totalSize),
                                                             FBUtilities.prettyPrintMemory(MAX_MUTATION_SIZE)));
=======
            throw new IllegalArgumentException(String.format("Mutation of %s bytes is too large for the maximum size of %s",
                                                             totalSize, MAX_MUTATION_SIZE));
>>>>>>> 5135905a
        }

        Allocation alloc = allocator.allocate(mutation, (int) totalSize);
        CRC32 checksum = new CRC32();
        final ByteBuffer buffer = alloc.getBuffer();
        try (BufferedDataOutputStreamPlus dos = new DataOutputBufferFixed(buffer))
        {
            // checksummed length
            dos.writeInt(size);
            updateChecksumInt(checksum, size);
            buffer.putInt((int) checksum.getValue());

            // checksummed mutation
            Mutation.serializer.serialize(mutation, dos, MessagingService.current_version);
            updateChecksum(checksum, buffer, buffer.position() - size, size);
            buffer.putInt((int) checksum.getValue());
        }
        catch (IOException e)
        {
            throw new FSWriteError(e, alloc.getSegment().getPath());
        }
        finally
        {
            alloc.markWritten();
        }

        executor.finishWriteFor(alloc);
        return alloc.getReplayPosition();
    }

    /**
     * Modifies the per-CF dirty cursors of any commit log segments for the column family according to the position
     * given. Discards any commit log segments that are no longer used.
     *
     * @param cfId    the column family ID that was flushed
     * @param context the replay position of the flush
     */
    public void discardCompletedSegments(final UUID cfId, final ReplayPosition context)
    {
        logger.trace("discard completed log segments for {}, table {}", context, cfId);

        // Go thru the active segment files, which are ordered oldest to newest, marking the
        // flushed CF as clean, until we reach the segment file containing the ReplayPosition passed
        // in the arguments. Any segments that become unused after they are marked clean will be
        // recycled or discarded.
        for (Iterator<CommitLogSegment> iter = allocator.getActiveSegments().iterator(); iter.hasNext();)
        {
            CommitLogSegment segment = iter.next();
            segment.markClean(cfId, context);

            if (segment.isUnused())
            {
                logger.trace("Commit log segment {} is unused", segment);
                allocator.recycleSegment(segment);
            }
            else
            {
                logger.trace("Not safe to delete{} commit log segment {}; dirty is {}",
                        (iter.hasNext() ? "" : " active"), segment, segment.dirtyString());
            }

            // Don't mark or try to delete any newer segments once we've reached the one containing the
            // position of the flush.
            if (segment.contains(context))
                break;
        }
    }

    @Override
    public String getArchiveCommand()
    {
        return archiver.archiveCommand;
    }

    @Override
    public String getRestoreCommand()
    {
        return archiver.restoreCommand;
    }

    @Override
    public String getRestoreDirectories()
    {
        return archiver.restoreDirectories;
    }

    @Override
    public long getRestorePointInTime()
    {
        return archiver.restorePointInTime;
    }

    @Override
    public String getRestorePrecision()
    {
        return archiver.precision.toString();
    }

    public List<String> getActiveSegmentNames()
    {
        List<String> segmentNames = new ArrayList<>();
        for (CommitLogSegment segment : allocator.getActiveSegments())
            segmentNames.add(segment.getName());
        return segmentNames;
    }

    public List<String> getArchivingSegmentNames()
    {
        return new ArrayList<>(archiver.archivePending.keySet());
    }

    @Override
    public long getActiveContentSize()
    {
        long size = 0;
        for (CommitLogSegment segment : allocator.getActiveSegments())
            size += segment.contentSize();
        return size;
    }

    @Override
    public long getActiveOnDiskSize()
    {
        return allocator.onDiskSize();
    }

    @Override
    public Map<String, Double> getActiveSegmentCompressionRatios()
    {
        Map<String, Double> segmentRatios = new TreeMap<>();
        for (CommitLogSegment segment : allocator.getActiveSegments())
            segmentRatios.put(segment.getName(), 1.0 * segment.onDiskSize() / segment.contentSize());
        return segmentRatios;
    }

    /**
     * Shuts down the threads used by the commit log, blocking until completion.
     */
    public void shutdownBlocking() throws InterruptedException
    {
        executor.shutdown();
        executor.awaitTermination();
        allocator.shutdown();
        allocator.awaitTermination();
    }

    /**
     * FOR TESTING PURPOSES. See CommitLogAllocator.
     * @return the number of files recovered
     */
    public int resetUnsafe(boolean deleteSegments) throws IOException
    {
        stopUnsafe(deleteSegments);
        return restartUnsafe();
    }

    /**
     * FOR TESTING PURPOSES. See CommitLogAllocator.
     */
    public void stopUnsafe(boolean deleteSegments)
    {
        executor.shutdown();
        try
        {
            executor.awaitTermination();
        }
        catch (InterruptedException e)
        {
            throw new RuntimeException(e);
        }
        allocator.stopUnsafe(deleteSegments);
    }

    /**
     * FOR TESTING PURPOSES.  See CommitLogAllocator
     */
    public int restartUnsafe() throws IOException
    {
        allocator.start();
        executor.restartUnsafe();
        try
        {
            return recover();
        }
        catch (FSWriteError e)
        {
            // Workaround for a class of races that keeps showing up on Windows tests.
            // stop/start/reset path on Windows with segment deletion is very touchy/brittle
            // and the timing keeps getting screwed up. Rather than chasing our tail further
            // or rewriting the CLSM, just report that we didn't recover anything back up
            // the chain. This will silence most intermittent test failures on Windows
            // and appropriately fail tests that expected segments to be recovered that
            // were not.
            return 0;
        }
    }

    /**
     * Used by tests.
     *
     * @return the number of active segments (segments with unflushed data in them)
     */
    public int activeSegments()
    {
        return allocator.getActiveSegments().size();
    }

    @VisibleForTesting
    public static boolean handleCommitError(String message, Throwable t)
    {
        JVMStabilityInspector.inspectCommitLogThrowable(t);
        switch (DatabaseDescriptor.getCommitFailurePolicy())
        {
            // Needed here for unit tests to not fail on default assertion
            case die:
            case stop:
                StorageService.instance.stopTransports();
                //$FALL-THROUGH$
            case stop_commit:
                logger.error(String.format("%s. Commit disk failure policy is %s; terminating thread", message, DatabaseDescriptor.getCommitFailurePolicy()), t);
                return false;
            case ignore:
                logger.error(message, t);
                return true;
            default:
                throw new AssertionError(DatabaseDescriptor.getCommitFailurePolicy());
        }
    }
}<|MERGE_RESOLUTION|>--- conflicted
+++ resolved
@@ -265,14 +265,9 @@
         int totalSize = size + ENTRY_OVERHEAD_SIZE;
         if (totalSize > MAX_MUTATION_SIZE)
         {
-<<<<<<< HEAD
-            throw new IllegalArgumentException(String.format("Mutation of %s is too large for the maxiumum size of %s",
+            throw new IllegalArgumentException(String.format("Mutation of %s is too large for the maximum size of %s",
                                                              FBUtilities.prettyPrintMemory(totalSize),
                                                              FBUtilities.prettyPrintMemory(MAX_MUTATION_SIZE)));
-=======
-            throw new IllegalArgumentException(String.format("Mutation of %s bytes is too large for the maximum size of %s",
-                                                             totalSize, MAX_MUTATION_SIZE));
->>>>>>> 5135905a
         }
 
         Allocation alloc = allocator.allocate(mutation, (int) totalSize);
