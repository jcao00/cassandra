/*
 * Licensed to the Apache Software Foundation (ASF) under one
 * or more contributor license agreements.  See the NOTICE file
 * distributed with this work for additional information
 * regarding copyright ownership.  The ASF licenses this file
 * to you under the Apache License, Version 2.0 (the
 * "License"); you may not use this file except in compliance
 * with the License.  You may obtain a copy of the License at
 *
 *     http://www.apache.org/licenses/LICENSE-2.0
 *
 * Unless required by applicable law or agreed to in writing, software
 * distributed under the License is distributed on an "AS IS" BASIS,
 * WITHOUT WARRANTIES OR CONDITIONS OF ANY KIND, either express or implied.
 * See the License for the specific language governing permissions and
 * limitations under the License.
 */
package org.apache.cassandra.metrics;

import java.util.Set;

import org.apache.cassandra.db.ColumnFamilyStore;
import org.apache.cassandra.db.Keyspace;

import com.google.common.collect.Lists;
import com.google.common.collect.Sets;
import com.yammer.metrics.Metrics;
import com.yammer.metrics.core.*;

/**
 * Metrics for {@link ColumnFamilyStore}.
 */
public class KeyspaceMetrics
{
    /** Total amount of data stored in the memtable, including column related overhead. */
    public final Gauge<Long> memtableDataSize;
    /** Total amount of data stored in the memtables (2i and pending flush memtables included). */
    public final Gauge<Long> allMemtablesDataSize;
    /** Total number of columns present in the memtable. */
    public final Gauge<Long> memtableColumnsCount;
    /** Number of times flush has resulted in the memtable being switched out. */
    public final Gauge<Long> memtableSwitchCount;
    /** Estimated number of tasks pending for this column family */
    public final Gauge<Integer> pendingTasks;
    /** Estimate of number of pending compactios for this CF */
    public final Gauge<Long> pendingCompactions;
    /** Disk space used by SSTables belonging to this CF */
    public final Gauge<Long> liveDiskSpaceUsed;
    /** Total disk space used by SSTables belonging to this CF, including obsolete ones waiting to be GC'd */
    public final Gauge<Long> totalDiskSpaceUsed;
    /** Disk space used by bloom filter */
    public final Gauge<Long> bloomFilterDiskSpaceUsed;
    /** Off heap memory used by bloom filter */
    public final Gauge<Long> bloomFilterOffHeapMemoryUsed;
    /** Off heap memory used by index summary */
    public final Gauge<Long> indexSummaryOffHeapMemoryUsed;
    /** Off heap memory used by compression meta data*/
    public final Gauge<Long> compressionMetadataOffHeapMemoryUsed;
    /** (Local) read metrics */
    public final LatencyMetrics readLatency;
    /** (Local) range slice metrics */
    public final LatencyMetrics rangeLatency;
    /** (Local) write metrics */
    public final LatencyMetrics writeLatency;
    /** Histogram of the number of sstable data files accessed per read */
    public final Histogram sstablesPerReadHistogram;
    /** Tombstones scanned in queries on this Keyspace */
    public final Histogram tombstoneScannedHistogram;
    /** Live cells scanned in queries on this Keyspace */
    public final Histogram liveScannedHistogram;
<<<<<<< HEAD
=======
    /** Column update time delta on this Keyspace */
    public final Histogram colUpdateTimeDeltaHistogram;
>>>>>>> cc81c6ea
    /** CAS Prepare metric */
    public final LatencyMetrics casPrepare;
    /** CAS Propose metrics */
    public final LatencyMetrics casPropose;
    /** CAS Commit metrics */
    public final LatencyMetrics casCommit;

    private final MetricNameFactory factory;
    private Keyspace keyspace;
    
    /** set containing names of all the metrics stored here, for releasing later */
    private Set<String> allMetrics = Sets.newHashSet();
    
    /**
     * Creates metrics for given {@link ColumnFamilyStore}.
     *
     * @param ks Keyspace to measure metrics
     */
    public KeyspaceMetrics(final Keyspace ks)
    {
        factory = new KeyspaceMetricNameFactory(ks);
        keyspace = ks;
        memtableColumnsCount = createKeyspaceGauge("MemtableColumnsCount", new MetricValue()
        {
            public Long getValue(ColumnFamilyMetrics metric)
            {
                return metric.memtableColumnsCount.value();
            }
        });
        memtableDataSize = createKeyspaceGauge("MemtableDataSize", new MetricValue()
        {
            public Long getValue(ColumnFamilyMetrics metric)
            {
                return metric.memtableDataSize.value();
            }
        }); 
        allMemtablesDataSize = createKeyspaceGauge("AllMemtablesDataSize", new MetricValue()
        {
            public Long getValue(ColumnFamilyMetrics metric)
            {
                return metric.allMemtablesDataSize.value();
            }
        });
        memtableSwitchCount = createKeyspaceGauge("MemtableSwitchCount", new MetricValue()
        {
            public Long getValue(ColumnFamilyMetrics metric)
            {
                return metric.memtableSwitchCount.count();
            }
        });
        pendingCompactions = createKeyspaceGauge("PendingCompactions", new MetricValue()
        {
            public Long getValue(ColumnFamilyMetrics metric)
            {
                return (long) metric.pendingCompactions.value();
            }
        });
        pendingTasks = Metrics.newGauge(factory.createMetricName("PendingTasks"), new Gauge<Integer>()
        {
            public Integer value()
            {
                return Keyspace.switchLock.getQueueLength();
            }
        });
        liveDiskSpaceUsed = createKeyspaceGauge("LiveDiskSpaceUsed", new MetricValue()
        {
            public Long getValue(ColumnFamilyMetrics metric)
            {
                return metric.liveDiskSpaceUsed.count();
            }
        });
        totalDiskSpaceUsed = createKeyspaceGauge("TotalDiskSpaceUsed", new MetricValue()
        {
            public Long getValue(ColumnFamilyMetrics metric)
            {
                return metric.totalDiskSpaceUsed.count();
            }
        });
        bloomFilterDiskSpaceUsed = createKeyspaceGauge("BloomFilterDiskSpaceUsed", new MetricValue()
        {
            public Long getValue(ColumnFamilyMetrics metric)
            {
                return metric.bloomFilterDiskSpaceUsed.value();
            }
        });
        bloomFilterOffHeapMemoryUsed = createKeyspaceGauge("BloomFilterOffHeapMemoryUsed", new MetricValue()
        {
            public Long getValue(ColumnFamilyMetrics metric)
            {
                return metric.bloomFilterOffHeapMemoryUsed.value();
            }
        });
        indexSummaryOffHeapMemoryUsed = createKeyspaceGauge("IndexSummaryOffHeapMemoryUsed", new MetricValue()
        {
            public Long getValue(ColumnFamilyMetrics metric)
            {
                return metric.indexSummaryOffHeapMemoryUsed.value();
            }
        });
        compressionMetadataOffHeapMemoryUsed = createKeyspaceGauge("CompressionMetadataOffHeapMemoryUsed", new MetricValue()
        {
            public Long getValue(ColumnFamilyMetrics metric)
            {
                return metric.compressionMetadataOffHeapMemoryUsed.value();
            }
        });
        // latency metrics for ColumnFamilyMetrics to update
        readLatency = new LatencyMetrics(factory, "Read");
        writeLatency = new LatencyMetrics(factory, "Write");
        rangeLatency = new LatencyMetrics(factory, "Range");
        // create histograms for ColumnFamilyMetrics to replicate updates to
        sstablesPerReadHistogram = Metrics.newHistogram(factory.createMetricName("SSTablesPerReadHistogram"), true);
        tombstoneScannedHistogram = Metrics.newHistogram(factory.createMetricName("TombstoneScannedHistogram"), true);
        liveScannedHistogram = Metrics.newHistogram(factory.createMetricName("LiveScannedHistogram"), true);
        colUpdateTimeDeltaHistogram = Metrics.newHistogram(factory.createMetricName("ColUpdateTimeDeltaHistogram"), true);
        // add manually since histograms do not use createKeyspaceGauge method
        allMetrics.addAll(Lists.newArrayList("SSTablesPerReadHistogram", "TombstoneScannedHistogram", "LiveScannedHistogram"));

        casPrepare = new LatencyMetrics(factory, "CasPrepare");
        casPropose = new LatencyMetrics(factory, "CasPropose");
        casCommit = new LatencyMetrics(factory, "CasCommit");
    }

    /**
     * Release all associated metrics.
     */
    public void release()
    {
        for(String name : allMetrics) 
        {
            Metrics.defaultRegistry().removeMetric(factory.createMetricName(name));
        }
        // latency metrics contain multiple metrics internally and need to be released manually
        readLatency.release();
        writeLatency.release();
        rangeLatency.release();
        Metrics.defaultRegistry().removeMetric(factory.createMetricName("PendingTasks"));
    }
    
    /**
     * Represents a column family metric value.
     */
    private interface MetricValue
    {
        /**
         * get value of a metric
         * @param columnfamilymetrics of a column family in this keyspace
         * @return current value of a metric
         */
        public Long getValue(ColumnFamilyMetrics metric);
    }

    /**
     * Creates a gauge that will sum the current value of a metric for all column families in this keyspace
     * @param name
     * @param MetricValue 
     * @return Gauge&gt;Long> that computes sum of MetricValue.getValue()
     */
    private <T extends Number> Gauge<Long> createKeyspaceGauge(String name, final MetricValue extractor)
    {
        allMetrics.add(name);
        return Metrics.newGauge(factory.createMetricName(name), new Gauge<Long>()
        {
            public Long value()
            {
                long sum = 0;
                for (ColumnFamilyStore cf : keyspace.getColumnFamilyStores())
                {
                    sum += extractor.getValue(cf.metric);
                }
                return sum;
            }
        });
    }

    class KeyspaceMetricNameFactory implements MetricNameFactory
    {
        private final String keyspaceName;

        KeyspaceMetricNameFactory(Keyspace ks)
        {
            this.keyspaceName = ks.getName();
        }

        public MetricName createMetricName(String metricName)
        {
            String groupName = ColumnFamilyMetrics.class.getPackage().getName();

            StringBuilder mbeanName = new StringBuilder();
            mbeanName.append(groupName).append(":");
            mbeanName.append("type=Keyspace");
            mbeanName.append(",keyspace=").append(keyspaceName);
            mbeanName.append(",name=").append(metricName);

            return new MetricName(groupName, "keyspace", metricName, keyspaceName, mbeanName.toString());
        }
    }
}<|MERGE_RESOLUTION|>--- conflicted
+++ resolved
@@ -68,11 +68,8 @@
     public final Histogram tombstoneScannedHistogram;
     /** Live cells scanned in queries on this Keyspace */
     public final Histogram liveScannedHistogram;
-<<<<<<< HEAD
-=======
     /** Column update time delta on this Keyspace */
     public final Histogram colUpdateTimeDeltaHistogram;
->>>>>>> cc81c6ea
     /** CAS Prepare metric */
     public final LatencyMetrics casPrepare;
     /** CAS Propose metrics */
